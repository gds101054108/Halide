--- conflicted
+++ resolved
@@ -405,11 +405,7 @@
     /** Implementation of the intrinsic call to
      * interleave_vectors. This implementation allows for interleaving
      * an arbitrary number of vectors.*/
-<<<<<<< HEAD
-    virtual llvm::Value *interleave_vectors(Type, const std::vector<Expr> &);
-=======
-    llvm::Value *interleave_vectors(const std::vector<llvm::Value *> &);
->>>>>>> 9a897259
+    virtual llvm::Value *interleave_vectors(const std::vector<llvm::Value *> &);
 
     /** Generate a call to a vector intrinsic or runtime inlined
      * function. The arguments are sliced up into vectors of the width
