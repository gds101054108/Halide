--- conflicted
+++ resolved
@@ -169,14 +169,12 @@
     return contents->functions;
 }
 
-<<<<<<< HEAD
+std::vector<Internal::LoweredFunc> &Module::functions() {
+    return contents->functions;
+}
+
 const std::vector<Module> &Module::submodules() const {
     return contents->submodules;
-=======
-
-std::vector<Internal::LoweredFunc> &Module::functions() {
-    return contents->functions;
->>>>>>> 5e7185d5
 }
 
 Internal::LoweredFunc Module::get_function_by_name(const std::string &name) const {
