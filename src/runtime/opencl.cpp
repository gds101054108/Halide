#include "runtime_internal.h"
#include "scoped_spin_lock.h"
#include "device_interface.h"
#include "../buffer_t.h"
#include "HalideRuntimeOpenCL.h"

#include "mini_cl.h"

#include "cuda_opencl_shared.h"

namespace Halide { namespace Runtime { namespace Internal { namespace OpenCL {

extern WEAK halide_device_interface opencl_device_interface;

WEAK const char *get_opencl_error_name(cl_int err);
WEAK int create_opencl_context(void *user_context, cl_context *ctx, cl_command_queue *q);

// An OpenCL context/queue/synchronization lock defined in
// this module with weak linkage
cl_context WEAK weak_cl_ctx = 0;
cl_command_queue WEAK weak_cl_q = 0;
volatile int WEAK weak_cl_lock = 0;

// In the non-JIT case, the context is stored in the weak globals above.
// JIT modules will call halide_opencl_set_context, changing the pointers below.
cl_context WEAK *cl_ctx_ptr = NULL;
cl_command_queue WEAK *cl_q_ptr = NULL;
volatile int WEAK *cl_lock_ptr = NULL;

WEAK char platform_name[256];
WEAK int platform_name_lock = 0;
WEAK bool platform_name_initialized = false;

WEAK char device_type[256];
WEAK int device_type_lock = 0;
WEAK bool device_type_initialized = false;

}}}} // namespace Halide::Runtime::Internal::OpenCL

using namespace Halide::Runtime::Internal::OpenCL;

// Allow OpenCL 1.1 features to be used.
#define ENABLE_OPENCL_11

extern "C" {

extern void free(void *);
extern void *malloc(size_t);
extern const char * strstr(const char *, const char *);
extern char *strncpy(char *dst, const char *src, size_t n);
extern int atoi(const char *);
extern char *getenv(const char *);

#ifdef DEBUG_RUNTIME
extern int halide_start_clock(void *user_context);
extern int64_t halide_current_time_ns(void *user_context);
#endif

WEAK void halide_opencl_set_platform_name(const char *n) {
    if (n) {
        strncpy(platform_name, n, 255);
    } else {
        platform_name[0] = 0;
    }
    platform_name_initialized = true;
}

WEAK const char *halide_opencl_get_platform_name(void *user_context) {
    ScopedSpinLock lock(&platform_name_lock);
    if (!platform_name_initialized) {
        const char *name = getenv("HL_OCL_PLATFORM_NAME");
        halide_opencl_set_platform_name(name);
    }
    return platform_name;
}


WEAK void halide_opencl_set_device_type(const char *n) {
    if (n) {
        strncpy(device_type, n, 255);
    } else {
        device_type[0] = 0;
    }
    device_type_initialized = true;
}

WEAK const char *halide_opencl_get_device_type(void *user_context) {
    ScopedSpinLock lock(&device_type_lock);
    if (!device_type_initialized) {
        const char *name = getenv("HL_OCL_DEVICE_TYPE");
        halide_opencl_set_device_type(name);
    }
    return device_type;
}

WEAK void halide_opencl_set_context(cl_context* ctx_ptr, cl_command_queue* q_ptr, volatile int* lock_ptr) {
    cl_ctx_ptr = ctx_ptr;
    cl_q_ptr = q_ptr;
    cl_lock_ptr = lock_ptr;
}

// The default implementation of halide_acquire_cl_context uses the global
// pointers above, and serializes access with a spin lock.
// Overriding implementations of acquire/release must implement the following
// behavior:
// - halide_acquire_cl_context should always store a valid context/command
//   queue in ctx/q, or return an error code.
// - A call to halide_acquire_cl_context is followed by a matching call to
//   halide_release_cl_context. halide_acquire_cl_context should block while a
//   previous call (if any) has not yet been released via halide_release_cl_context.
WEAK int halide_acquire_cl_context(void *user_context, cl_context *ctx, cl_command_queue *q, bool create = true) {
    // TODO: Should we use a more "assertive" assert? These asserts do
    // not block execution on failure.
    halide_assert(user_context, ctx != NULL);
    halide_assert(user_context, q != NULL);

    // If the context pointers aren't hooked up, use our weak globals.
    if (cl_ctx_ptr == NULL) {
        cl_ctx_ptr = &weak_cl_ctx;
        cl_q_ptr = &weak_cl_q;
        cl_lock_ptr = &weak_cl_lock;
    }

    halide_assert(user_context, cl_lock_ptr != NULL);
    while (__sync_lock_test_and_set(cl_lock_ptr, 1)) { }

    // If the context has not been initialized, initialize it now.
    halide_assert(user_context, cl_ctx_ptr != NULL);
    halide_assert(user_context, cl_q_ptr != NULL);
    if (!(*cl_ctx_ptr) && create) {
        cl_int error = create_opencl_context(user_context, cl_ctx_ptr, cl_q_ptr);
        if (error != CL_SUCCESS) {
            __sync_lock_release(cl_lock_ptr);
            return error;
        }
    }

    *ctx = *cl_ctx_ptr;
    *q = *cl_q_ptr;
    return 0;
}

WEAK int halide_release_cl_context(void *user_context) {
    __sync_lock_release(cl_lock_ptr);
    return 0;
}

} // extern "C"

namespace Halide { namespace Runtime { namespace Internal { namespace OpenCL {

// Helper object to acquire and release the OpenCL context.
class ClContext {
    void *user_context;

public:
    cl_context context;
    cl_command_queue cmd_queue;
    cl_int error;

    // Constructor sets 'error' if any occurs.
    ClContext(void *user_context) : user_context(user_context),
                                    context(NULL),
                                    cmd_queue(NULL),
                                    error(CL_SUCCESS) {
#ifdef DEBUG_RUNTIME
        halide_start_clock(user_context);
#endif
        error = halide_acquire_cl_context(user_context, &context, &cmd_queue);
        halide_assert(user_context, context != NULL && cmd_queue != NULL);
    }

    ~ClContext() {
        halide_release_cl_context(user_context);
    }
};

// Structure to hold the state of a module attached to the context.
// Also used as a linked-list to keep track of all the different
// modules that are attached to a context in order to release them all
// when then context is released.
struct module_state {
    cl_program program;
    module_state *next;
};
WEAK module_state *state_list = NULL;

WEAK bool validate_device_pointer(void *user_context, buffer_t* buf, size_t size=0) {
    if (buf->dev == 0) {
        return true;
    }

    cl_mem dev_ptr = (cl_mem)halide_get_device_handle(buf->dev);

    size_t real_size;
    cl_int result = clGetMemObjectInfo(dev_ptr, CL_MEM_SIZE, sizeof(size_t), &real_size, NULL);
    if (result != CL_SUCCESS) {
        error(user_context) << "CL: Bad device pointer " << (void *)dev_ptr
                            << ": clGetMemObjectInfo returned "
                            << get_opencl_error_name(result);
        return false;
    }

    debug(user_context) << "CL: validate " << (void *)dev_ptr
                        << ": asked for " << size
                        << ", actual allocated " << real_size << "\n";

    if (size) {
        halide_assert(user_context, real_size >= size && "Validating pointer with insufficient size");
    }
    return true;
}

// Initializes the context used by the default implementation
// of halide_acquire_context.
WEAK int create_opencl_context(void *user_context, cl_context *ctx, cl_command_queue *q) {
    debug(user_context)
        << "    create_opencl_context (user_context: " << user_context << ")\n";

    halide_assert(user_context, ctx != NULL && *ctx == NULL);
    halide_assert(user_context, q != NULL && *q == NULL);

    cl_int err = 0;

    const cl_uint max_platforms = 4;
    cl_platform_id platforms[max_platforms];
    cl_uint platform_count = 0;

    err = clGetPlatformIDs(max_platforms, platforms, &platform_count);
    if (err != CL_SUCCESS) {
        error(user_context) << "CL: clGetPlatformIDs failed: "
                            << get_opencl_error_name(err);
        return err;
    }

    cl_platform_id platform = NULL;

    // Find the requested platform, or the first if none specified.
    const char *name = halide_opencl_get_platform_name(user_context);
    if (name != NULL) {
        for (cl_uint i = 0; i < platform_count; ++i) {
            const cl_uint max_platform_name = 256;
            char platform_name[max_platform_name];
            err = clGetPlatformInfo(platforms[i], CL_PLATFORM_NAME, max_platform_name, platform_name, NULL );
            if (err != CL_SUCCESS) continue;

            // A platform matches the request if it is a substring of the platform name.
            if (strstr(platform_name, name)) {
                platform = platforms[i];
                break;
            }
        }
    } else if (platform_count > 0) {
        platform = platforms[0];
    }
    if (platform == NULL){
        error(user_context) << "CL: Failed to find platform\n";
        return CL_INVALID_PLATFORM;
    }

    #ifdef DEBUG_RUNTIME
    const cl_uint max_platform_name = 256;
    char platform_name[max_platform_name];
    err = clGetPlatformInfo(platform, CL_PLATFORM_NAME, max_platform_name, platform_name, NULL );
    if (err != CL_SUCCESS) {
        debug(user_context) << "    clGetPlatformInfo(CL_PLATFORM_NAME) failed: "
                            << get_opencl_error_name(err) << "\n";
        // This is just debug info, report the error but don't fail context creation due to it.
        //return err;
    } else {
        debug(user_context) << "    Got platform '" << platform_name
                            << "', about to create context (t="
                            << halide_current_time_ns(user_context)
                            << ")\n";
    }
    #endif

    // Get the types of devices requested.
    cl_device_type device_type = 0;
    const char * dev_type = halide_opencl_get_device_type(user_context);
    if (dev_type != NULL) {
        if (strstr("cpu", dev_type)) {
            device_type |= CL_DEVICE_TYPE_CPU;
        }
        if (strstr("gpu", dev_type)) {
            device_type |= CL_DEVICE_TYPE_GPU;
        }
        if (strstr("acc", dev_type)) {
            device_type |= CL_DEVICE_TYPE_ACCELERATOR;
        }
    }
    // If no device types are specified, use all the available
    // devices.
    if (device_type == 0) {
        device_type = CL_DEVICE_TYPE_ALL;
    }

    // Get all the devices of the specified type.
    const cl_uint maxDevices = 4;
    cl_device_id devices[maxDevices];
    cl_uint deviceCount = 0;
    err = clGetDeviceIDs(platform, device_type, maxDevices, devices, &deviceCount );
    if (err != CL_SUCCESS) {
        error(user_context) << "CL: clGetDeviceIDs failed: "
                            << get_opencl_error_name(err);
        return err;
    }

    // If the user indicated a specific device index to use, use
    // that. Note that this is an index within the set of devices
    // specified by the device type. -1 means the last device.
    int device = halide_get_gpu_device(user_context);
    if (device == -1) {
        device = deviceCount - 1;
    }

    if (device < 0 || device >= deviceCount) {
        error(user_context) << "CL: Failed to get device: " << device;
        return CL_DEVICE_NOT_FOUND;
    }

    cl_device_id dev = devices[device];

    #ifdef DEBUG_RUNTIME
    // Declare variables for other state we want to query.
    char device_name[256] = "";
    char device_vendor[256] = "";
    char device_profile[256] = "";
    char device_version[256] = "";
    char driver_version[256] = "";
    cl_ulong global_mem_size = 0;
    cl_ulong max_mem_alloc_size = 0;
    cl_ulong local_mem_size = 0;
    cl_uint max_compute_units = 0;
    size_t max_work_group_size = 0;
    cl_uint max_work_item_dimensions = 0;
    size_t max_work_item_sizes[4] = { 0, };


    struct {void *dst; size_t sz; cl_device_info param;} infos[] = {
        {&device_name[0], sizeof(device_name), CL_DEVICE_NAME},
        {&device_vendor[0], sizeof(device_vendor), CL_DEVICE_VENDOR},
        {&device_profile[0], sizeof(device_profile), CL_DEVICE_PROFILE},
        {&device_version[0], sizeof(device_version), CL_DEVICE_VERSION},
        {&driver_version[0], sizeof(driver_version), CL_DRIVER_VERSION},
        {&global_mem_size, sizeof(global_mem_size), CL_DEVICE_GLOBAL_MEM_SIZE},
        {&max_mem_alloc_size, sizeof(max_mem_alloc_size), CL_DEVICE_MAX_MEM_ALLOC_SIZE},
        {&local_mem_size, sizeof(local_mem_size), CL_DEVICE_LOCAL_MEM_SIZE},
        {&max_compute_units, sizeof(max_compute_units), CL_DEVICE_MAX_COMPUTE_UNITS},
        {&max_work_group_size, sizeof(max_work_group_size), CL_DEVICE_MAX_WORK_GROUP_SIZE},
        {&max_work_item_dimensions, sizeof(max_work_item_dimensions), CL_DEVICE_MAX_WORK_ITEM_DIMENSIONS},
        {&max_work_item_sizes[0], sizeof(max_work_item_sizes), CL_DEVICE_MAX_WORK_ITEM_SIZES},
        {NULL}};

    // Do all the queries.
    for (int i = 0; infos[i].dst; i++) {
        err = clGetDeviceInfo(dev, infos[i].param, infos[i].sz, infos[i].dst, NULL);
        if (err != CL_SUCCESS) {
            error(user_context) << "CL: clGetDeviceInfo failed: "
                                << get_opencl_error_name(err);
            return err;
        }
    }

    debug(user_context)
        << "      device name: " << device_name << "\n"
        << "      device vendor: " << device_vendor << "\n"
        << "      device profile: " << device_profile << "\n"
        << "      global mem size: " << global_mem_size/(1024*1024) << " MB\n"
        << "      max mem alloc size: " << max_mem_alloc_size/(1024*1024) << " MB\n"
        << "      local mem size: " << local_mem_size << "\n"
        << "      max compute units: " << max_compute_units << "\n"
        << "      max workgroup size: " << max_work_group_size << "\n"
        << "      max work item dimensions: " << max_work_item_dimensions << "\n"
        << "      max work item sizes: " << max_work_item_sizes[0]
        << "x" << max_work_item_sizes[1]
        << "x" << max_work_item_sizes[2]
        << "x" << max_work_item_sizes[3] << "\n";
    #endif


    // Create context and command queue.
    cl_context_properties properties[] = { CL_CONTEXT_PLATFORM, (cl_context_properties)platform, 0 };
    debug(user_context) << "    clCreateContext -> ";
    *ctx = clCreateContext(properties, 1, &dev, NULL, NULL, &err);
    if (err != CL_SUCCESS) {
        debug(user_context) << get_opencl_error_name(err);
        error(user_context) << "CL: clCreateContext failed: "
                            << get_opencl_error_name(err);
        return err;
    } else {
        debug(user_context) << *ctx << "\n";
    }

    debug(user_context) << "    clCreateCommandQueue ";
    *q = clCreateCommandQueue(*ctx, dev, 0, &err);
    if (err != CL_SUCCESS) {
        debug(user_context) << get_opencl_error_name(err);
        error(user_context) << "CL: clCreateCommandQueue failed: "
                            << get_opencl_error_name(err);
        return err;
    } else {
        debug(user_context) << *q << "\n";
    }

    return err;
}

}}}} // namespace Halide::Runtime::Internal::OpenCL

extern "C" {

WEAK int halide_opencl_device_free(void *user_context, buffer_t* buf) {
    // halide_opencl_device_free, at present, can be exposed to clients and they
    // should be allowed to call halide_opencl_device_free on any buffer_t
    // including ones that have never been used with a GPU.
    if (buf->dev == 0) {
      return 0;
    }

    cl_mem dev_ptr = (cl_mem)halide_get_device_handle(buf->dev);

    debug(user_context)
        << "CL: halide_opencl_device_free (user_context: " << user_context
        << ", buf: " << buf << ")\n";

    ClContext ctx(user_context);
    if (ctx.error != CL_SUCCESS) {
        return ctx.error;
    }

    #ifdef DEBUG_RUNTIME
    uint64_t t_before = halide_current_time_ns(user_context);
    #endif

    halide_assert(user_context, validate_device_pointer(user_context, buf));
    debug(user_context) << "    clReleaseMemObject " << (void *)dev_ptr << "\n";
    cl_int result = clReleaseMemObject((cl_mem)dev_ptr);
    // If clReleaseMemObject fails, it is unlikely to succeed in a later call, so
    // we just end our reference to it regardless.
    halide_delete_device_wrapper(buf->dev);
    buf->dev = 0;
    if (result != CL_SUCCESS) {
        error(user_context) << "CL: clReleaseMemObject failed: "
                            << get_opencl_error_name(result);
        return result;
    }

    #ifdef DEBUG_RUNTIME
    uint64_t t_after = halide_current_time_ns(user_context);
    debug(user_context) << "    Time: " << (t_after - t_before) / 1.0e6 << " ms\n";
    #endif

    return 0;
}


WEAK int halide_opencl_initialize_kernels(void *user_context, void **state_ptr, const char* src, int size) {
    debug(user_context)
        << "CL: halide_opencl_init_kernels (user_context: " << user_context
        << ", state_ptr: " << state_ptr
        << ", program: " << (void *)src
        << ", size: " << size << "\n";

    ClContext ctx(user_context);
    if (ctx.error != CL_SUCCESS) {
        return ctx.error;
    }

    #ifdef DEBUG_RUNTIME
    uint64_t t_before = halide_current_time_ns(user_context);
    #endif

    // Create the state object if necessary. This only happens once, regardless
    // of how many times halide_init_kernels/halide_release is called.
    // halide_release traverses this list and releases the program objects, but
    // it does not modify the list nodes created/inserted here.
    module_state **state = (module_state**)state_ptr;
    if (!(*state)) {
        *state = (module_state*)malloc(sizeof(module_state));
        (*state)->program = NULL;
        (*state)->next = state_list;
        state_list = *state;
    }

    // Create the program if necessary. TODO: The program object needs to not
    // only already exist, but be created for the same context/device as the
    // calling context/device.
    if (!(*state && (*state)->program) && size > 1) {
        cl_int err = 0;
        cl_device_id dev;

        err = clGetContextInfo(ctx.context, CL_CONTEXT_DEVICES, sizeof(dev), &dev, NULL);
        if (err != CL_SUCCESS) {
            error(user_context) << "CL: clGetContextInfo(CL_CONTEXT_DEVICES) failed: "
                                << get_opencl_error_name(err);
            return err;
        }

        cl_device_id devices[] = { dev };

        // Get the max constant buffer size supported by this OpenCL implementation.
        cl_ulong max_constant_buffer_size = 0;
        err = clGetDeviceInfo(dev, CL_DEVICE_MAX_CONSTANT_BUFFER_SIZE, sizeof(max_constant_buffer_size), &max_constant_buffer_size, NULL);
        if (err != CL_SUCCESS) {
            error(user_context) << "CL: clGetDeviceInfo (CL_DEVICE_MAX_CONSTANT_BUFFER_SIZE) failed: "
                                << get_opencl_error_name(err);
            return err;
        }
        // Get the max number of constant arguments supported by this OpenCL implementation.
        cl_uint max_constant_args = 0;
        err = clGetDeviceInfo(dev, CL_DEVICE_MAX_CONSTANT_ARGS, sizeof(max_constant_args), &max_constant_args, NULL);
        if (err != CL_SUCCESS) {
            error(user_context) << "CL: clGetDeviceInfo (CL_DEVICE_MAX_CONSTANT_ARGS) failed: "
                                << get_opencl_error_name(err);
            return err;
        }

        // Build the compile argument options.
        stringstream options(user_context);
        options << "-D MAX_CONSTANT_BUFFER_SIZE=" << max_constant_buffer_size
                << " -D MAX_CONSTANT_ARGS=" << max_constant_args;

        const char * sources[] = { src };
        debug(user_context) << "    clCreateProgramWithSource -> ";
        cl_program program = clCreateProgramWithSource(ctx.context, 1, &sources[0], NULL, &err );
        if (err != CL_SUCCESS) {
            debug(user_context) << get_opencl_error_name(err) << "\n";
            error(user_context) << "CL: clCreateProgramWithSource failed: "
                                << get_opencl_error_name(err);
            return err;
        } else {
            debug(user_context) << (void *)program << "\n";
        }
        (*state)->program = program;

        debug(user_context) << "    clBuildProgram " << (void *)program
                            << " " << options.str() << "\n";
        err = clBuildProgram(program, 1, devices, options.str(), NULL, NULL );
        if (err != CL_SUCCESS) {

            // Allocate an appropriately sized buffer for the build log.
            char buffer[8192];

            // Get build log
            if (clGetProgramBuildInfo(program, dev,
                                      CL_PROGRAM_BUILD_LOG,
                                      sizeof(buffer), buffer,
                                      NULL) == CL_SUCCESS) {
                error(user_context) << "CL: clBuildProgram failed: "
                                    << get_opencl_error_name(err)
                                    << "\nBuild Log:\n "
                                    << buffer;
            } else {
                error(user_context) << "clGetProgramBuildInfo failed";
            }

            return err;
        }
    }

    #ifdef DEBUG_RUNTIME
    uint64_t t_after = halide_current_time_ns(user_context);
    debug(user_context) << "    Time: " << (t_after - t_before) / 1.0e6 << " ms\n";
    #endif

    return 0;
}

// Used to generate correct timings when tracing
WEAK int halide_opencl_device_sync(void *user_context, struct buffer_t *) {
    debug(user_context) << "CL: halide_opencl_device_sync (user_context: " << user_context << ")\n";

    ClContext ctx(user_context);
    halide_assert(user_context, ctx.error == CL_SUCCESS);

    #ifdef DEBUG_RUNTIME
    uint64_t t_before = halide_current_time_ns(user_context);
    #endif

    cl_int err = clFinish(ctx.cmd_queue);
    if (err != CL_SUCCESS) {
        error(user_context) << "CL: clFinish failed: "
                            << get_opencl_error_name(err);
        return err;
    }

    #ifdef DEBUG_RUNTIME
    uint64_t t_after = halide_current_time_ns(user_context);
    debug(user_context) << "    Time: " << (t_after - t_before) / 1.0e6 << " ms\n";
    #endif

    return CL_SUCCESS;
}

WEAK int halide_opencl_device_release(void *user_context) {
    debug(user_context)
        << "CL: halide_opencl_device_release (user_context: " << user_context << ")\n";

    // The ClContext object does not allow the context storage to be modified,
    // so we use halide_acquire_context directly.
    int err;
    cl_context ctx;
    cl_command_queue q;
    err = halide_acquire_cl_context(user_context, &ctx, &q, false);
<<<<<<< HEAD
=======
    if (err != 0) {
        return;
    }
>>>>>>> cc0f27b6

    if (ctx) {
        err = clFinish(q);
        halide_assert(user_context, err == CL_SUCCESS);

        // Unload the modules attached to this context. Note that the list
        // nodes themselves are not freed, only the program objects are
        // released. Subsequent calls to halide_init_kernels might re-create
        // the program object using the same list node to store the program
        // object.
        module_state *state = state_list;
        while (state) {
            if (state->program) {
                debug(user_context) << "    clReleaseProgram " << state->program << "\n";
                err = clReleaseProgram(state->program);
                halide_assert(user_context, err == CL_SUCCESS);
                state->program = NULL;
            }
            state = state->next;
        }

        // Release the context itself, if we created it.
        if (ctx == weak_cl_ctx) {
            debug(user_context) << "    clReleaseCommandQueue " << weak_cl_q << "\n";
            err = clReleaseCommandQueue(weak_cl_q);
            halide_assert(user_context, err == CL_SUCCESS);
            weak_cl_q = NULL;

            debug(user_context) << "    clReleaseContext " << weak_cl_ctx << "\n";
            err = clReleaseContext(weak_cl_ctx);
            halide_assert(user_context, err == CL_SUCCESS);
            weak_cl_ctx = NULL;
        }
    }

    halide_release_cl_context(user_context);

    return 0;
}

WEAK int halide_opencl_device_malloc(void *user_context, buffer_t* buf) {
    debug(user_context)
        << "CL: halide_opencl_device_malloc (user_context: " << user_context
        << ", buf: " << buf << ")\n";

    ClContext ctx(user_context);
    if (ctx.error != CL_SUCCESS) {
        return ctx.error;
    }

    size_t size = buf_size(user_context, buf);
    if (buf->dev) {
        halide_assert(user_context, validate_device_pointer(user_context, buf, size));
        return 0;
    }

    halide_assert(user_context, buf->stride[0] >= 0 && buf->stride[1] >= 0 &&
                                buf->stride[2] >= 0 && buf->stride[3] >= 0);

    debug(user_context)
        << "    Allocating buffer of " << size << " bytes,"
        << " extents: " << buf->extent[0] << "x" << buf->extent[1] << "x" << buf->extent[2] << "x" << buf->extent[3]
        << " strides: " << buf->stride[0] << "x" << buf->stride[1] << "x" << buf->stride[2] << "x" << buf->stride[3]
        << " (" << buf->elem_size << " bytes per element)\n";

    #ifdef DEBUG_RUNTIME
    uint64_t t_before = halide_current_time_ns(user_context);
    #endif

    cl_int err;
    debug(user_context) << "    clCreateBuffer -> " << size << " ";
    cl_mem dev_ptr = clCreateBuffer(ctx.context, CL_MEM_READ_WRITE, size, NULL, &err);
    if (err != CL_SUCCESS || dev_ptr == 0) {
        debug(user_context) << get_opencl_error_name(err) << "\n";
        error(user_context) << "CL: clCreateBuffer failed: "
                            << get_opencl_error_name(err);
        return err;
    } else {
        debug(user_context) << (void *)dev_ptr << "\n";
    }
    buf->dev = halide_new_device_wrapper((uint64_t)dev_ptr, &opencl_device_interface);
    if (buf->dev == 0) {
        error(user_context) << "CL: out of memory allocating device wrapper.\n";
        clReleaseMemObject(dev_ptr);
        return -1;
    }

    debug(user_context)
        << "    Allocated device buffer " << (void *)buf->dev
        << " for buffer " << buf << "\n";

    #ifdef DEBUG_RUNTIME
    uint64_t t_after = halide_current_time_ns(user_context);
    debug(user_context) << "    Time: " << (t_after - t_before) / 1.0e6 << " ms\n";
    #endif

    return CL_SUCCESS;
}

WEAK int halide_opencl_copy_to_device(void *user_context, buffer_t* buf) {
    int err = halide_opencl_device_malloc(user_context, buf);
    if (err) {
        return err;
    }

    debug(user_context)
        << "CL: halide_opencl_copy_to_device (user_context: " << user_context
        << ", buf: " << buf << ")\n";

    // Acquire the context so we can use the command queue. This also avoids multiple
    // redundant calls to clEnqueueWriteBuffer when multiple threads are trying to copy
    // the same buffer.
    ClContext ctx(user_context);
    if (ctx.error != CL_SUCCESS) {
        return ctx.error;
    }

    #ifdef DEBUG_RUNTIME
    uint64_t t_before = halide_current_time_ns(user_context);
    #endif

    halide_assert(user_context, buf->host && buf->dev);
    halide_assert(user_context, validate_device_pointer(user_context, buf));

    device_copy c = make_host_to_device_copy(buf);

    for (int w = 0; w < c.extent[3]; w++) {
        for (int z = 0; z < c.extent[2]; z++) {
#ifdef ENABLE_OPENCL_11
            // OpenCL 1.1 supports stride-aware memory transfers up to 3D, so we
            // can deal with the 2 innermost strides with OpenCL.
            uint64_t off = z * c.stride_bytes[2] + w * c.stride_bytes[3];

            size_t offset[3] = { off, 0, 0 };
            size_t region[3] = { c.chunk_size, c.extent[0], c.extent[1] };

            debug(user_context)
                << "    clEnqueueWriteBufferRect ((" << z << ", " << w << "), "
                << "(" << (void *)c.src << " -> " << c.dst << ") + " << off << ", "
                << region[0] << "x" << region[1] << "x" << region[2] << " bytes, "
                << c.stride_bytes[0] << "x" << c.stride_bytes[1] << ")\n";

            cl_int err = clEnqueueWriteBufferRect(ctx.cmd_queue, (cl_mem)c.dst, CL_FALSE,
                                                  offset, offset, region,
                                                  c.stride_bytes[0], c.stride_bytes[1],
                                                  c.stride_bytes[0], c.stride_bytes[1],
                                                  (void *)c.src,
                                                  0, NULL, NULL);

            if (err != CL_SUCCESS) {
                error(user_context) << "CL: clEnqueueWriteBufferRect failed: "
                                    << get_opencl_error_name(err);
                return err;
            }
#else
            for (int y = 0; y < c.extent[1]; y++) {
                for (int x = 0; x < c.extent[0]; x++) {
                    uint64_t off = (x * c.stride_bytes[0] +
                                    y * c.stride_bytes[1] +
                                    z * c.stride_bytes[2] +
                                    w * c.stride_bytes[3]);
                    void *src = (void *)(c.src + off);
                    void *dst = (void *)(c.dst + off);
                    uint64_t size = c.chunk_size;

                    debug(user_context)
                        << "    clEnqueueWriteBuffer  ((" << x << ", " << y << ", " << z << ", " << w << "), "
                        << size << " bytes, " << src << " -> " << (void *)dst << ")\n";

                    cl_int err = clEnqueueWriteBuffer(ctx.cmd_queue, (cl_mem)c.dst,
                                                      CL_FALSE, off, size, src, 0, NULL, NULL);
                    if (err != CL_SUCCESS) {
                        error(user_context) << "CL: clEnqueueWriteBuffer failed: "
                                            << get_opencl_error_name(err);
                        return err;
                    }
                }
            }
#endif
        }
    }
    // The writes above are all non-blocking, so empty the command
    // queue before we proceed so that other host code won't write
    // to the buffer while the above writes are still running.
    clFinish(ctx.cmd_queue);

    #ifdef DEBUG_RUNTIME
    uint64_t t_after = halide_current_time_ns(user_context);
    debug(user_context) << "    Time: " << (t_after - t_before) / 1.0e6 << " ms\n";
    #endif

    return 0;
}

WEAK int halide_opencl_copy_to_host(void *user_context, buffer_t* buf) {
    debug(user_context)
        << "CL: halide_copy_to_host (user_context: " << user_context
        << ", buf: " << buf << ")\n";

    // Acquire the context so we can use the command queue. This also avoids multiple
    // redundant calls to clEnqueueReadBuffer when multiple threads are trying to copy
    // the same buffer.
    ClContext ctx(user_context);
    if (ctx.error != CL_SUCCESS) {
        return ctx.error;
    }

    #ifdef DEBUG_RUNTIME
    uint64_t t_before = halide_current_time_ns(user_context);
    #endif

    halide_assert(user_context, buf->host && buf->dev);
    halide_assert(user_context, validate_device_pointer(user_context, buf));

    device_copy c = make_device_to_host_copy(buf);

    for (int w = 0; w < c.extent[3]; w++) {
        for (int z = 0; z < c.extent[2]; z++) {
#ifdef ENABLE_OPENCL_11
            // OpenCL 1.1 supports stride-aware memory transfers up to 3D, so we
            // can deal with the 2 innermost strides with OpenCL.
            uint64_t off = z * c.stride_bytes[2] + w * c.stride_bytes[3];

            size_t offset[3] = { off, 0, 0 };
            size_t region[3] = { c.chunk_size, c.extent[0], c.extent[1] };

            debug(user_context)
                << "    clEnqueueReadBufferRect ((" << z << ", " << w << "), "
                << "(" << (void *)c.src << " -> " << (void *)c.dst << ") + " << off << ", "
                << region[0] << "x" << region[1] << "x" << region[2] << " bytes, "
                << c.stride_bytes[0] << "x" << c.stride_bytes[1] << ")\n";

            cl_int err = clEnqueueReadBufferRect(ctx.cmd_queue, (cl_mem)c.src, CL_FALSE,
                                                 offset, offset, region,
                                                 c.stride_bytes[0], c.stride_bytes[1],
                                                 c.stride_bytes[0], c.stride_bytes[1],
                                                 (void *)c.dst,
                                                 0, NULL, NULL);

            if (err != CL_SUCCESS) {
                error(user_context) << "CL: clEnqueueReadBufferRect failed: "
                                    << get_opencl_error_name(err);
                return err;
            }
#else
            for (int y = 0; y < c.extent[1]; y++) {
                for (int x = 0; x < c.extent[0]; x++) {
                    uint64_t off = (x * c.stride_bytes[0] +
                                    y * c.stride_bytes[1] +
                                    z * c.stride_bytes[2] +
                                    w * c.stride_bytes[3]);
                    void *src = (void *)(c.src + off);
                    void *dst = (void *)(c.dst + off);
                    uint64_t size = c.chunk_size;

                    debug(user_context)
                        << "    clEnqueueReadBuffer  ((" << x << ", " << y << ", " << z << ", " << w << "), "
                        << size << " bytes, " << src << " -> " << dst << ")\n";

                    cl_int err = clEnqueueReadBuffer(ctx.cmd_queue, (cl_mem)c.src,
                                                     CL_FALSE, off, size, dst, 0, NULL, NULL);
                    if (err != CL_SUCCESS) {
                        error(user_context) << "CL: clEnqueueReadBuffer failed: "
                                            << get_opencl_error_name(err);
                        return err;
                    }
                }
            }
#endif
        }
    }
    // The writes above are all non-blocking, so empty the command
    // queue before we proceed so that other host code won't read
    // bad data.
    clFinish(ctx.cmd_queue);

    #ifdef DEBUG_RUNTIME
    uint64_t t_after = halide_current_time_ns(user_context);
    debug(user_context) << "    Time: " << (t_after - t_before) / 1.0e6 << " ms\n";
    #endif

    return 0;
}

WEAK int halide_opencl_run(void *user_context,
                           void *state_ptr,
                           const char* entry_name,
                           int blocksX, int blocksY, int blocksZ,
                           int threadsX, int threadsY, int threadsZ,
                           int shared_mem_bytes,
                           size_t arg_sizes[],
                           void* args[],
                           int8_t arg_is_buffer[],
                           int num_attributes,
                           float* vertex_buffer,
                           int num_coords_dim0,
                           int num_coords_dim1) {
    debug(user_context)
        << "CL: halide_opencl_run (user_context: " << user_context << ", "
        << "entry: " << entry_name << ", "
        << "blocks: " << blocksX << "x" << blocksY << "x" << blocksZ << ", "
        << "threads: " << threadsX << "x" << threadsY << "x" << threadsZ << ", "
        << "shmem: " << shared_mem_bytes << "\n";


    cl_int err;
    ClContext ctx(user_context);
    if (ctx.error != CL_SUCCESS) {
        return ctx.error;
    }

    #ifdef DEBUG_RUNTIME
    uint64_t t_before = halide_current_time_ns(user_context);
    #endif

    // Create kernel object for entry_name from the program for this module.
    halide_assert(user_context, state_ptr);
    cl_program program = ((module_state*)state_ptr)->program;

    halide_assert(user_context, program);
    debug(user_context) << "    clCreateKernel " << entry_name << " -> ";
    cl_kernel f = clCreateKernel(program, entry_name, &err);
    if (err != CL_SUCCESS) {
        debug(user_context) << get_opencl_error_name(err) << "\n";
        error(user_context) << "CL: clCreateKernel " << entry_name << " failed: "
                            << get_opencl_error_name(err) << "\n";
        return err;
    } else {
        #ifdef DEBUG_RUNTIME
        uint64_t t_create_kernel = halide_current_time_ns(user_context);
        debug(user_context) << "    Time: " << (t_create_kernel - t_before) / 1.0e6 << " ms\n";
        #endif
    }

    // Pack dims
    size_t global_dim[3] = {blocksX*threadsX,  blocksY*threadsY,  blocksZ*threadsZ};
    size_t local_dim[3] = {threadsX, threadsY, threadsZ};

    // Set args
    int i = 0;
    while (arg_sizes[i] != 0) {
        debug(user_context) << "    clSetKernelArg " << i
                            << " " << arg_sizes[i]
                            << " [" << (*((void **)args[i])) << " ...] "
                            << arg_is_buffer[i] << "\n";
        void *this_arg = args[i];
        uint64_t opencl_handle;
        if (arg_is_buffer[i]) {
            halide_assert(user_context, arg_sizes[i] == sizeof(uint64_t));
            opencl_handle = halide_get_device_handle(*(uint64_t *)this_arg);
            debug(user_context) << "Mapped dev handle is: " << (void *)opencl_handle << "\n";
            this_arg = &opencl_handle;
        }

        cl_int err = clSetKernelArg(f, i, arg_sizes[i], this_arg);
        if (err != CL_SUCCESS) {
            error(user_context) << "CL: clSetKernelArg failed: "
                                << get_opencl_error_name(err);
            return err;
        }
        i++;
    }
    // Set the shared mem buffer last
    // Always set at least 1 byte of shmem, to keep the launch happy
    debug(user_context)
        << "    clSetKernelArg " << i << " " << shared_mem_bytes << " [NULL]\n";
    err = clSetKernelArg(f, i, (shared_mem_bytes > 0) ? shared_mem_bytes : 1, NULL);
    if (err != CL_SUCCESS) {
        error(user_context) << "CL: clSetKernelArg failed "
                            << get_opencl_error_name(err);
        return err;
    }

    // Launch kernel
    debug(user_context)
        << "    clEnqueueNDRangeKernel "
        << blocksX << "x" << blocksY << "x" << blocksZ << ", "
        << threadsX << "x" << threadsY << "x" << threadsZ << " -> ";
    err = clEnqueueNDRangeKernel(ctx.cmd_queue, f,
                                 // NDRange
                                 3, NULL, global_dim, local_dim,
                                 // Events
                                 0, NULL, NULL);
    debug(user_context) << get_opencl_error_name(err) << "\n";
    if (err != CL_SUCCESS) {
        error(user_context) << "CL: clEnqueueNDRangeKernel failed: "
                            << get_opencl_error_name(err) << "\n";
        return err;
    }

    debug(user_context) << "    Releasing kernel " << (void *)f << "\n";
    clReleaseKernel(f);
    debug(user_context) << "    clReleaseKernel finished" << (void *)f << "\n";

    #ifdef DEBUG_RUNTIME
    err = clFinish(ctx.cmd_queue);
    if (err != CL_SUCCESS) {
        error(user_context) << "CL: clFinish failed (" << err << ")\n";
        return err;
    }
    uint64_t t_after = halide_current_time_ns(user_context);
    debug(user_context) << "    Time: " << (t_after - t_before) / 1.0e6 << " ms\n";
    #endif
    return 0;
}

WEAK int halide_opencl_wrap_cl_mem(void *user_context, struct buffer_t *buf, uintptr_t mem) {
    halide_assert(user_context, buf->dev == 0);
    if (buf->dev != 0) {
        return -2;
    }
    buf->dev = halide_new_device_wrapper(mem, &opencl_device_interface);
    if (buf->dev == 0) {
        return -1;
    }
#if DEBUG_RUNTIME
    if (!validate_device_pointer(user_context, buf)) {
        halide_delete_device_wrapper(buf->dev);
        buf->dev = 0;
        return -3;
    }
#endif
    return 0;
}

WEAK uintptr_t halide_opencl_detach_cl_mem(void *user_context, struct buffer_t *buf) {
    if (buf->dev == NULL) {
        return 0;
    }
    halide_assert(user_context, halide_get_device_interface(buf->dev) == &opencl_device_interface);
    uint64_t mem = halide_get_device_handle(buf->dev);
    halide_delete_device_wrapper(buf->dev);
    buf->dev = 0;
    return (uintptr_t)mem;
}

WEAK uintptr_t halide_opencl_get_cl_mem(void *user_context, struct buffer_t *buf) {
    if (buf->dev == NULL) {
        return 0;
    }
    halide_assert(user_context, halide_get_device_interface(buf->dev) == &opencl_device_interface);
    uint64_t mem = halide_get_device_handle(buf->dev);
    return (uintptr_t)mem;
}

WEAK const struct halide_device_interface *halide_opencl_device_interface() {
    return &opencl_device_interface;
}

namespace {
__attribute__((destructor))
WEAK void halide_opencl_cleanup() {
    halide_opencl_device_release(NULL);
}
}

} // extern "C" linkage

namespace Halide { namespace Runtime { namespace Internal { namespace OpenCL {
WEAK const char *get_opencl_error_name(cl_int err) {
    switch (err) {
    case CL_SUCCESS: return "CL_SUCCESS";
    case CL_DEVICE_NOT_FOUND: return "CL_DEVICE_NOT_FOUND";
    case CL_DEVICE_NOT_AVAILABLE: return "CL_DEVICE_NOT_AVAILABLE";
    case CL_COMPILER_NOT_AVAILABLE: return "CL_COMPILER_NOT_AVAILABLE";
    case CL_MEM_OBJECT_ALLOCATION_FAILURE: return "CL_MEM_OBJECT_ALLOCATION_FAILURE";
    case CL_OUT_OF_RESOURCES: return "CL_OUT_OF_RESOURCES";
    case CL_OUT_OF_HOST_MEMORY: return "CL_OUT_OF_HOST_MEMORY";
    case CL_PROFILING_INFO_NOT_AVAILABLE: return "CL_PROFILING_INFO_NOT_AVAILABLE";
    case CL_MEM_COPY_OVERLAP: return "CL_MEM_COPY_OVERLAP";
    case CL_IMAGE_FORMAT_MISMATCH: return "CL_IMAGE_FORMAT_MISMATCH";
    case CL_IMAGE_FORMAT_NOT_SUPPORTED: return "CL_IMAGE_FORMAT_NOT_SUPPORTED";
    case CL_BUILD_PROGRAM_FAILURE: return "CL_BUILD_PROGRAM_FAILURE";
    case CL_MAP_FAILURE: return "CL_MAP_FAILURE";
    case CL_INVALID_VALUE: return "CL_INVALID_VALUE";
    case CL_INVALID_DEVICE_TYPE: return "CL_INVALID_DEVICE_TYPE";
    case CL_INVALID_PLATFORM: return "CL_INVALID_PLATFORM";
    case CL_INVALID_DEVICE: return "CL_INVALID_DEVICE";
    case CL_INVALID_CONTEXT: return "CL_INVALID_CONTEXT";
    case CL_INVALID_QUEUE_PROPERTIES: return "CL_INVALID_QUEUE_PROPERTIES";
    case CL_INVALID_COMMAND_QUEUE: return "CL_INVALID_COMMAND_QUEUE";
    case CL_INVALID_HOST_PTR: return "CL_INVALID_HOST_PTR";
    case CL_INVALID_MEM_OBJECT: return "CL_INVALID_MEM_OBJECT";
    case CL_INVALID_IMAGE_FORMAT_DESCRIPTOR: return "CL_INVALID_IMAGE_FORMAT_DESCRIPTOR";
    case CL_INVALID_IMAGE_SIZE: return "CL_INVALID_IMAGE_SIZE";
    case CL_INVALID_SAMPLER: return "CL_INVALID_SAMPLER";
    case CL_INVALID_BINARY: return "CL_INVALID_BINARY";
    case CL_INVALID_BUILD_OPTIONS: return "CL_INVALID_BUILD_OPTIONS";
    case CL_INVALID_PROGRAM: return "CL_INVALID_PROGRAM";
    case CL_INVALID_PROGRAM_EXECUTABLE: return "CL_INVALID_PROGRAM_EXECUTABLE";
    case CL_INVALID_KERNEL_NAME: return "CL_INVALID_KERNEL_NAME";
    case CL_INVALID_KERNEL_DEFINITION: return "CL_INVALID_KERNEL_DEFINITION";
    case CL_INVALID_KERNEL: return "CL_INVALID_KERNEL";
    case CL_INVALID_ARG_INDEX: return "CL_INVALID_ARG_INDEX";
    case CL_INVALID_ARG_VALUE: return "CL_INVALID_ARG_VALUE";
    case CL_INVALID_ARG_SIZE: return "CL_INVALID_ARG_SIZE";
    case CL_INVALID_KERNEL_ARGS: return "CL_INVALID_KERNEL_ARGS";
    case CL_INVALID_WORK_DIMENSION: return "CL_INVALID_WORK_DIMENSION";
    case CL_INVALID_WORK_GROUP_SIZE: return "CL_INVALID_WORK_GROUP_SIZE";
    case CL_INVALID_WORK_ITEM_SIZE: return "CL_INVALID_WORK_ITEM_SIZE";
    case CL_INVALID_GLOBAL_OFFSET: return "CL_INVALID_GLOBAL_OFFSET";
    case CL_INVALID_EVENT_WAIT_LIST: return "CL_INVALID_EVENT_WAIT_LIST";
    case CL_INVALID_EVENT: return "CL_INVALID_EVENT";
    case CL_INVALID_OPERATION: return "CL_INVALID_OPERATION";
    case CL_INVALID_GL_OBJECT: return "CL_INVALID_GL_OBJECT";
    case CL_INVALID_BUFFER_SIZE: return "CL_INVALID_BUFFER_SIZE";
    case CL_INVALID_MIP_LEVEL: return "CL_INVALID_MIP_LEVEL";
    case CL_INVALID_GLOBAL_WORK_SIZE: return "CL_INVALID_GLOBAL_WORK_SIZE";
    default: return "<Unknown error>";
    }
}

WEAK halide_device_interface opencl_device_interface = {
    halide_use_jit_module,
    halide_release_jit_module,
    halide_opencl_device_malloc,
    halide_opencl_device_free,
    halide_opencl_device_sync,
    halide_opencl_device_release,
    halide_opencl_copy_to_host,
    halide_opencl_copy_to_device,
};

}}}} // namespace Halide::Runtime::Internal::OpenCL<|MERGE_RESOLUTION|>--- conflicted
+++ resolved
@@ -603,12 +603,9 @@
     cl_context ctx;
     cl_command_queue q;
     err = halide_acquire_cl_context(user_context, &ctx, &q, false);
-<<<<<<< HEAD
-=======
     if (err != 0) {
         return;
     }
->>>>>>> cc0f27b6
 
     if (ctx) {
         err = clFinish(q);
