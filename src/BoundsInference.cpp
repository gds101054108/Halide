--- conflicted
+++ resolved
@@ -352,7 +352,7 @@
                                                     {inner_query, i}, Call::Extern);
                         Expr inner_max = Call::make(Int(32), Call::buffer_get_max,
                                                     {inner_query, i}, Call::Extern);
-                        
+
                         // Push 'inner' inside of 'outer'
                         Expr shift = Min::make(0, outer_max - inner_max);
                         Expr new_min = inner_min + shift;
@@ -494,20 +494,11 @@
                     Function input(args[j].func);
                     for (int k = 0; k < input.outputs(); k++) {
                         string name = input.name() + ".o" + std::to_string(k) + ".bounds_query." + func.name();
-<<<<<<< HEAD
-                        vector<Expr> args = {null_handle, make_zero(input.output_types()[k])};
-                        for (int i = 0; i < input.dimensions()*3; i++) {
-                            args.push_back(0);
-                        }
-                        Expr buf = Call::make(type_of<struct halide_buffer_t *>(), Call::create_buffer_t,
-                                              args, Call::Intrinsic);
-=======
 
                         BufferBuilder builder;
                         builder.type = input.output_types()[k];
                         builder.dimensions = input.dimensions();
                         Expr buf = builder.build();
->>>>>>> 15e86bb7
 
                         lets.push_back(make_pair(name, buf));
                         bounds_inference_args.push_back(Variable::make(type_of<struct halide_buffer_t *>(), name));
@@ -524,14 +515,13 @@
                     // Copy the input buffer into a query buffer to mutate.
                     string query_name = name + ".bounds_query." + func.name();
 
-<<<<<<< HEAD
-                    Expr query_buf = Call::make(type_of<struct halide_buffer_t *>(), Call::copy_buffer_t, {in_buf, dims}, Call::Intrinsic);
-=======
-                    Expr query_buf = Call::make(type_of<struct buffer_t *>(), Call::alloca,
-                                                {(int)sizeof(buffer_t)}, Call::Intrinsic);
-                    query_buf = Call::make(type_of<struct buffer_t *>(), Call::copy_memory,
-                                           {query_buf, in_buf, (int)sizeof(buffer_t)}, Call::Intrinsic);
->>>>>>> 15e86bb7
+                    Expr query_buf = Call::make(type_of<struct halide_buffer_t *>(), Call::alloca,
+                                                {(int)sizeof(halide_buffer_t)}, Call::Intrinsic);
+                    Expr query_shape = Call::make(type_of<struct halide_dimension_t *>(), Call::alloca,
+                                                  {(int)sizeof(halide_dimension_t) * dims}, Call::Intrinsic);
+                    query_buf = Call::make(type_of<struct halide_buffer_t *>(), Call::buffer_init_from_buffer,
+                                           {query_buf, query_shape, in_buf}, Call::Extern);
+
                     lets.push_back(make_pair(query_name, query_buf));
                     Expr buf = Variable::make(type_of<struct halide_buffer_t *>(), query_name, b, p, ReductionDomain());
                     bounds_inference_args.push_back(buf);
@@ -557,13 +547,7 @@
                     builder.extents.push_back(max + 1 - min);
                     builder.strides.push_back(0);
                 }
-<<<<<<< HEAD
-
-                Expr output_buffer_t = Call::make(type_of<struct halide_buffer_t *>(), Call::create_buffer_t,
-                                                  output_buffer_t_args, Call::Intrinsic);
-=======
                 Expr output_buffer_t = builder.build();
->>>>>>> 15e86bb7
 
                 string buf_name = func.name() + ".o" + std::to_string(j) + ".bounds_query";
                 bounds_inference_args.push_back(Variable::make(type_of<struct halide_buffer_t *>(), buf_name));
@@ -750,19 +734,11 @@
                         Box b(f.dimensions());
                         for (int d = 0; d < f.dimensions(); d++) {
                             string buf_name = f.name() + ".o0.bounds_query." + consumer.name;
-<<<<<<< HEAD
                             Expr buf = Variable::make(type_of<struct halide_buffer_t *>(), buf_name);
-                            Expr min = Call::make(Int(32), Call::extract_buffer_min,
-                                                  {buf, d}, Call::PureIntrinsic);
-                            Expr max = Call::make(Int(32), Call::extract_buffer_max,
-                                                  {buf, d}, Call::PureIntrinsic);
-=======
-                            Expr buf = Variable::make(type_of<struct buffer_t *>(), buf_name);
                             Expr min = Call::make(Int(32), Call::buffer_get_min,
                                                   {buf, d}, Call::Extern);
                             Expr max = Call::make(Int(32), Call::buffer_get_max,
                                                   {buf, d}, Call::Extern);
->>>>>>> 15e86bb7
                             b[d] = Interval(min, max);
                         }
                         merge_boxes(boxes[f.name()], b);
