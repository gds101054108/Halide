--- conflicted
+++ resolved
@@ -1472,20 +1472,12 @@
                           TailStrategy tail = TailStrategy::Auto,
                           DeviceAPI device_api = DeviceAPI::Default_GPU);
 
-<<<<<<< HEAD
     HALIDE_ATTRIBUTE_DEPRECATED("This form of gpu_tile() is deprecated.") 
-    EXPORT Func &gpu_tile(VarOrRVar x, int x_size,
+    EXPORT Func &gpu_tile(VarOrRVar x, Expr x_size,
                           TailStrategy tail = TailStrategy::Auto,
                           DeviceAPI device_api = DeviceAPI::Default_GPU);
     HALIDE_ATTRIBUTE_DEPRECATED("This form of gpu_tile() is deprecated.") 
-    EXPORT Func &gpu_tile(VarOrRVar x, VarOrRVar y, int x_size, int y_size,
-=======
-    // Will be deprecated.
-    EXPORT Func &gpu_tile(VarOrRVar x, Expr x_size,
-                          TailStrategy tail = TailStrategy::Auto,
-                          DeviceAPI device_api = DeviceAPI::Default_GPU);
     EXPORT Func &gpu_tile(VarOrRVar x, VarOrRVar y, Expr x_size, Expr y_size,
->>>>>>> 880176ea
                           TailStrategy tail = TailStrategy::Auto,
                           DeviceAPI device_api = DeviceAPI::Default_GPU);
     HALIDE_ATTRIBUTE_DEPRECATED("This form of gpu_tile() is deprecated.") 
