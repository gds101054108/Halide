--- conflicted
+++ resolved
@@ -281,14 +281,6 @@
     compare_expr(e->a, op->a);
 }
 
-<<<<<<< HEAD
-        expr = s->condition;
-        op->condition.accept(this);
-
-        expr = s->message;
-        op->message.accept(this);
-    }
-=======
 void IRComparer::visit(const Select *op) {
     const Select *e = expr.as<Select>();
     compare_expr(e->condition, op->condition);
@@ -296,7 +288,6 @@
     compare_expr(e->false_value, op->false_value);
 
 }
->>>>>>> a8c8600f
 
 void IRComparer::visit(const Load *op) {
     const Load *e = expr.as<Load>();
@@ -391,43 +382,18 @@
     compare_expr_vector(s->extents, op->extents);
     compare_stmt(s->body, op->body);
     compare_expr(s->condition, op->condition);
+    compare_expr(s->new_expr, op->new_expr);
+    compare_stmt(s->delete_stmt, op->delete_stmt);
 }
 
 void IRComparer::visit(const Realize *op) {
     const Realize *s = stmt.as<Realize>();
 
-<<<<<<< HEAD
-        expr = s->condition;
-        op->condition.accept(this);
-
-        if (!result) {
-            if (!s->new_expr.defined() && op->new_expr.defined()) {
-                result = -1;
-            } else if (s->new_expr.defined() && !op->new_expr.defined()) {
-                result = 1;
-            } else {
-                expr = s->new_expr;
-                op->new_expr.accept(this);
-            }
-        }
-
-        if (!result) {
-            if (!s->delete_stmt.defined() && op->delete_stmt.defined()) {
-                result = -1;
-            } else if (s->delete_stmt.defined() && !op->delete_stmt.defined()) {
-                result = 1;
-            } else {
-                stmt = s->delete_stmt;
-                op->delete_stmt.accept(this);
-            }
-        }
-=======
     compare_names(s->name, op->name);
     compare_scalar(s->types.size(), op->types.size());
     compare_scalar(s->bounds.size(), op->bounds.size());
     for (size_t i = 0; (result == Equal) && (i < s->types.size()); i++) {
         compare_types(s->types[i], op->types[i]);
->>>>>>> a8c8600f
     }
     for (size_t i = 0; (result == Equal) && (i < s->bounds.size()); i++) {
         compare_expr(s->bounds[i].min, op->bounds[i].min);
@@ -448,6 +414,7 @@
     const Free *s = stmt.as<Free>();
 
     compare_names(s->name, op->name);
+    compare_stmt(s->delete_stmt, op->delete_stmt);
 }
 
 void IRComparer::visit(const IfThenElse *op) {
@@ -458,24 +425,8 @@
     compare_stmt(s->else_case, op->else_case);
 }
 
-<<<<<<< HEAD
-        compare_names(s->name, op->name);
-
-        if (!result) {
-            if (!s->delete_stmt.defined() && op->delete_stmt.defined()) {
-                result = -1;
-            } else if (s->delete_stmt.defined() && !op->delete_stmt.defined()) {
-                result = 1;
-            } else {
-                stmt = s->delete_stmt;
-                op->delete_stmt.accept(this);
-            }
-        }
-    }
-=======
 void IRComparer::visit(const Evaluate *op) {
     const Evaluate *s = stmt.as<Evaluate>();
->>>>>>> a8c8600f
 
     compare_expr(s->value, op->value);
 }
