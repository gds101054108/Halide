--- conflicted
+++ resolved
@@ -113,12 +113,6 @@
         stream << print_type(Int(32)) << " " << print_name(loop->name)
                << " = " << simt_intrinsic(loop->name) << ";\n";
 
-<<<<<<< HEAD
-        open_scope();
-        do_indent();
-        stream << print_type(Int(32), AppendSpace) << print_name(loop->name) << " = " << id_idx << ";\n";
-=======
->>>>>>> 10963a76
         loop->body.accept(this);
 
     } else {
