--- conflicted
+++ resolved
@@ -559,8 +559,6 @@
     module->addModuleFlag(llvm::Module::Warning, "halide_use_soft_float_abi", use_soft_float_abi() ? 1 : 0);
     module->addModuleFlag(llvm::Module::Warning, "halide_mcpu", MDString::get(*context, mcpu()));
     module->addModuleFlag(llvm::Module::Warning, "halide_mattrs", MDString::get(*context, mattrs()));
-<<<<<<< HEAD
-    #endif
 }
 
 std::unique_ptr<llvm::Module> CodeGen_LLVM::finalize_module() {
@@ -583,8 +581,6 @@
 
 std::unique_ptr<llvm::Module> CodeGen_LLVM::compile(const Module &input) {
     init_for_codegen(input.name());
-=======
->>>>>>> 0da642ce
 
     internal_assert(module && context && builder)
         << "The CodeGen_LLVM subclass should have made an initial module before calling CodeGen_LLVM::compile\n";
