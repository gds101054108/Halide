#include <iostream>
#include <limits>
#include <sstream>

#include "IRPrinter.h"
#include "CodeGen_LLVM.h"
#include "IROperator.h"
#include "Debug.h"
#include "Deinterleave.h"
#include "Simplify.h"
#include "JITModule.h"
#include "CodeGen_Internal.h"
#include "Lerp.h"
#include "Util.h"
#include "LLVM_Runtime_Linker.h"
#include "MatlabWrapper.h"

#include "CodeGen_X86.h"
#include "CodeGen_GPU_Host.h"
#include "CodeGen_ARM.h"
#include "CodeGen_MIPS.h"
#include "CodeGen_PNaCl.h"

#if !(__cplusplus > 199711L || _MSC_VER >= 1800)

// VS2013 isn't fully C++11 compatible, but it supports enough of what Halide
// needs for now to be an acceptable minimum for Windows.
#error "Halide requires C++11 or VS2013+; please upgrade your compiler."

#endif

namespace Halide {

llvm::Module *codegen_llvm(const Module &module, llvm::LLVMContext &context) {
    Internal::CodeGen_LLVM *cg = Internal::CodeGen_LLVM::new_for_target(module.target(), context);
    llvm::Module *out = cg->compile(module);
    delete cg;
    return out;
}

namespace Internal {

using namespace llvm;
using std::ostringstream;
using std::cout;
using std::endl;
using std::string;
using std::vector;
using std::pair;
using std::map;
using std::stack;

// Define a local empty inline function for each target
// to disable initialization.
#define LLVM_TARGET(target) \
    inline void Initialize##target##Target() {}
#include <llvm/Config/Targets.def>
#undef LLVM_TARGET

#define LLVM_ASM_PARSER(target)     \
    inline void Initialize##target##AsmParser() {}
#include <llvm/Config/AsmParsers.def>
#undef LLVM_ASM_PARSER

#define LLVM_ASM_PRINTER(target)    \
    inline void Initialize##target##AsmPrinter() {}
#include <llvm/Config/AsmPrinters.def>
#undef LLVM_ASM_PRINTER

#define InitializeTarget(target)              \
        LLVMInitialize##target##Target();     \
        LLVMInitialize##target##TargetInfo(); \
        LLVMInitialize##target##TargetMC();   \
        llvm_##target##_enabled = true;

#define InitializeAsmParser(target)           \
        LLVMInitialize##target##AsmParser();  \

#define InitializeAsmPrinter(target)          \
        LLVMInitialize##target##AsmPrinter(); \

// Override above empty init function with macro for supported targets.
#ifdef WITH_X86
#define InitializeX86Target()       InitializeTarget(X86)
#define InitializeX86AsmParser()    InitializeAsmParser(X86)
#define InitializeX86AsmPrinter()   InitializeAsmPrinter(X86)
#endif

#ifdef WITH_ARM
#define InitializeARMTarget()       InitializeTarget(ARM)
#define InitializeARMAsmParser()    InitializeAsmParser(ARM)
#define InitializeARMAsmPrinter()   InitializeAsmPrinter(ARM)
#endif

#ifdef WITH_PTX
#define InitializeNVPTXTarget()       InitializeTarget(NVPTX)
#define InitializeNVPTXAsmParser()    InitializeAsmParser(NVPTX)
#define InitializeNVPTXAsmPrinter()   InitializeAsmPrinter(NVPTX)
#endif

#ifdef WITH_AARCH64
#define InitializeAArch64Target()       InitializeTarget(AArch64)
#define InitializeAArch64AsmParser()    InitializeAsmParser(AArch64)
#define InitializeAArch64AsmPrinter()   InitializeAsmPrinter(AArch64)
#endif

#ifdef WITH_MIPS
#define InitializeMipsTarget()       InitializeTarget(Mips)
#define InitializeMipsAsmParser()    InitializeAsmParser(Mips)
#define InitializeMipsAsmPrinter()   InitializeAsmPrinter(Mips)
#endif

namespace {

// Get the LLVM linkage corresponding to a Halide linkage type.
llvm::GlobalValue::LinkageTypes llvm_linkage(LoweredFunc::LinkageType t) {
    // TODO(dsharlet): For some reason, marking internal functions as
    // private linkage on OSX is causing some of the static tests to
    // fail. Figure out why so we can remove this.
    return llvm::GlobalValue::ExternalLinkage;

    switch (t) {
    case LoweredFunc::External: return llvm::GlobalValue::ExternalLinkage;
    default: return llvm::GlobalValue::PrivateLinkage;
    }
}

}

CodeGen_LLVM::CodeGen_LLVM(Target t) :
    module(NULL),
    function(NULL), context(NULL),
    builder(NULL),
    value(NULL),
    very_likely_branch(NULL),
    target(t),
    void_t(NULL), i1(NULL), i8(NULL), i16(NULL), i32(NULL), i64(NULL),
    f16(NULL), f32(NULL), f64(NULL),
    buffer_t_type(NULL),
    metadata_t_type(NULL),
    argument_t_type(NULL),
    scalar_value_t_type(NULL),

    // Vector types. These need an LLVMContext before they can be initialized.
    i8x8(NULL),
    i8x16(NULL),
    i8x32(NULL),
    i16x4(NULL),
    i16x8(NULL),
    i16x16(NULL),
    i32x2(NULL),
    i32x4(NULL),
    i32x8(NULL),
    i64x2(NULL),
    i64x4(NULL),
    f32x2(NULL),
    f32x4(NULL),
    f32x8(NULL),
    f64x2(NULL),
    f64x4(NULL),

    // Wildcards for pattern matching
    wild_i8x8(Variable::make(Int(8, 8), "*")),
    wild_i16x4(Variable::make(Int(16, 4), "*")),
    wild_i32x2(Variable::make(Int(32, 2), "*")),

    wild_u8x8(Variable::make(UInt(8, 8), "*")),
    wild_u16x4(Variable::make(UInt(16, 4), "*")),
    wild_u32x2(Variable::make(UInt(32, 2), "*")),

    wild_i8x16(Variable::make(Int(8, 16), "*")),
    wild_i16x8(Variable::make(Int(16, 8), "*")),
    wild_i32x4(Variable::make(Int(32, 4), "*")),
    wild_i64x2(Variable::make(Int(64, 2), "*")),

    wild_u8x16(Variable::make(UInt(8, 16), "*")),
    wild_u16x8(Variable::make(UInt(16, 8), "*")),
    wild_u32x4(Variable::make(UInt(32, 4), "*")),
    wild_u64x2(Variable::make(UInt(64, 2), "*")),

    wild_i8x32(Variable::make(Int(8, 32), "*")),
    wild_i16x16(Variable::make(Int(16, 16), "*")),
    wild_i32x8(Variable::make(Int(32, 8), "*")),
    wild_i64x4(Variable::make(Int(64, 4), "*")),

    wild_u8x32(Variable::make(UInt(8, 32), "*")),
    wild_u16x16(Variable::make(UInt(16, 16), "*")),
    wild_u32x8(Variable::make(UInt(32, 8), "*")),
    wild_u64x4(Variable::make(UInt(64, 4), "*")),

    wild_f32x2(Variable::make(Float(32, 2), "*")),

    wild_f32x4(Variable::make(Float(32, 4), "*")),
    wild_f64x2(Variable::make(Float(64, 2), "*")),

    wild_f32x8(Variable::make(Float(32, 8), "*")),
    wild_f64x4(Variable::make(Float(64, 4), "*")),

    wild_u1x_ (Variable::make(UInt(1, 0), "*")),
    wild_i8x_ (Variable::make(Int(8, 0), "*")),
    wild_u8x_ (Variable::make(UInt(8, 0), "*")),
    wild_i16x_(Variable::make(Int(16, 0), "*")),
    wild_u16x_(Variable::make(UInt(16, 0), "*")),
    wild_i32x_(Variable::make(Int(32, 0), "*")),
    wild_u32x_(Variable::make(UInt(32, 0), "*")),
    wild_i64x_(Variable::make(Int(64, 0), "*")),
    wild_u64x_(Variable::make(UInt(64, 0), "*")),
    wild_f32x_(Variable::make(Float(32, 0), "*")),
    wild_f64x_(Variable::make(Float(64, 0), "*")),

    // Bounds of types
    min_i8(Int(8).min()),
    max_i8(Int(8).max()),
    max_u8(UInt(8).max()),

    min_i16(Int(16).min()),
    max_i16(Int(16).max()),
    max_u16(UInt(16).max()),

    min_i32(Int(32).min()),
    max_i32(Int(32).max()),
    max_u32(UInt(32).max()),

    min_i64(Int(64).min()),
    max_i64(Int(64).max()),
    max_u64(UInt(64).max()),

    min_f32(Float(32).min()),
    max_f32(Float(32).max()),

    min_f64(Float(64).min()),
    max_f64(Float(64).max()),
    destructor_block(NULL) {
    initialize_llvm();
}

namespace {

template <typename T>
CodeGen_LLVM *make_codegen(const Target &target,
                           llvm::LLVMContext &context) {
    CodeGen_LLVM *ret = new T(target);
    ret->set_context(context);
    return ret;
}

}

void CodeGen_LLVM::set_context(llvm::LLVMContext &context) {
    this->context = &context;
}

CodeGen_LLVM *CodeGen_LLVM::new_for_target(const Target &target,
                                           llvm::LLVMContext &context) {
    // The awkward mapping from targets to code generators
    if (target.features_any_of({Target::CUDA,
                                Target::OpenCL,
                                Target::OpenGL,
                                Target::OpenGLCompute,
                                Target::Renderscript,
                                Target::Metal})) {
#ifdef WITH_X86
        if (target.arch == Target::X86) {
            return make_codegen<CodeGen_GPU_Host<CodeGen_X86>>(target, context);
        }
#endif
#if defined(WITH_ARM) || defined(WITH_AARCH64)
        if (target.arch == Target::ARM) {
            return make_codegen<CodeGen_GPU_Host<CodeGen_ARM>>(target, context);
        }
#endif
#ifdef WITH_MIPS
        if (target.arch == Target::MIPS) {
            return make_codegen<CodeGen_GPU_Host<CodeGen_MIPS>>(target, context);
        }
#endif
#ifdef WITH_NATIVE_CLIENT
        if (target.arch == Target::PNaCl) {
            return make_codegen<CodeGen_GPU_Host<CodeGen_PNaCl>>(target, context);
        }
#endif

        user_error << "Invalid target architecture for GPU backend: "
                   << target.to_string() << "\n";
        return NULL;

    } else if (target.arch == Target::X86) {
        return make_codegen<CodeGen_X86>(target, context);
    } else if (target.arch == Target::ARM) {
        return make_codegen<CodeGen_ARM>(target, context);
    } else if (target.arch == Target::MIPS) {
        return make_codegen<CodeGen_MIPS>(target, context);
    } else if (target.arch == Target::PNaCl) {
        return make_codegen<CodeGen_PNaCl>(target, context);
    }
    user_error << "Unknown target architecture: "
               << target.to_string() << "\n";
    return NULL;
}

void CodeGen_LLVM::initialize_llvm() {
    // Initialize the targets we want to generate code for which are enabled
    // in llvm configuration
    if (!llvm_initialized) {
        InitializeNativeTarget();
        InitializeNativeTargetAsmPrinter();
        InitializeNativeTargetAsmParser();

        #define LLVM_TARGET(target)         \
            Initialize##target##Target();
        #include <llvm/Config/Targets.def>
        #undef LLVM_TARGET

        #define LLVM_ASM_PARSER(target)     \
            Initialize##target##AsmParser();
        #include <llvm/Config/AsmParsers.def>
        #undef LLVM_ASM_PARSER

        #define LLVM_ASM_PRINTER(target)    \
            Initialize##target##AsmPrinter();
        #include <llvm/Config/AsmPrinters.def>
        #undef LLVM_ASM_PRINTER

        llvm_initialized = true;
    }
}

void CodeGen_LLVM::init_context() {
    // Ensure our IRBuilder is using the current context.
    delete builder;
    builder = new IRBuilder<>(*context);

    // Branch weights for very likely branches
    llvm::MDBuilder md_builder(*context);
    very_likely_branch = md_builder.createBranchWeights(1 << 30, 0);

    // Define some types
    void_t = llvm::Type::getVoidTy(*context);
    i1 = llvm::Type::getInt1Ty(*context);
    i8 = llvm::Type::getInt8Ty(*context);
    i16 = llvm::Type::getInt16Ty(*context);
    i32 = llvm::Type::getInt32Ty(*context);
    i64 = llvm::Type::getInt64Ty(*context);
    f16 = llvm::Type::getHalfTy(*context);
    f32 = llvm::Type::getFloatTy(*context);
    f64 = llvm::Type::getDoubleTy(*context);

    i8x8 = VectorType::get(i8, 8);
    i8x16 = VectorType::get(i8, 16);
    i8x32 = VectorType::get(i8, 32);
    i16x4 = VectorType::get(i16, 4);
    i16x8 = VectorType::get(i16, 8);
    i16x16 = VectorType::get(i16, 16);
    i32x2 = VectorType::get(i32, 2);
    i32x4 = VectorType::get(i32, 4);
    i32x8 = VectorType::get(i32, 8);
    i64x2 = VectorType::get(i64, 2);
    i64x4 = VectorType::get(i64, 4);
    f32x2 = VectorType::get(f32, 2);
    f32x4 = VectorType::get(f32, 4);
    f32x8 = VectorType::get(f32, 8);
    f64x2 = VectorType::get(f64, 2);
    f64x4 = VectorType::get(f64, 4);
}


void CodeGen_LLVM::init_module() {
    init_context();

    // Start with a module containing the initial module for this target.
    delete module;
    module = get_initial_module_for_target(target, context);
}

CodeGen_LLVM::~CodeGen_LLVM() {
    delete builder;
}

bool CodeGen_LLVM::llvm_initialized = false;
bool CodeGen_LLVM::llvm_X86_enabled = false;
bool CodeGen_LLVM::llvm_ARM_enabled = false;
bool CodeGen_LLVM::llvm_AArch64_enabled = false;
bool CodeGen_LLVM::llvm_NVPTX_enabled = false;
bool CodeGen_LLVM::llvm_Mips_enabled = false;

llvm::Module *CodeGen_LLVM::compile(const Module &input) {
    init_module();

    debug(1) << "Target triple of initial module: " << module->getTargetTriple() << "\n";

    module->setModuleIdentifier(input.name());

    // Add some target specific info to the module as metadata.
    module->addModuleFlag(llvm::Module::Warning, "halide_use_soft_float_abi", use_soft_float_abi() ? 1 : 0);
    #if LLVM_VERSION < 36
    module->addModuleFlag(llvm::Module::Warning, "halide_mcpu", ConstantDataArray::getString(*context, mcpu()));
    module->addModuleFlag(llvm::Module::Warning, "halide_mattrs", ConstantDataArray::getString(*context, mattrs()));
    #else
    module->addModuleFlag(llvm::Module::Warning, "halide_mcpu", MDString::get(*context, mcpu()));
    module->addModuleFlag(llvm::Module::Warning, "halide_mattrs", MDString::get(*context, mattrs()));
    #endif

    internal_assert(module && context && builder)
        << "The CodeGen_LLVM subclass should have made an initial module before calling CodeGen_LLVM::compile\n";

    // Ensure some types we need are defined
    buffer_t_type = module->getTypeByName("struct.buffer_t");
    internal_assert(buffer_t_type) << "Did not find buffer_t in initial module";

    metadata_t_type = module->getTypeByName("struct.halide_filter_metadata_t");
    internal_assert(metadata_t_type) << "Did not find halide_filter_metadata_t in initial module";

    argument_t_type = module->getTypeByName("struct.halide_filter_argument_t");
    internal_assert(argument_t_type) << "Did not find halide_filter_argument_t in initial module";

    scalar_value_t_type = module->getTypeByName("struct.halide_scalar_value_t");
    internal_assert(scalar_value_t_type) << "Did not find halide_scalar_value_t in initial module";


    // Generate the code for this module.
    debug(1) << "Generating llvm bitcode...\n";
    for (size_t i = 0; i < input.buffers.size(); i++) {
        compile_buffer(input.buffers[i]);
    }
    for (size_t i = 0; i < input.functions.size(); i++) {
        compile_func(input.functions[i]);
    }

    debug(2) << module << "\n";

    // Verify the module is ok
    verifyModule(*module);
    debug(2) << "Done generating llvm bitcode\n";

    // Optimize
    CodeGen_LLVM::optimize_module();

    // Disown the module and return it.
    llvm::Module *m = module;
    module = NULL;
    return m;
}

namespace {

// Make a wrapper to call the function with an array of pointer
// args. This is easier for the JIT to call than a function with an
// unknown (at compile time) argument list.
llvm::Function *add_argv_wrapper(llvm::Module *m, llvm::Function *fn, const std::string &name) {
    llvm::Type *buffer_t_type = m->getTypeByName("struct.buffer_t");
    llvm::Type *i8 = llvm::Type::getInt8Ty(m->getContext());
    llvm::Type *i32 = llvm::Type::getInt32Ty(m->getContext());

    llvm::Type *args_t[] = {i8->getPointerTo()->getPointerTo()};
    llvm::FunctionType *func_t = llvm::FunctionType::get(i32, args_t, false);
    llvm::Function *wrapper = llvm::Function::Create(func_t, llvm::GlobalValue::ExternalLinkage, name, m);
    llvm::BasicBlock *block = llvm::BasicBlock::Create(m->getContext(), "entry", wrapper);
    llvm::IRBuilder<> builder(m->getContext());
    builder.SetInsertPoint(block);

    llvm::Value *arg_array = iterator_to_pointer(wrapper->arg_begin());

    std::vector<llvm::Value *> wrapper_args;
    for (llvm::Function::arg_iterator i = fn->arg_begin(); i != fn->arg_end(); i++) {
        // Get the address of the nth argument
        llvm::Value *ptr = builder.CreateConstGEP1_32(arg_array, wrapper_args.size());
        ptr = builder.CreateLoad(ptr);
        if (i->getType() == buffer_t_type->getPointerTo()) {
            // Cast the argument to a buffer_t *
            wrapper_args.push_back(builder.CreatePointerCast(ptr, buffer_t_type->getPointerTo()));
        } else {
            // Cast to the appropriate type and load
            ptr = builder.CreatePointerCast(ptr, i->getType()->getPointerTo());
            wrapper_args.push_back(builder.CreateLoad(ptr));
        }
    }
    debug(4) << "Creating call from wrapper to actual function\n";
    llvm::Value *result = builder.CreateCall(fn, wrapper_args);
    builder.CreateRet(result);
    llvm::verifyFunction(*wrapper);
    return wrapper;
}

}

void CodeGen_LLVM::compile_func(const LoweredFunc &f) {
    const std::string &name = f.name;
    const std::vector<Argument> &args = f.args;

    // Deduce the types of the arguments to our function
    vector<llvm::Type *> arg_types(args.size());
    for (size_t i = 0; i < args.size(); i++) {
        if (args[i].is_buffer()) {
            arg_types[i] = buffer_t_type->getPointerTo();
        } else {
            arg_types[i] = llvm_type_of(args[i].type);
        }
    }

    // Make our function
    FunctionType *func_t = FunctionType::get(i32, arg_types, false);
    function = llvm::Function::Create(func_t, llvm_linkage(f.linkage), name, module);

    // Mark the buffer args as no alias
    for (size_t i = 0; i < args.size(); i++) {
        if (args[i].is_buffer()) {
            function->setDoesNotAlias(i+1);
        }
    }

    debug(1) << "Generating llvm bitcode for function " << name << "...\n";

    // Null out the destructor block.
    destructor_block = NULL;

    // Make the initial basic block
    BasicBlock *block = BasicBlock::Create(*context, "entry", function);
    builder->SetInsertPoint(block);

    // Put the arguments in the symbol table
    {
        size_t i = 0;
        for (auto &arg : function->args()) {
            sym_push(args[i].name, &arg);
            if (args[i].is_buffer()) {
                push_buffer(args[i].name, &arg);
            }

            i++;
        }
    }

    // Ok, we have a module, function, context, and a builder
    // pointing at a brand new basic block. We're good to go.
    f.body.accept(this);

    return_with_error_code(ConstantInt::get(i32, 0));

    // Remove the arguments from the symbol table
    for (size_t i = 0; i < args.size(); i++) {
        sym_pop(args[i].name);
        if (args[i].is_buffer()) {
            pop_buffer(args[i].name);
        }
    }

    module->setModuleIdentifier("halide_module_" + name);
    debug(2) << module << "\n";

    internal_assert(!verifyFunction(*function));

    // If the Func is externally visible, also create the argv wrapper
    // (useful for calling from JIT and other machine interfaces).
    if (f.linkage == LoweredFunc::External) {
        llvm::Function *wrapper = add_argv_wrapper(module, function, name + "_argv");
        llvm::Constant *metadata = embed_metadata(name + "_metadata", name, args);
        if (target.has_feature(Target::RegisterMetadata)) {
            register_metadata(name, metadata, wrapper);
        }

        if (target.has_feature(Target::Matlab)) {
            define_matlab_wrapper(module, name);
        }
    }
}

// Given a range of iterators of constant ints, get a corresponding vector of llvm::Constant.
template<typename It>
std::vector<llvm::Constant*> get_constants(llvm::Type *t, It begin, It end) {
    std::vector<llvm::Constant*> ret;
    for (It i = begin; i != end; i++) {
        ret.push_back(ConstantInt::get(t, *i));
    }
    return ret;
}

BasicBlock *CodeGen_LLVM::get_destructor_block() {
    if (!destructor_block) {
        // Create it if it doesn't exist.
        IRBuilderBase::InsertPoint here = builder->saveIP();
        destructor_block = BasicBlock::Create(*context, "destructor_block", function);
        builder->SetInsertPoint(destructor_block);
        // The first instruction in the destructor block is a phi node
        // that collects the error code.
        PHINode *error_code = builder->CreatePHI(i32, 0);

        // Calls to destructors will get inserted here.

        // The last instruction is the return op that returns it.
        builder->CreateRet(error_code);

        // Jump back to where we were.
        builder->restoreIP(here);

    }
    internal_assert(destructor_block->getParent() == function);
    return destructor_block;
}

Value *CodeGen_LLVM::register_destructor(llvm::Function *destructor_fn, Value *obj, DestructorType when) {

    // Create a null-initialized stack slot to track this object
    llvm::Type *void_ptr = i8->getPointerTo();
    llvm::Value *stack_slot = create_alloca_at_entry(void_ptr, 1, true);

    // Cast the object to llvm's representation of void *
    obj = builder->CreatePointerCast(obj, void_ptr);

    // Put it in the stack slot
    builder->CreateStore(obj, stack_slot);

    // Passing the constant null as the object means the destructor
    // will never get called.
    {
        llvm::Constant *c = dyn_cast<llvm::Constant>(obj);
        if (c && c->isNullValue()) {
            internal_error << "Destructors must take a non-null object\n";
        }
    }

    // Switch to the destructor block, and add code that cleans up
    // this object if the contents of the stack slot is not NULL.
    IRBuilderBase::InsertPoint here = builder->saveIP();
    BasicBlock *dtors = get_destructor_block();

    builder->SetInsertPoint(dtors->getFirstNonPHI());

    PHINode *error_code = dyn_cast<PHINode>(dtors->begin());
    internal_assert(error_code) << "The destructor block is supposed to start with a phi node\n";

    llvm::Value *should_call =
        (when == Always) ?
        ConstantInt::get(i1, 1) :
        builder->CreateIsNotNull(error_code);

    llvm::Function *call_destructor = module->getFunction("call_destructor");
    internal_assert(call_destructor);
    internal_assert(destructor_fn);
    Value *args[] = {get_user_context(), destructor_fn, stack_slot, should_call};
    builder->CreateCall(call_destructor, args);

    // Switch back to the original location
    builder->restoreIP(here);

    // Return the stack slot so that it's possible to cleanup the object early.
    return stack_slot;
}

void CodeGen_LLVM::trigger_destructor(llvm::Function *destructor_fn, Value *stack_slot) {
    llvm::Function *call_destructor = module->getFunction("call_destructor");
    internal_assert(call_destructor);
    internal_assert(destructor_fn);
    Value *should_call = ConstantInt::get(i1, 1);
    Value *args[] = {get_user_context(), destructor_fn, stack_slot, should_call};
    builder->CreateCall(call_destructor, args);
}

void CodeGen_LLVM::compile_buffer(const Buffer &buf) {
    // Embed the buffer declaration as a global.
    internal_assert(buf.defined());

    buffer_t b = *(buf.raw_buffer());
    user_assert(b.host)
        << "Can't embed buffer " << buf.name() << " because it has a null host pointer.\n";
    user_assert(!b.dev_dirty)
        << "Can't embed Image \"" << buf.name() << "\""
        << " because it has a dirty device pointer\n";

    // Figure out the offset of the last pixel.
    size_t num_elems = 1;
    for (int d = 0; b.extent[d]; d++) {
        num_elems += b.stride[d] * (b.extent[d] - 1);
    }
    vector<char> array(b.host, b.host + num_elems * b.elem_size);

    // Embed the buffer_t and make it point to the data array.
    GlobalVariable *global = new GlobalVariable(*module, buffer_t_type,
                                                false, GlobalValue::PrivateLinkage,
                                                0, buf.name() + ".buffer");
    llvm::ArrayType *i32_array = ArrayType::get(i32, 4);

    llvm::Type *padding_bytes_type =
        buffer_t_type->getElementType(buffer_t_type->getNumElements()-1);

    Constant *fields[] = {
        ConstantInt::get(i64, 0), // dev
        create_constant_binary_blob(array, buf.name() + ".data"), // host
        ConstantArray::get(i32_array, get_constants(i32, b.extent, b.extent + 4)),
        ConstantArray::get(i32_array, get_constants(i32, b.stride, b.stride + 4)),
        ConstantArray::get(i32_array, get_constants(i32, b.min, b.min + 4)),
        ConstantInt::get(i32, b.elem_size),
        ConstantInt::get(i8, 1), // host_dirty
        ConstantInt::get(i8, 0), // dev_dirty
        Constant::getNullValue(padding_bytes_type)
    };
    Constant *buffer_struct = ConstantStruct::get(buffer_t_type, fields);
    global->setInitializer(buffer_struct);


    // Finally, dump it in the symbol table
    Constant *zero[] = {ConstantInt::get(i32, 0)};
#if LLVM_VERSION >= 37
    Constant *global_ptr = ConstantExpr::getInBoundsGetElementPtr(buffer_t_type, global, zero);
#else
    Constant *global_ptr = ConstantExpr::getInBoundsGetElementPtr(global, zero);
#endif
    sym_push(buf.name(), global_ptr);
    sym_push(buf.name() + ".buffer", global_ptr);
}

Constant* CodeGen_LLVM::embed_constant_expr(Expr e) {
    if (!e.defined() || e.type() == Handle()) {
        // Handle is always emitted into metadata "undefined", regardless of
        // what sort of Expr is provided.
        return Constant::getNullValue(scalar_value_t_type->getPointerTo());
    }

    llvm::Value *val = codegen(e);
    llvm::Constant *constant = dyn_cast<llvm::Constant>(val);
    internal_assert(constant);

    GlobalVariable *storage = new GlobalVariable(
            *module,
            constant->getType(),
            /*isConstant*/ true,
            GlobalValue::PrivateLinkage,
            constant);

    Constant *zero[] = {ConstantInt::get(i32, 0)};
    return ConstantExpr::getBitCast(
#if LLVM_VERSION >= 37
        ConstantExpr::getInBoundsGetElementPtr(constant->getType(), storage, zero),
#else
        ConstantExpr::getInBoundsGetElementPtr(storage, zero),
#endif
        scalar_value_t_type->getPointerTo());
}

llvm::Constant *CodeGen_LLVM::embed_metadata(const std::string &metadata_name,
        const std::string &function_name, const std::vector<Argument> &args) {
    Constant *zero = ConstantInt::get(i32, 0);

    const int num_args = (int) args.size();

    vector<Constant *> arguments_array_entries;
    for (int arg = 0; arg < num_args; ++arg) {
        Constant *argument_fields[] = {
            create_string_constant(args[arg].name),
            ConstantInt::get(i32, args[arg].kind),
            ConstantInt::get(i32, args[arg].dimensions),
            ConstantInt::get(i32, args[arg].type.code()),
            ConstantInt::get(i32, args[arg].type.bits()),
            embed_constant_expr(args[arg].def),
            embed_constant_expr(args[arg].min),
            embed_constant_expr(args[arg].max)
        };
        arguments_array_entries.push_back(ConstantStruct::get(argument_t_type, argument_fields));
    }
    llvm::ArrayType *arguments_array = ArrayType::get(argument_t_type, num_args);
    GlobalVariable *arguments_array_storage = new GlobalVariable(
        *module,
        arguments_array,
        /*isConstant*/ true,
        GlobalValue::PrivateLinkage,
        ConstantArray::get(arguments_array, arguments_array_entries));

    Value *zeros[] = {zero, zero};
    Constant *metadata_fields[] = {
        /* version */ zero,
        /* num_arguments */ ConstantInt::get(i32, num_args),
#if LLVM_VERSION >= 37
        /* arguments */ ConstantExpr::getInBoundsGetElementPtr(arguments_array, arguments_array_storage, zeros),
#else
        /* arguments */ ConstantExpr::getInBoundsGetElementPtr(arguments_array_storage, zeros),
#endif
        /* target */ create_string_constant(target.to_string()),
        /* name */ create_string_constant(function_name)
    };

    GlobalVariable *metadata = new GlobalVariable(
        *module,
        metadata_t_type,
        /*isConstant*/ true,
        GlobalValue::ExternalLinkage,
        ConstantStruct::get(metadata_t_type, metadata_fields),
        metadata_name);

    return metadata;
}

void CodeGen_LLVM::register_metadata(const std::string &name, llvm::Constant *metadata, llvm::Function *argv_wrapper) {
    llvm::Function *register_metadata = module->getFunction("halide_runtime_internal_register_metadata");
    internal_assert(register_metadata) << "Could not find register_metadata in initial module\n";

    llvm::StructType *register_t_type = module->getTypeByName("struct._halide_runtime_internal_registered_filter_t");
    internal_assert(register_t_type) << "Could not find register_t_type in initial module\n";

    Constant *list_node_fields[] = {
        Constant::getNullValue(i8->getPointerTo()),
        metadata,
        argv_wrapper
    };

    GlobalVariable *list_node = new GlobalVariable(
        *module,
        register_t_type,
        /*isConstant*/ false,
        GlobalValue::PrivateLinkage,
        ConstantStruct::get(register_t_type, list_node_fields));

    llvm::FunctionType *func_t = llvm::FunctionType::get(void_t, false);
    llvm::Function *ctor = llvm::Function::Create(func_t, llvm::GlobalValue::PrivateLinkage, name + ".register_metadata", module);
    llvm::BasicBlock *block = llvm::BasicBlock::Create(module->getContext(), "entry", ctor);
    builder->SetInsertPoint(block);
    llvm::Value *call_args[] = {list_node};
    llvm::CallInst *call = builder->CreateCall(register_metadata, call_args);
    call->setDoesNotThrow();
    builder->CreateRet(call);
    llvm::verifyFunction(*ctor);

    llvm::appendToGlobalCtors(*module, ctor, 0);
}

llvm::Type *CodeGen_LLVM::llvm_type_of(Type t) {
    return Internal::llvm_type_of(context, t);
}

void CodeGen_LLVM::optimize_module() {
    debug(3) << "Optimizing module\n";

    if (debug::debug_level >= 3) {
        module->dump();
    }

    #if LLVM_VERSION < 37
    FunctionPassManager function_pass_manager(module);
    PassManager module_pass_manager;
    #else
    legacy::FunctionPassManager function_pass_manager(module);
    legacy::PassManager module_pass_manager;
    #endif

    #if (LLVM_VERSION >= 36) && (LLVM_VERSION < 37)
    internal_assert(module->getDataLayout()) << "Optimizing module with no data layout, probably will crash in LLVM.\n";
    module_pass_manager.add(new DataLayoutPass());
    #endif

    // Make sure things marked as always-inline get inlined
    module_pass_manager.add(createAlwaysInlinerPass());

    PassManagerBuilder b;
    b.OptLevel = 3;
    b.populateFunctionPassManager(function_pass_manager);
    b.populateModulePassManager(module_pass_manager);

    // Run optimization passes
    module_pass_manager.run(*module);
    function_pass_manager.doInitialization();
    for (llvm::Module::iterator i = module->begin(); i != module->end(); i++) {
        function_pass_manager.run(*i);
    }
    function_pass_manager.doFinalization();

    debug(3) << "After LLVM optimizations:\n";
    if (debug::debug_level >= 2) {
        module->dump();
    }
}

void CodeGen_LLVM::sym_push(const string &name, llvm::Value *value) {
    if (!value->getType()->isVoidTy()) {
        value->setName(name);
    }
    symbol_table.push(name, value);
}

void CodeGen_LLVM::sym_pop(const string &name) {
    symbol_table.pop(name);
}

llvm::Value *CodeGen_LLVM::sym_get(const string &name, bool must_succeed) const {
    // look in the symbol table
    if (!symbol_table.contains(name)) {
        if (must_succeed) {
            std::ostringstream err;
            err << "Symbol not found: " << name << "\n";

            if (debug::debug_level > 0) {
                err << "The following names are in scope:\n"
                    << symbol_table << "\n";
            }

            internal_error << err.str();
        } else {
            return NULL;
        }
    }
    return symbol_table.get(name);
}

bool CodeGen_LLVM::sym_exists(const string &name) const {
    return symbol_table.contains(name);
}

// Take an llvm Value representing a pointer to a buffer_t,
// and populate the symbol table with its constituent parts
void CodeGen_LLVM::push_buffer(const string &name, llvm::Value *buffer) {
    Value *host_ptr = buffer_host(buffer);
    Value *dev_ptr = buffer_dev(buffer);

    // Check it's 32-byte aligned

    // Disabled, because we don't currently require external
    // allocations to be aligned.

    /*
    Value *base = builder->CreatePtrToInt(host_ptr, i64);
    Value *check_alignment = builder->CreateAnd(base, 0x1f);
    check_alignment = builder->CreateIsNull(check_alignment);

    string error_message = "Buffer " + name + " is not 32-byte aligned";
    create_assertion(check_alignment, error_message);
    */

    // Instead track this buffer name so that loads and stores from it
    // don't try to be too aligned.
    might_be_misaligned.insert(name);

    // Make sure the buffer object itself is not null
    create_assertion(builder->CreateIsNotNull(buffer),
                     Call::make(Int(32), "halide_error_buffer_argument_is_null",
                                {name}, Call::Extern));

    // Push the buffer pointer as well, for backends that care.
    sym_push(name + ".buffer", buffer);

    sym_push(name + ".host", host_ptr);
    sym_push(name + ".dev", dev_ptr);
    Value *nullity_test = builder->CreateAnd(builder->CreateIsNull(host_ptr),
                                             builder->CreateIsNull(dev_ptr));
    sym_push(name + ".host_and_dev_are_null", nullity_test);
    sym_push(name + ".host_dirty", buffer_host_dirty(buffer));
    sym_push(name + ".dev_dirty", buffer_dev_dirty(buffer));
    sym_push(name + ".extent.0", buffer_extent(buffer, 0));
    sym_push(name + ".extent.1", buffer_extent(buffer, 1));
    sym_push(name + ".extent.2", buffer_extent(buffer, 2));
    sym_push(name + ".extent.3", buffer_extent(buffer, 3));
    sym_push(name + ".stride.0", buffer_stride(buffer, 0));
    sym_push(name + ".stride.1", buffer_stride(buffer, 1));
    sym_push(name + ".stride.2", buffer_stride(buffer, 2));
    sym_push(name + ".stride.3", buffer_stride(buffer, 3));
    sym_push(name + ".min.0", buffer_min(buffer, 0));
    sym_push(name + ".min.1", buffer_min(buffer, 1));
    sym_push(name + ".min.2", buffer_min(buffer, 2));
    sym_push(name + ".min.3", buffer_min(buffer, 3));
    sym_push(name + ".elem_size", buffer_elem_size(buffer));
}

void CodeGen_LLVM::pop_buffer(const string &name) {
    sym_pop(name + ".buffer");
    sym_pop(name + ".host");
    sym_pop(name + ".dev");
    sym_pop(name + ".host_and_dev_are_null");
    sym_pop(name + ".host_dirty");
    sym_pop(name + ".dev_dirty");
    sym_pop(name + ".extent.0");
    sym_pop(name + ".extent.1");
    sym_pop(name + ".extent.2");
    sym_pop(name + ".extent.3");
    sym_pop(name + ".stride.0");
    sym_pop(name + ".stride.1");
    sym_pop(name + ".stride.2");
    sym_pop(name + ".stride.3");
    sym_pop(name + ".min.0");
    sym_pop(name + ".min.1");
    sym_pop(name + ".min.2");
    sym_pop(name + ".min.3");
    sym_pop(name + ".elem_size");
}

// Given an llvm value representing a pointer to a buffer_t, extract various subfields
Value *CodeGen_LLVM::buffer_host(Value *buffer) {
    return builder->CreateLoad(buffer_host_ptr(buffer));
}

Value *CodeGen_LLVM::buffer_dev(Value *buffer) {
    return builder->CreateLoad(buffer_dev_ptr(buffer));
}

Value *CodeGen_LLVM::buffer_host_dirty(Value *buffer) {
    return builder->CreateLoad(buffer_host_dirty_ptr(buffer));
}

Value *CodeGen_LLVM::buffer_dev_dirty(Value *buffer) {
    return builder->CreateLoad(buffer_dev_dirty_ptr(buffer));
}

Value *CodeGen_LLVM::buffer_extent(Value *buffer, int i) {
    return builder->CreateLoad(buffer_extent_ptr(buffer, i));
}

Value *CodeGen_LLVM::buffer_stride(Value *buffer, int i) {
    return builder->CreateLoad(buffer_stride_ptr(buffer, i));
}

Value *CodeGen_LLVM::buffer_min(Value *buffer, int i) {
    return builder->CreateLoad(buffer_min_ptr(buffer, i));
}

Value *CodeGen_LLVM::buffer_elem_size(Value *buffer) {
    return builder->CreateLoad(buffer_elem_size_ptr(buffer));
}

Value *CodeGen_LLVM::buffer_host_ptr(Value *buffer) {
    return builder->CreateConstInBoundsGEP2_32(
#if LLVM_VERSION >= 37
        buffer_t_type,
#endif
        buffer,
        0,
        1,
        "buf_host");
}

Value *CodeGen_LLVM::buffer_dev_ptr(Value *buffer) {
    return builder->CreateConstInBoundsGEP2_32(
#if LLVM_VERSION >= 37
        buffer_t_type,
#endif
        buffer,
        0,
        0,
        "buf_dev");
}

Value *CodeGen_LLVM::buffer_host_dirty_ptr(Value *buffer) {
    return builder->CreateConstInBoundsGEP2_32(
#if LLVM_VERSION >= 37
        buffer_t_type,
#endif
        buffer,
        0,
        6,
        "buffer_host_dirty");
}

Value *CodeGen_LLVM::buffer_dev_dirty_ptr(Value *buffer) {
    return builder->CreateConstInBoundsGEP2_32(
#if LLVM_VERSION >= 37
        buffer_t_type,
#endif
        buffer,
        0,
        7,
        "buffer_dev_dirty");
}

Value *CodeGen_LLVM::buffer_extent_ptr(Value *buffer, int i) {
    llvm::Value *zero = ConstantInt::get(i32, 0);
    llvm::Value *field = ConstantInt::get(i32, 2);
    llvm::Value *idx = ConstantInt::get(i32, i);
    vector<llvm::Value *> args = {zero, field, idx};
    return builder->CreateInBoundsGEP(
#if LLVM_VERSION >= 37
        buffer_t_type,
#endif
        buffer,
        args,
        "buf_extent");
}

Value *CodeGen_LLVM::buffer_stride_ptr(Value *buffer, int i) {
    llvm::Value *zero = ConstantInt::get(i32, 0);
    llvm::Value *field = ConstantInt::get(i32, 3);
    llvm::Value *idx = ConstantInt::get(i32, i);
    vector<llvm::Value *> args = {zero, field, idx};
    return builder->CreateInBoundsGEP(
#if LLVM_VERSION >= 37
        buffer_t_type,
#endif
        buffer,
        args,
        "buf_stride");
}

Value *CodeGen_LLVM::buffer_min_ptr(Value *buffer, int i) {
    llvm::Value *zero = ConstantInt::get(i32, 0);
    llvm::Value *field = ConstantInt::get(i32, 4);
    llvm::Value *idx = ConstantInt::get(i32, i);
    vector<llvm::Value *> args = {zero, field, idx};
    return builder->CreateInBoundsGEP(
#if LLVM_VERSION >= 37
        buffer_t_type,
#endif
        buffer,
        args,
        "buf_min");
}

Value *CodeGen_LLVM::buffer_elem_size_ptr(Value *buffer) {
    return builder->CreateConstInBoundsGEP2_32(
#if LLVM_VERSION >= 37
        buffer_t_type,
#endif
        buffer,
        0,
        5,
        "buf_elem_size");
}

Value *CodeGen_LLVM::codegen(Expr e) {
    internal_assert(e.defined());
    debug(4) << "Codegen: " << e.type() << ", " << e << "\n";
    value = NULL;
    e.accept(this);
    internal_assert(value) << "Codegen of an expr did not produce an llvm value\n";
    return value;
}

void CodeGen_LLVM::codegen(Stmt s) {
    internal_assert(s.defined());
    debug(3) << "Codegen: " << s << "\n";
    value = NULL;
    s.accept(this);
}

void CodeGen_LLVM::visit(const IntImm *op) {
    value = ConstantInt::getSigned(llvm_type_of(op->type), op->value);
}

void CodeGen_LLVM::visit(const UIntImm *op) {
    value = ConstantInt::get(llvm_type_of(op->type), op->value);
}

void CodeGen_LLVM::visit(const FloatImm *op) {
    value = ConstantFP::get(llvm_type_of(op->type), op->value);
}

void CodeGen_LLVM::visit(const StringImm *op) {
    value = create_string_constant(op->value);
}

void CodeGen_LLVM::visit(const Cast *op) {
    Halide::Type src = op->value.type();
    Halide::Type dst = op->type;

    value = codegen(op->value);

    llvm::Type *llvm_dst = llvm_type_of(dst);

    if (dst.is_handle() && src.is_handle()) {
        value = builder->CreateBitCast(value, llvm_dst);
    } else if (dst.is_handle() || src.is_handle()) {
        internal_error << "Can't cast from " << src << " to " << dst << "\n";
    } else if (!src.is_float() && !dst.is_float()) {
        // Widening integer casts either zero extend or sign extend,
        // depending on the source type. Narrowing integer casts
        // always truncate.
        value = builder->CreateIntCast(value, llvm_dst, src.is_int());
    } else if (src.is_float() && dst.is_int()) {
        value = builder->CreateFPToSI(value, llvm_dst);
    } else if (src.is_float() && dst.is_uint()) {
        value = builder->CreateFPToUI(value, llvm_dst);
    } else if (src.is_int() && dst.is_float()) {
        value = builder->CreateSIToFP(value, llvm_dst);
    } else if (src.is_uint() && dst.is_float()) {
        value = builder->CreateUIToFP(value, llvm_dst);
    } else {
        internal_assert(src.is_float() && dst.is_float());
        // Float widening or narrowing
        value = builder->CreateFPCast(value, llvm_dst);
    }
}

void CodeGen_LLVM::visit(const Variable *op) {
    value = sym_get(op->name);
}

void CodeGen_LLVM::visit(const Add *op) {
    if (op->type.is_float()) {
        value = builder->CreateFAdd(codegen(op->a), codegen(op->b));
    } else if (op->type.is_int()) {
        // We tell llvm integers don't wrap, so that it generates good
        // code for loop indices.
        value = builder->CreateNSWAdd(codegen(op->a), codegen(op->b));
    } else {
        value = builder->CreateAdd(codegen(op->a), codegen(op->b));
    }
}

void CodeGen_LLVM::visit(const Sub *op) {
    if (op->type.is_float()) {
        value = builder->CreateFSub(codegen(op->a), codegen(op->b));
    } else if (op->type.is_int()) {
        // We tell llvm integers don't wrap, so that it generates good
        // code for loop indices.
        value = builder->CreateNSWSub(codegen(op->a), codegen(op->b));
    } else {
        value = builder->CreateSub(codegen(op->a), codegen(op->b));
    }
}

void CodeGen_LLVM::visit(const Mul *op) {
    if (op->type.is_float()) {
        value = builder->CreateFMul(codegen(op->a), codegen(op->b));
    } else if (op->type.is_int()) {
        // We tell llvm integers don't wrap, so that it generates good
        // code for loop indices.
        value = builder->CreateNSWMul(codegen(op->a), codegen(op->b));
    } else {
        value = builder->CreateMul(codegen(op->a), codegen(op->b));
    }
}

void CodeGen_LLVM::visit(const Div *op) {
    if (op->type.is_float()) {
        value = builder->CreateFDiv(codegen(op->a), codegen(op->b));
    } else if (op->type.is_uint()) {
        value = builder->CreateUDiv(codegen(op->a), codegen(op->b));
    } else {
        // Signed integer division sucks. It should be defined such
        // that it satisifies (a/b)*b + a%b = a, where 0 <= a%b < |b|,
        // i.e. Euclidean division.

        // If it's a small const power of two, then we can just
        // arithmetic right shift. This rounds towards negative
        // infinity.
        for (int bits = 1; bits < 30; bits++) {
            if (is_const(op->b, 1 << bits)) {
                Value *shift = codegen(make_const(op->a.type(), bits));
                value = builder->CreateAShr(codegen(op->a), shift);
                return;
            }
        }

        // We get rounding to work by examining the implied remainder
        // and correcting the quotient.

        /* Here's the C code that we're trying to match:
        int q = a / b;
        int r = a - q * b;
        int bs = b >> (t.bits() - 1);
        int rs = r >> (t.bits() - 1);
        return q - (rs & bs) + (rs & ~bs);
        */

        Value *a = codegen(op->a), *b = codegen(op->b);

        Value *q = builder->CreateSDiv(a, b);
        Value *r = builder->CreateSub(a, builder->CreateMul(q, b));
        Value *shift = ConstantInt::get(a->getType(), op->a.type().bits()-1);
        Value *bs = builder->CreateAShr(b, shift);
        Value *rs = builder->CreateAShr(r, shift);
        Value *round_up = builder->CreateAnd(rs, bs);
        Value *round_down = builder->CreateAnd(rs, builder->CreateNot(bs));
        value = builder->CreateAdd(builder->CreateSub(q, round_up), round_down);
    }
}

void CodeGen_LLVM::visit(const Mod *op) {
    // To match our definition of division, mod should be between 0
    // and |b|.

    if (op->type.is_float()) {
        value = codegen(simplify(op->a - op->b * floor(op->a/op->b)));
    } else if (op->type.is_uint()) {
        int bits;
        if (is_const_power_of_two_integer(op->b, &bits)) {
            Expr one = make_one(op->b.type());
            value = builder->CreateAnd(codegen(op->a), codegen(op->b - one));
        } else {
            value = builder->CreateURem(codegen(op->a), codegen(op->b));
        }
    } else {
        int bits;
        if (is_const_power_of_two_integer(op->b, &bits)) {
            Expr one = make_one(op->b.type());
            value = builder->CreateAnd(codegen(op->a), codegen(op->b - one));
        } else {
            Value *a = codegen(op->a);
            Value *b = codegen(op->b);

            // Match this non-overflowing C code
            /*
              T r = a % b;
              r = r + (r < 0 ? abs(b) : 0);
            */

            Value *r = builder->CreateSRem(a, b);
            Value *zero = ConstantInt::get(r->getType(), 0);
            Value *b_lt_0 = builder->CreateICmpSLT(b, zero);
            Value *abs_b = builder->CreateSelect(b_lt_0, builder->CreateNeg(b), b);
            Value *r_lt_0 = builder->CreateICmpSLT(r, zero);
            value = builder->CreateSelect(r_lt_0, builder->CreateAdd(r, abs_b), r);
        }
    }
}

void CodeGen_LLVM::visit(const Min *op) {
    Value *a = codegen(op->a);
    Value *b = codegen(op->b);
    Value *cmp;

    Halide::Type t = op->a.type();
    if (t.is_float()) {
        cmp = builder->CreateFCmpOLT(a, b);
    } else if (t.is_int()) {
        cmp = builder->CreateICmpSLT(a, b);
    } else {
        cmp = builder->CreateICmpULT(a, b);
    }

    value = builder->CreateSelect(cmp, a, b);
}

void CodeGen_LLVM::visit(const Max *op) {
    Value *a = codegen(op->a);
    Value *b = codegen(op->b);
    Value *cmp;

    Halide::Type t = op->a.type();
    if (t.is_float()) {
        cmp = builder->CreateFCmpOLT(a, b);
    } else if (t.is_int()) {
        cmp = builder->CreateICmpSLT(a, b);
    } else {
        cmp = builder->CreateICmpULT(a, b);
    }

    value = builder->CreateSelect(cmp, b, a);
}

void CodeGen_LLVM::visit(const EQ *op) {
    Value *a = codegen(op->a);
    Value *b = codegen(op->b);
    Halide::Type t = op->a.type();
    if (t.is_float()) {
        value = builder->CreateFCmpOEQ(a, b);
    } else {
        value = builder->CreateICmpEQ(a, b);
    }
}

void CodeGen_LLVM::visit(const NE *op) {
    Value *a = codegen(op->a);
    Value *b = codegen(op->b);
    Halide::Type t = op->a.type();
    if (t.is_float()) {
        value = builder->CreateFCmpONE(a, b);
    } else {
        value = builder->CreateICmpNE(a, b);
    }
}

void CodeGen_LLVM::visit(const LT *op) {
    Value *a = codegen(op->a);
    Value *b = codegen(op->b);

    Halide::Type t = op->a.type();
    if (t.is_float()) {
        value = builder->CreateFCmpOLT(a, b);
    } else if (t.is_int()) {
        value = builder->CreateICmpSLT(a, b);
    } else {
        value = builder->CreateICmpULT(a, b);
    }
}

void CodeGen_LLVM::visit(const LE *op) {
    Value *a = codegen(op->a);
    Value *b = codegen(op->b);
    Halide::Type t = op->a.type();
    if (t.is_float()) {
        value = builder->CreateFCmpOLE(a, b);
    } else if (t.is_int()) {
        value = builder->CreateICmpSLE(a, b);
    } else {
        value = builder->CreateICmpULE(a, b);
    }
}

void CodeGen_LLVM::visit(const GT *op) {
    Value *a = codegen(op->a);
    Value *b = codegen(op->b);
    Halide::Type t = op->a.type();
    if (t.is_float()) {
        value = builder->CreateFCmpOGT(a, b);
    } else if (t.is_int()) {
        value = builder->CreateICmpSGT(a, b);
    } else {
        value = builder->CreateICmpUGT(a, b);
    }
}

void CodeGen_LLVM::visit(const GE *op) {
    Value *a = codegen(op->a);
    Value *b = codegen(op->b);
    Halide::Type t = op->a.type();
    if (t.is_float()) {
        value = builder->CreateFCmpOGE(a, b);
    } else if (t.is_int()) {
        value = builder->CreateICmpSGE(a, b);
    } else {
        value = builder->CreateICmpUGE(a, b);
    }
}

void CodeGen_LLVM::visit(const And *op) {
    value = builder->CreateAnd(codegen(op->a), codegen(op->b));
}

void CodeGen_LLVM::visit(const Or *op) {
    value = builder->CreateOr(codegen(op->a), codegen(op->b));
}

void CodeGen_LLVM::visit(const Not *op) {
    value = builder->CreateNot(codegen(op->a));
}


void CodeGen_LLVM::visit(const Select *op) {
    // For now we always generate select nodes, but the code is here
    // for if then elses if we need it
    if (false && op->condition.type().is_scalar()) {
        // Codegen an if-then-else so we don't go to the expense of
        // generating both vectors

        BasicBlock *true_bb = BasicBlock::Create(*context, "true_bb", function);
        BasicBlock *false_bb = BasicBlock::Create(*context, "false_bb", function);
        BasicBlock *after_bb = BasicBlock::Create(*context, "after_bb", function);
        builder->CreateCondBr(codegen(op->condition), true_bb, false_bb);

        builder->SetInsertPoint(true_bb);
        Value *true_value = codegen(op->true_value);
        builder->CreateBr(after_bb);

        builder->SetInsertPoint(false_bb);
        Value *false_value = codegen(op->false_value);
        builder->CreateBr(after_bb);

        builder->SetInsertPoint(after_bb);
        PHINode *phi = builder->CreatePHI(true_value->getType(), 2);
        phi->addIncoming(true_value, true_bb);
        phi->addIncoming(false_value, false_bb);

        value = phi;
    } else if (op->type == Int(32)) {
        // llvm has a performance bug inside of loop strength
        // reduction that barfs on long chains of selects. To avoid
        // it, we use bit-masking instead.
        Value *cmp = codegen(op->condition);
        Value *a = codegen(op->true_value);
        Value *b = codegen(op->false_value);
        cmp = builder->CreateIntCast(cmp, i32, true);
        a = builder->CreateAnd(a, cmp);
        cmp = builder->CreateNot(cmp);
        b = builder->CreateAnd(b, cmp);
        value = builder->CreateOr(a, b);
    } else {
        value = builder->CreateSelect(codegen(op->condition),
                                      codegen(op->true_value),
                                      codegen(op->false_value));
    }
}

namespace {
Expr promote_64(Expr e) {
    if (const Add *a = e.as<Add>()) {
        return Add::make(promote_64(a->a), promote_64(a->b));
    } else if (const Sub *s = e.as<Sub>()) {
        return Sub::make(promote_64(s->a), promote_64(s->b));
    } else if (const Mul *m = e.as<Mul>()) {
        return Mul::make(promote_64(m->a), promote_64(m->b));
    } else if (const Min *m = e.as<Min>()) {
        return Min::make(promote_64(m->a), promote_64(m->b));
    } else if (const Max *m = e.as<Max>()) {
        return Max::make(promote_64(m->a), promote_64(m->b));
    } else {
        return Cast::make(Int(64), e);
    }
}
}

Value *CodeGen_LLVM::codegen_buffer_pointer(string buffer, Halide::Type type, Expr index) {
    // Promote index to 64-bit on targets that use 64-bit pointers.
    llvm::DataLayout d(module);
    if (promote_indices() && d.getPointerSize() == 8) {
        index = promote_64(index);
    }

    // Handles are always indexed as 64-bit.
    if (type.is_handle()) {
        return codegen_buffer_pointer(buffer, UInt(64, type.lanes()), index);
    } else {
        return codegen_buffer_pointer(buffer, type, codegen(index));
    }
}


Value *CodeGen_LLVM::codegen_buffer_pointer(string buffer, Halide::Type type, Value *index) {
    // Find the base address from the symbol table
    Value *base_address = symbol_table.get(buffer + ".host");
    llvm::Type *base_address_type = base_address->getType();
    unsigned address_space = base_address_type->getPointerAddressSpace();

    llvm::Type *load_type = llvm_type_of(type)->getPointerTo(address_space);

    // If the type doesn't match the expected type, we need to pointer cast
    if (load_type != base_address_type) {
        base_address = builder->CreatePointerCast(base_address, load_type);
    }

    // Promote index to 64-bit on targets that use 64-bit pointers.
    llvm::DataLayout d(module);
    if (d.getPointerSize() == 8) {
        index = builder->CreateIntCast(index, i64, true);
    }

    return builder->CreateInBoundsGEP(base_address, index);
}

namespace {
int next_power_of_two(int x) {
    for (int p2 = 1; ; p2 *= 2) {
        if (p2 >= x) {
            return p2;
        }
    }
    // unreachable.
}
}

void CodeGen_LLVM::add_tbaa_metadata(llvm::Instruction *inst, string buffer, Expr index) {

    // If the index is constant, we generate some TBAA info that helps
    // LLVM understand our loads/stores aren't aliased.
    bool constant_index = false;
    int64_t base = 0;
    int64_t width = 1;

    if (index.defined()) {
        if (const Ramp *ramp = index.as<Ramp>()) {
            const int64_t *pstride = as_const_int(ramp->stride);
            const int64_t *pbase = as_const_int(ramp->base);
            if (pstride && pbase) {
                // We want to find the smallest aligned width and offset
                // that contains this ramp.
                int64_t stride = *pstride;
                base = *pbase;
                assert(base >= 0);
                width = next_power_of_two(ramp->lanes * stride);

                while (base % width) {
                    base -= base % width;
                    width *= 2;
                }
                constant_index = true;
            }
        } else {
            const int64_t *pbase = as_const_int(index);
            if (pbase) {
                base = *pbase;
                constant_index = true;
            }
        }
    }

    // Add type-based-alias-analysis metadata to the pointer, so that
    // loads and stores to different buffers can get reordered.
    LLVMMDNodeArgumentType root_buffer_type[] = {MDString::get(*context, "Halide buffer")};
    MDNode *tbaa = MDNode::get(*context, root_buffer_type);

    LLVMMDNodeArgumentType this_buffer_type[] = {MDString::get(*context, buffer), tbaa};
    tbaa = MDNode::get(*context, this_buffer_type);

    // We also add metadata for constant indices to allow loads and
    // stores to the same buffer to get reordered.
    if (constant_index) {
        for (int w = 1024; w >= width; w /= 2) {
            int64_t b = (base / w) * w;

            std::stringstream level;
            level << buffer << ".width" << w << ".base" << b;
            LLVMMDNodeArgumentType this_level_type[] = {MDString::get(*context, level.str()), tbaa};
            tbaa = MDNode::get(*context, this_level_type);
        }
    }

    inst->setMetadata("tbaa", tbaa);
}

void CodeGen_LLVM::visit(const Load *op) {

    bool possibly_misaligned = (might_be_misaligned.find(op->name) != might_be_misaligned.end());

    // If it's a Handle, load it as a uint64_t and then cast
    if (op->type.is_handle()) {
        codegen(reinterpret(op->type, Load::make(UInt(64, op->type.lanes()), op->name, op->index, op->image, op->param)));
        return;
    }

    // There are several cases. Different architectures may wish to override some.
    if (op->type.is_scalar()) {
        // Scalar loads
        Value *ptr = codegen_buffer_pointer(op->name, op->type, op->index);
        LoadInst *load = builder->CreateAlignedLoad(ptr, op->type.bytes());
        add_tbaa_metadata(load, op->name, op->index);
        value = load;
    } else {
        const Ramp *ramp = op->index.as<Ramp>();
        const IntImm *stride = ramp ? ramp->stride.as<IntImm>() : NULL;

        if (ramp && stride && stride->value == 1) {
            int alignment = op->type.bytes(); // The size of a single element

            int native_bits = native_vector_bits();

            // Boost the alignment if possible, up to the native vector width.
            ModulusRemainder mod_rem = modulus_remainder(ramp->base, alignment_info);
            if (!possibly_misaligned) {
                while ((mod_rem.remainder & 1) == 0 &&
                       (mod_rem.modulus & 1) == 0 &&
                       alignment < native_bits) {
                    mod_rem.modulus /= 2;
                    mod_rem.remainder /= 2;
                    alignment *= 2;
                }
            }

            // For dense vector loads wider than the native vector
            // width, bust them up into native vectors
            int load_lanes = op->type.lanes();
            int native_lanes = native_bits / op->type.bits();
            vector<Value *> slices;
            for (int i = 0; i < load_lanes; i += native_lanes) {
                int slice_lanes = std::min(native_lanes, load_lanes - i);
                Expr slice_base = simplify(ramp->base + i);
                Expr slice_stride = make_one(slice_base.type());
                Expr slice_index = slice_lanes == 1 ? slice_base : Ramp::make(slice_base, slice_stride, slice_lanes);
                llvm::Type *slice_type = VectorType::get(llvm_type_of(op->type.element_of()), slice_lanes);
                Value *elt_ptr = codegen_buffer_pointer(op->name, op->type.element_of(), slice_base);
                Value *vec_ptr = builder->CreatePointerCast(elt_ptr, slice_type->getPointerTo());
                LoadInst *load = builder->CreateAlignedLoad(vec_ptr, alignment);
                add_tbaa_metadata(load, op->name, slice_index);
                slices.push_back(load);
            }
            value = concat_vectors(slices);

        } else if (ramp && stride && stride->value == 2) {
            // Load two vectors worth and then shuffle
<<<<<<< HEAD
            Expr base_a = ramp->base, base_b = ramp->base + ramp->width;
            Expr stride_a = make_one(base_a.type());
            Expr stride_b = make_one(base_b.type());
=======
            Expr base_a = ramp->base, base_b = ramp->base + ramp->lanes;
>>>>>>> ca65de7b

            // False indicates we should take the even-numbered lanes
            // from the load, true indicates we should take the
            // odd-numbered-lanes.
            bool shifted_a = false, shifted_b = false;

            bool external = op->param.defined() || op->image.defined();

            // Don't read beyond the end of an external buffer.
            if (external) {
                base_b -= 1;
                shifted_b = true;
            } else {
                // If the base ends in an odd constant, then subtract one
                // and do a different shuffle. This helps expressions like
                // (f(2*x) + f(2*x+1) share loads
                const Add *add = ramp->base.as<Add>();
                const IntImm *offset = add ? add->b.as<IntImm>() : NULL;
                if (offset && offset->value & 1) {
                    base_a -= 1;
                    shifted_a = true;
                    base_b -= 1;
                    shifted_b = true;
                }
            }

            // Do each load.
<<<<<<< HEAD
            Expr ramp_a = Ramp::make(base_a, stride_a, ramp->width);
            Expr ramp_b = Ramp::make(base_b, stride_b, ramp->width);
=======
            Expr ramp_a = Ramp::make(base_a, 1, ramp->lanes);
            Expr ramp_b = Ramp::make(base_b, 1, ramp->lanes);
>>>>>>> ca65de7b
            Expr load_a = Load::make(op->type, op->name, ramp_a, op->image, op->param);
            Expr load_b = Load::make(op->type, op->name, ramp_b, op->image, op->param);
            Value *vec_a = codegen(load_a);
            Value *vec_b = codegen(load_b);

            // Shuffle together the results.
            vector<Constant *> indices(ramp->lanes);
            for (int i = 0; i < (ramp->lanes + 1)/2; i++) {
                indices[i] = ConstantInt::get(i32, i*2 + (shifted_a ? 1 : 0));
            }
            for (int i = (ramp->lanes + 1)/2; i < ramp->lanes; i++) {
                indices[i] = ConstantInt::get(i32, i*2 + (shifted_b ? 1 : 0));
            }

            value = builder->CreateShuffleVector(vec_a, vec_b, ConstantVector::get(indices));
        } else if (ramp && stride && stride->value == -1) {
            // Load the vector and then flip it in-place
<<<<<<< HEAD
            Expr flipped_base = ramp->base - ramp->width + 1;
            Expr flipped_stride = make_one(flipped_base.type());
            Expr flipped_index = Ramp::make(flipped_base, flipped_stride, ramp->width);
=======
            Expr flipped_base = ramp->base - ramp->lanes + 1;
            Expr flipped_index = Ramp::make(flipped_base, 1, ramp->lanes);
>>>>>>> ca65de7b
            Expr flipped_load = Load::make(op->type, op->name, flipped_index, op->image, op->param);

            Value *flipped = codegen(flipped_load);

            vector<Constant *> indices(ramp->lanes);
            for (int i = 0; i < ramp->lanes; i++) {
                indices[i] = ConstantInt::get(i32, ramp->lanes-1-i);
            }

            Constant *undef = UndefValue::get(flipped->getType());
            value = builder->CreateShuffleVector(flipped, undef, ConstantVector::get(indices));
        } else if (ramp) {
            // Gather without generating the indices as a vector
            Value *ptr = codegen_buffer_pointer(op->name, op->type.element_of(), ramp->base);
            Value *stride = codegen(ramp->stride);
            value = UndefValue::get(llvm_type_of(op->type));
            for (int i = 0; i < ramp->lanes; i++) {
                Value *lane = ConstantInt::get(i32, i);
                LoadInst *val = builder->CreateLoad(ptr);
                add_tbaa_metadata(val, op->name, op->index);
                value = builder->CreateInsertElement(value, val, lane);
                ptr = builder->CreateInBoundsGEP(ptr, stride);
            }
        } else if (false /* should_scalarize(op->index) */) {
            // TODO: put something sensible in for
            // should_scalarize. Probably a good idea if there are no
            // loads in it, and it's all int32.

            // Compute the index as scalars, and then do a gather
            Value *vec = UndefValue::get(llvm_type_of(op->type));
            for (int i = 0; i < op->type.lanes(); i++) {
                Expr idx = extract_lane(op->index, i);
                Value *ptr = codegen_buffer_pointer(op->name, op->type.element_of(), idx);
                LoadInst *val = builder->CreateLoad(ptr);
                add_tbaa_metadata(val, op->name, op->index);
                vec = builder->CreateInsertElement(vec, val, ConstantInt::get(i32, i));
            }
            value = vec;
        } else {
            // General gathers
            Value *index = codegen(op->index);
            Value *vec = UndefValue::get(llvm_type_of(op->type));
            for (int i = 0; i < op->type.lanes(); i++) {
                Value *idx = builder->CreateExtractElement(index, ConstantInt::get(i32, i));
                Value *ptr = codegen_buffer_pointer(op->name, op->type.element_of(), idx);
                LoadInst *val = builder->CreateLoad(ptr);
                add_tbaa_metadata(val, op->name, op->index);
                vec = builder->CreateInsertElement(vec, val, ConstantInt::get(i32, i));
            }
            value = vec;
        }
    }

}

void CodeGen_LLVM::visit(const Ramp *op) {
    if (is_const(op->stride) && !is_const(op->base)) {
        // If the stride is const and the base is not (e.g. ramp(x, 1,
        // 4)), we can lift out the stride and broadcast the base so
        // we can do a single vector broadcast and add instead of
        // repeated insertion
        Expr broadcast = Broadcast::make(op->base, op->lanes);
        Expr ramp = Ramp::make(make_zero(op->base.type()), op->stride, op->lanes);
        value = codegen(broadcast + ramp);
    } else {
        // Otherwise we generate element by element by adding the stride to the base repeatedly

        Value *base = codegen(op->base);
        Value *stride = codegen(op->stride);

        value = UndefValue::get(llvm_type_of(op->type));
        for (int i = 0; i < op->type.lanes(); i++) {
            if (i > 0) {
                if (op->type.is_float()) {
                    base = builder->CreateFAdd(base, stride);
                } else {
                    base = builder->CreateNSWAdd(base, stride);
                }
            }
            value = builder->CreateInsertElement(value, base, ConstantInt::get(i32, i));
        }
    }
}

llvm::Value *CodeGen_LLVM::create_broadcast(llvm::Value *v, int lanes) {
    Constant *undef = UndefValue::get(VectorType::get(v->getType(), lanes));
    Constant *zero = ConstantInt::get(i32, 0);
    v = builder->CreateInsertElement(undef, v, zero);
    Constant *zeros = ConstantVector::getSplat(lanes, zero);
    return builder->CreateShuffleVector(v, undef, zeros);
}

void CodeGen_LLVM::visit(const Broadcast *op) {
    value = create_broadcast(codegen(op->value), op->lanes);
}

// Pass through scalars, and unpack broadcasts. Assert if it's a non-vector broadcast.
Expr unbroadcast(Expr e) {
    if (e.type().is_vector()) {
        const Broadcast *broadcast = e.as<Broadcast>();
        internal_assert(broadcast);
        return broadcast->value;
    } else {
        return e;
    }
}

Value *CodeGen_LLVM::interleave_vectors(Type type, const std::vector<Expr>& vecs) {
    if(vecs.size() == 1) {
        return codegen(vecs[0]);
    } else if(vecs.size() == 2) {
        Expr a = vecs[0], b = vecs[1];
        debug(3) << "Vectors to interleave: " << a << ", " << b << "\n";

        vector<Constant *> indices(type.lanes());
        for (int i = 0; i < type.lanes(); i++) {
            int idx = i/2;
            if (i % 2 == 1) idx += a.type().lanes();
            indices[i] = ConstantInt::get(i32, idx);
        }

        return builder->CreateShuffleVector(codegen(a), codegen(b), ConstantVector::get(indices));
    } else if(vecs.size() == 3) {
        Expr a = vecs[0], b = vecs[1], c = vecs[2];
        debug(3) << "Vectors to interleave: " << a << ", " << b << ", " << c << "\n";

        // First we shuffle a & b together...
        vector<Constant *> indices(type.lanes());
        for (int i = 0; i < type.lanes(); i++) {
            if (i % 3 == 0) {
                indices[i] = ConstantInt::get(i32, i/3);
            } else if (i % 3 == 1) {
                indices[i] = ConstantInt::get(i32, i/3 + a.type().lanes());
            } else {
                indices[i] = UndefValue::get(i32);
            }
        }

        Value *value_ab = builder->CreateShuffleVector(codegen(a), codegen(b), ConstantVector::get(indices));

        // Then we create a vector of the output size that contains c...
        for (int i = 0; i < type.lanes(); i++) {
            if (i < c.type().lanes()) {
                indices[i] = ConstantInt::get(i32, i);
            } else {
                indices[i] = UndefValue::get(i32);
            }
        }

        Value *none = UndefValue::get(llvm_type_of(c.type()));
        Value *value_c = builder->CreateShuffleVector(codegen(c), none, ConstantVector::get(indices));

        // Finally, we shuffle the above 2 vectors together into the result.
        for (int i = 0; i < type.lanes(); i++) {
            if (i % 3 < 2) {
                indices[i] = ConstantInt::get(i32, i);
            } else {
                indices[i] = ConstantInt::get(i32, i/3 + type.lanes());
            }
        }

        return builder->CreateShuffleVector(value_ab, value_c, ConstantVector::get(indices));
    } else if (vecs.size() == 4 && vecs[0].type().bits() <= 32) {
        Expr a = vecs[0], b = vecs[1], c = vecs[2], d = vecs[3];
        debug(3) << "Vectors to interleave: " << a << ", " << b << ", " << c << ", " << d << "\n";

        int half_lanes = type.lanes() / 2;
        vector<Constant *> indices(half_lanes);
        for (int i = 0; i < half_lanes; i++) {
            int idx = i/2;
            if (i % 2 == 1) idx += a.type().lanes();
            indices[i] = ConstantInt::get(i32, idx);
        }

        // First we shuffle a & b together...
        Value *value_ab = builder->CreateShuffleVector(codegen(a), codegen(b), ConstantVector::get(indices));

        // Next we shuffle c & d together...
        Value *value_cd = builder->CreateShuffleVector(codegen(c), codegen(d), ConstantVector::get(indices));

        // Now we reinterpret the shuffled vectors as vectors of pairs...
        Type t = a.type().with_bits(a.type().bits() * 2);
        Value *vec_ab = builder->CreateBitCast(value_ab, llvm_type_of(t));
        Value *vec_cd = builder->CreateBitCast(value_cd, llvm_type_of(t));

        // Finally, we shuffle the above 2 vectors together into the result.
        Value *vec = builder->CreateShuffleVector(vec_ab, vec_cd, ConstantVector::get(indices));
        return builder->CreateBitCast(vec, llvm_type_of(type));
    } else {
        Type even_t = type.with_lanes(0);
        Type odd_t  = type.with_lanes(0);
        std::vector<Expr> even_vecs, odd_vecs;
        int odd_num_vecs = vecs.size() % 2;
        for (size_t i = 0; i < vecs.size() - odd_num_vecs; ++i) {
            if (i % 2 == 0) {
                even_t = even_t.with_lanes(even_t.lanes() + vecs[i].type().lanes());
                even_vecs.push_back(vecs[i]);
            } else {
                odd_t = odd_t.with_lanes(odd_t.lanes() + vecs[i].type().lanes());
                odd_vecs.push_back(vecs[i]);
            }
        }

        Expr last;
        if (odd_num_vecs) {
            last = vecs.back();
        }

        Value* a = interleave_vectors(even_t, even_vecs);
        Value* b = interleave_vectors(odd_t, odd_vecs);

        if (odd_num_vecs == 0 ) {
            vector<Constant *> indices(type.lanes());
            for (int i = 0; i < type.lanes(); i++) {
                int idx = i/2;
                if (i % 2 == 1) idx += even_t.lanes();
                indices[i] = ConstantInt::get(i32, idx);
            }

            return builder->CreateShuffleVector(a, b, ConstantVector::get(indices));
        } else {
            vector<Constant *> indices(type.lanes());
            for (int i = 0, idx = 0; i < type.lanes(); i++) {
                if (i % vecs.size() < vecs.size()-1) {
                    if (idx % 2 == 0) {
                        indices[i] = ConstantInt::get(i32, idx / 2);
                    } else {
                        indices[i] = ConstantInt::get(i32, idx / 2 + even_t.lanes());
                    }

                    ++idx;
                } else {
                    indices[i] = UndefValue::get(i32);
                }
            }

            Value *ab = builder->CreateShuffleVector(a, b, ConstantVector::get(indices));

            for (int i = 0; i < type.lanes(); i++) {
                if (i < last.type().lanes()) {
                    indices[i] = ConstantInt::get(i32, i);
                } else {
                    indices[i] = UndefValue::get(i32);
                }
            }

            Value *none = UndefValue::get(llvm_type_of(last.type()));
            Value *c = builder->CreateShuffleVector(codegen(last), none, ConstantVector::get(indices));

            for (int i = 0; i < type.lanes(); i++) {
                if (i % vecs.size() < vecs.size()-1) {
                    indices[i] = ConstantInt::get(i32, i);
                } else {
                    indices[i] = ConstantInt::get(i32, i/vecs.size() + type.lanes());
                }
            }

            return builder->CreateShuffleVector(ab, c, ConstantVector::get(indices));
        }
    }
}

void CodeGen_LLVM::scalarize(Expr e) {
    llvm::Type *result_type = llvm_type_of(e.type());

    Value *result = UndefValue::get(result_type);

    for (int i = 0; i < e.type().lanes(); i++) {
        Value *v = codegen(extract_lane(e, i));
        result = builder->CreateInsertElement(result, v, ConstantInt::get(i32, i));
    }
    value = result;
}

void CodeGen_LLVM::visit(const Call *op) {
    internal_assert((op->call_type == Call::Extern || op->call_type == Call::Intrinsic))
        << "Can only codegen extern calls and intrinsics\n";


    if (op->call_type == Call::Intrinsic) {
        // Some call nodes are actually injected at various stages as a
        // cue for llvm to generate particular ops. In general these are
        // handled in the standard library, but ones with e.g. varying
        // types are handled here.
        if (op->name == Call::shuffle_vector) {
            internal_assert((int) op->args.size() == 1 + op->type.lanes());
            vector<Constant *> indices(op->type.lanes());
            for (size_t i = 0; i < indices.size(); i++) {
                const IntImm *idx = op->args[i+1].as<IntImm>();
                internal_assert(idx);
                internal_assert(idx->value >= 0 && idx->value <= op->args[0].type().lanes());
                indices[i] = ConstantInt::get(i32, idx->value);
            }
            Value *arg = codegen(op->args[0]);

            // Make a size 1 vector of undef at the end to mix in undef values.
            Value *undefs = UndefValue::get(arg->getType());

            value = builder->CreateShuffleVector(arg, undefs, ConstantVector::get(indices));

            if (op->type.is_scalar()) {
                value = builder->CreateExtractElement(value, ConstantInt::get(i32, 0));
            }

        } else if (op->name == Call::interleave_vectors) {
            internal_assert(0 < op->args.size());
            value = interleave_vectors(op->type, op->args);
        } else if (op->name == Call::debug_to_file) {
            internal_assert(op->args.size() == 9);
            const StringImm *filename = op->args[0].as<StringImm>();
            const Load *func = op->args[1].as<Load>();
            internal_assert(func && filename) << "Malformed debug_to_file node\n";
            // Grab the function from the initial module
            llvm::Function *debug_to_file = module->getFunction("halide_debug_to_file");
            internal_assert(debug_to_file) << "Could not find halide_debug_to_file function in initial module\n";

            // Make the filename a global string constant
            Value *user_context = get_user_context();
            Value *char_ptr = codegen(Expr(filename));
            Value *data_ptr = symbol_table.get(func->name + ".host");
            data_ptr = builder->CreatePointerCast(data_ptr, i8->getPointerTo());
            vector<Value *> args = {user_context, char_ptr, data_ptr};
            for (size_t i = 3; i < 9; i++) {
                debug(4) << op->args[i];
                args.push_back(codegen(op->args[i]));
            }

            debug(4) << "Creating call to debug_to_file\n";

            value = builder->CreateCall(debug_to_file, args);
        } else if (op->name == Call::bitwise_and) {
            internal_assert(op->args.size() == 2);
            value = builder->CreateAnd(codegen(op->args[0]), codegen(op->args[1]));
        } else if (op->name == Call::bitwise_xor) {
            internal_assert(op->args.size() == 2);
            value = builder->CreateXor(codegen(op->args[0]), codegen(op->args[1]));
        } else if (op->name == Call::bitwise_or) {
            internal_assert(op->args.size() == 2);
            value = builder->CreateOr(codegen(op->args[0]), codegen(op->args[1]));
        } else if (op->name == Call::bitwise_not) {
            internal_assert(op->args.size() == 1);
            value = builder->CreateNot(codegen(op->args[0]));
        } else if (op->name == Call::reinterpret) {
            internal_assert(op->args.size() == 1);
            Type dst = op->type;
            Type src = op->args[0].type();
            llvm::Type *llvm_dst = llvm_type_of(dst);
            value = codegen(op->args[0]);
            if (src.is_handle() && !dst.is_handle()) {
                internal_assert(dst.is_uint() && dst.bits() == 64);

                // Handle -> UInt64
                llvm::DataLayout d(module);
                if (d.getPointerSize() == 4) {
                    llvm::Type *intermediate = llvm_type_of(UInt(32, dst.lanes()));
                    value = builder->CreatePtrToInt(value, intermediate);
                    value = builder->CreateZExt(value, llvm_dst);
                } else if (d.getPointerSize() == 8) {
                    value = builder->CreatePtrToInt(value, llvm_dst);
                } else {
                    internal_error << "Pointer size is neither 4 nor 8 bytes\n";
                }

            } else if (dst.is_handle() && !src.is_handle()) {
                internal_assert(src.is_uint() && src.bits() == 64);

                // UInt64 -> Handle
                llvm::DataLayout d(module);
                if (d.getPointerSize() == 4) {
                    llvm::Type *intermediate = llvm_type_of(UInt(32, src.lanes()));
                    value = builder->CreateTrunc(value, intermediate);
                    value = builder->CreateIntToPtr(value, llvm_dst);
                } else if (d.getPointerSize() == 8) {
                    value = builder->CreateIntToPtr(value, llvm_dst);
                } else {
                    internal_error << "Pointer size is neither 4 nor 8 bytes\n";
                }

            } else {
                value = builder->CreateBitCast(codegen(op->args[0]), llvm_dst);
            }
        } else if (op->name == Call::shift_left) {
            internal_assert(op->args.size() == 2);
            value = builder->CreateShl(codegen(op->args[0]), codegen(op->args[1]));
        } else if (op->name == Call::shift_right) {
            internal_assert(op->args.size() == 2);
            if (op->type.is_int()) {
                value = builder->CreateAShr(codegen(op->args[0]), codegen(op->args[1]));
            } else {
                value = builder->CreateLShr(codegen(op->args[0]), codegen(op->args[1]));
            }
        } else if (op->name == Call::abs) {

            internal_assert(op->args.size() == 1);

            // Check if an appropriate vector abs for this type exists in the initial module
            Type t = op->args[0].type();
            string name = (t.is_float() ? "abs_f" : "abs_i") + std::to_string(t.bits());
            llvm::Function * builtin_abs =
                find_vector_runtime_function(name, op->type.lanes()).first;

            if (t.is_vector() && builtin_abs) {
                codegen(Call::make(op->type, name, op->args, Call::Extern));
            } else {
                // Generate select(x >= 0, x, -x) instead
                Value *arg = codegen(op->args[0]);
                Value *zero = Constant::getNullValue(arg->getType());
                Value *cmp, *neg;
                if (t.is_float()) {
                    cmp = builder->CreateFCmpOGE(arg, zero);
                    neg = builder->CreateFSub(zero, arg);
                } else {
                    internal_assert(t.is_int());
                    cmp = builder->CreateICmpSGE(arg, zero);
                    neg = builder->CreateSub(zero, arg);
                }
                value = builder->CreateSelect(cmp, arg, neg);
            }
        } else if (op->name == Call::absd) {

            internal_assert(op->args.size() == 2);

            Expr a = op->args[0];
            Expr b = op->args[1];

            // Check if an appropriate vector abs for this type exists in the initial module
            Type t = a.type();
            string name;
            if (t.is_float()) {
                codegen(abs(a - b));
                return;
            } else if (t.is_int()) {
                name = "absd_i" + std::to_string(t.bits());
            } else {
                name = "absd_u" + std::to_string(t.bits());
            }

            llvm::Function *builtin_absd =
                find_vector_runtime_function(name, op->type.lanes()).first;

            if (t.is_vector() && builtin_absd) {
                codegen(Call::make(op->type, name, op->args, Call::Extern));
            } else {
                // Use a select instead
                codegen(Select::make(a < b, b - a, a - b));
            }
        } else if (op->name == Call::copy_buffer_t) {
            // Make some memory for this buffer_t
            Value *dst = create_alloca_at_entry(buffer_t_type, 1);
            Value *src = codegen(op->args[0]);
            src = builder->CreatePointerCast(src, buffer_t_type->getPointerTo());
            src = builder->CreateLoad(src);
            builder->CreateStore(src, dst);
            value = dst;
        } else if (op->name == Call::create_buffer_t) {
            // Make some memory for this buffer_t
            Value *buffer = create_alloca_at_entry(buffer_t_type, 1);

            // Populate the fields
            internal_assert(op->args[0].type().is_handle())
                << "The first argument to create_buffer_t must be a Handle\n";
            Value *host_ptr = codegen(op->args[0]);
            host_ptr = builder->CreatePointerCast(host_ptr, i8->getPointerTo());
            builder->CreateStore(host_ptr, buffer_host_ptr(buffer));

            // Type check integer arguments
            for (size_t i = 2; i < op->args.size(); i++) {
                internal_assert(op->args[i].type() == Int(32))
                    << "All arguments to create_buffer_t beyond the second must have type Int(32)\n";
            }

            // Second argument is used solely for its Type. Value is unimportant.
            // Currenty, only the size matters, but ultimately we will encode
            // complete type info in buffer_t.
            Value *elem_size = codegen(op->args[1].type().bytes());
            builder->CreateStore(elem_size, buffer_elem_size_ptr(buffer));

            int dims = (op->args.size() - 2) / 3;
            user_assert(dims <= 4)
                << "Halide currently has a limit of four dimensions on "
                << "Funcs used on the GPU or passed to extern stages.\n";
            for (int i = 0; i < 4; i++) {
                Value *min, *extent, *stride;
                if (i < dims) {
                    min    = codegen(op->args[i*3+2]);
                    extent = codegen(op->args[i*3+3]);
                    stride = codegen(op->args[i*3+4]);
                } else {
                    min = extent = stride = ConstantInt::get(i32, 0);
                }
                builder->CreateStore(min, buffer_min_ptr(buffer, i));
                builder->CreateStore(extent, buffer_extent_ptr(buffer, i));
                builder->CreateStore(stride, buffer_stride_ptr(buffer, i));
            }

            builder->CreateStore(ConstantInt::get(i8, 0), buffer_host_dirty_ptr(buffer));
            builder->CreateStore(ConstantInt::get(i8, 0), buffer_dev_dirty_ptr(buffer));
            builder->CreateStore(ConstantInt::get(i64, 0), buffer_dev_ptr(buffer));

            value = buffer;
        } else if (op->name == Call::extract_buffer_host) {
            internal_assert(op->args.size() == 1);
            Value *buffer = codegen(op->args[0]);
            buffer = builder->CreatePointerCast(buffer, buffer_t_type->getPointerTo());
            value = buffer_host(buffer);
        } else if (op->name == Call::extract_buffer_min) {
            internal_assert(op->args.size() == 2);
            const IntImm *idx = op->args[1].as<IntImm>();
            internal_assert(idx);
            Value *buffer = codegen(op->args[0]);
            buffer = builder->CreatePointerCast(buffer, buffer_t_type->getPointerTo());
            value = buffer_min(buffer, idx->value);
        } else if (op->name == Call::extract_buffer_max) {
            internal_assert(op->args.size() == 2);
            const IntImm *idx = op->args[1].as<IntImm>();
            internal_assert(idx);
            Value *buffer = codegen(op->args[0]);
            buffer = builder->CreatePointerCast(buffer, buffer_t_type->getPointerTo());
            Value *extent = buffer_extent(buffer, idx->value);
            Value *min = buffer_min(buffer, idx->value);
            Value *max_plus_one = builder->CreateNSWAdd(min, extent);
            value = builder->CreateNSWSub(max_plus_one, ConstantInt::get(i32, 1));
        } else if (op->name == Call::rewrite_buffer) {
            int dims = ((int)(op->args.size())-2)/3;
            internal_assert((int)(op->args.size()) == dims*3 + 2);
            internal_assert(dims <= 4);

            Value *buffer = codegen(op->args[0]);

            // Rewrite the buffer_t using the args
            builder->CreateStore(codegen(op->args[1]), buffer_elem_size_ptr(buffer));
            for (int i = 0; i < dims; i++) {
                builder->CreateStore(codegen(op->args[i*3+2]), buffer_min_ptr(buffer, i));
                builder->CreateStore(codegen(op->args[i*3+3]), buffer_extent_ptr(buffer, i));
                builder->CreateStore(codegen(op->args[i*3+4]), buffer_stride_ptr(buffer, i));
            }
            for (int i = dims; i < 4; i++) {
                builder->CreateStore(ConstantInt::get(i32, 0), buffer_min_ptr(buffer, i));
                builder->CreateStore(ConstantInt::get(i32, 0), buffer_extent_ptr(buffer, i));
                builder->CreateStore(ConstantInt::get(i32, 0), buffer_stride_ptr(buffer, i));
            }

            // From the point of view of the continued code (a containing assert stmt), this returns true.
            value = codegen(const_true());
        } else if (op->name == Call::set_host_dirty) {
            internal_assert(op->args.size() == 2);
            Value *buffer = codegen(op->args[0]);
            Value *arg = codegen(op->args[1]);
            builder->CreateStore(arg, buffer_host_dirty_ptr(buffer));
            value = ConstantInt::get(i32, 0);
        } else if (op->name == Call::set_dev_dirty) {
            internal_assert(op->args.size() == 2);
            Value *buffer = codegen(op->args[0]);
            Value *arg = codegen(op->args[1]);
            builder->CreateStore(arg, buffer_dev_dirty_ptr(buffer));
            value = ConstantInt::get(i32, 0);
        } else if (op->name == Call::null_handle) {
            internal_assert(op->args.size() == 0) << "null_handle takes no arguments\n";
            internal_assert(op->type == Handle()) << "null_handle must return a Handle type\n";
            value = ConstantPointerNull::get(i8->getPointerTo());
        } else if (op->name == Call::address_of) {
            internal_assert(op->args.size() == 1) << "address_of takes one argument\n";
            internal_assert(op->type == Handle()) << "address_of must return a Handle type\n";
            const Load *load = op->args[0].as<Load>();
            internal_assert(load) << "The sole argument to address_of must be a Load node\n";
            internal_assert(load->index.type().is_scalar()) << "Can't take the address of a vector load\n";

            value = codegen_buffer_pointer(load->name, load->type, load->index);

        } else if (op->name == Call::trace || op->name == Call::trace_expr) {

            int int_args = (int)(op->args.size()) - 5;
            internal_assert(int_args >= 0);

            // Make a global string for the func name. Should be the same for all lanes.
            Value *name = codegen(unbroadcast(op->args[0]));

            // Codegen the event type. Should be the same for all lanes.
            Value *event_type = codegen(unbroadcast(op->args[1]));

            // Codegen the buffer id
            Expr id = op->args[2];
            Value *realization_id;
            if (id.as<Broadcast>()) {
                realization_id = codegen(unbroadcast(id));
            } else {
                realization_id = codegen(id);
            }

            // Codegen the value index. Should be the same for all lanes.
            Value *value_index = codegen(unbroadcast(op->args[3]));

            // Allocate and populate a stack entry for the value arg
            Type type = op->args[4].type();
            Value *value_stored_array = create_alloca_at_entry(llvm_type_of(type), 1);
            Value *value_stored = codegen(op->args[4]);
            builder->CreateStore(value_stored, value_stored_array);
            value_stored_array = builder->CreatePointerCast(value_stored_array, i8->getPointerTo());

            // Allocate and populate a stack array for the integer args
            Value *coords;
            if (int_args > 0) {
                llvm::Type *coords_type = llvm_type_of(op->args[5].type());
                coords = create_alloca_at_entry(coords_type, int_args);
                for (int i = 0; i < int_args; i++) {
                    Value *coord_ptr =
                        builder->CreateConstInBoundsGEP1_32(
#if LLVM_VERSION >= 37
                            coords_type,
#endif
                            coords,
                            i);
                    builder->CreateStore(codegen(op->args[5+i]), coord_ptr);
                }
                coords = builder->CreatePointerCast(coords, i32->getPointerTo());
            } else {
                coords = Constant::getNullValue(i32->getPointerTo());
            }

            StructType *trace_event_type = module->getTypeByName("struct.halide_trace_event");
            user_assert(trace_event_type) << "The module being generated does not support tracing.\n";
            Value *trace_event = create_alloca_at_entry(trace_event_type, 1);

            Value *members[10] = {
                name,
                event_type,
                realization_id,
                ConstantInt::get(i32, type.code()),
                ConstantInt::get(i32, type.bits()),
                ConstantInt::get(i32, type.lanes()),
                value_index,
                value_stored_array,
                ConstantInt::get(i32, int_args * type.lanes()),
                coords};

            for (size_t i = 0; i < sizeof(members)/sizeof(members[0]); i++) {
                Value *field_ptr =
                    builder->CreateConstInBoundsGEP2_32(
#if LLVM_VERSION >= 37
                        trace_event_type,
#endif
                        trace_event,
                        0,
                        i);
                builder->CreateStore(members[i], field_ptr);
            }

            // Call the runtime function
            vector<Value *> args(2);
            args[0] = get_user_context();
            args[1] = trace_event;

            llvm::Function *trace_fn = module->getFunction("halide_trace");
            internal_assert(trace_fn);

            value = builder->CreateCall(trace_fn, args);

            if (op->name == Call::trace_expr) {
                value = value_stored;
            }

        } else if (op->name == Call::lerp) {
            internal_assert(op->args.size() == 3);
            value = codegen(lower_lerp(op->args[0], op->args[1], op->args[2]));
        } else if (op->name == Call::popcount) {
            internal_assert(op->args.size() == 1);
            std::vector<llvm::Type*> arg_type(1);
            arg_type[0] = llvm_type_of(op->args[0].type());
            llvm::Function *fn = Intrinsic::getDeclaration(module, Intrinsic::ctpop, arg_type);
            CallInst *call = builder->CreateCall(fn, codegen(op->args[0]));
            value = call;
        } else if (op->name == Call::count_leading_zeros ||
                   op->name == Call::count_trailing_zeros) {
            internal_assert(op->args.size() == 1);
            std::vector<llvm::Type*> arg_type(1);
            arg_type[0] = llvm_type_of(op->args[0].type());
            llvm::Function *fn = Intrinsic::getDeclaration(module,
                (op->name == Call::count_leading_zeros) ? Intrinsic::ctlz :
                                                          Intrinsic::cttz,
                arg_type);
            llvm::Value *zero_is_not_undef = llvm::ConstantInt::getFalse(*context);
            llvm::Value *args[2] = { codegen(op->args[0]), zero_is_not_undef };
            CallInst *call = builder->CreateCall(fn, args);
            value = call;
        } else if (op->name == Call::return_second) {
            internal_assert(op->args.size() == 2);
            codegen(op->args[0]);
            value = codegen(op->args[1]);
        } else if (op->name == Call::if_then_else) {
            if (op->type.is_vector()) {
                scalarize(op);

            } else {

                internal_assert(op->args.size() == 3);

                BasicBlock *true_bb = BasicBlock::Create(*context, "true_bb", function);
                BasicBlock *false_bb = BasicBlock::Create(*context, "false_bb", function);
                BasicBlock *after_bb = BasicBlock::Create(*context, "after_bb", function);
                builder->CreateCondBr(codegen(op->args[0]), true_bb, false_bb);
                builder->SetInsertPoint(true_bb);
                Value *true_value = codegen(op->args[1]);
                builder->CreateBr(after_bb);

                builder->SetInsertPoint(false_bb);
                Value *false_value = codegen(op->args[2]);
                builder->CreateBr(after_bb);

                builder->SetInsertPoint(after_bb);

                PHINode *phi = builder->CreatePHI(true_value->getType(), 2);
                phi->addIncoming(true_value, true_bb);
                phi->addIncoming(false_value, false_bb);

                value = phi;
            }
        } else if (op->name == Call::make_struct) {
            if (op->type.is_vector()) {
                // Make a vector-of-structs
                scalarize(op);
            } else {
                // Codegen each element.
                assert(!op->args.empty());
                vector<llvm::Value *> args(op->args.size());
                vector<llvm::Type *> types(op->args.size());
                for (size_t i = 0; i < op->args.size(); i++) {
                    args[i] = codegen(op->args[i]);
                    types[i] = args[i]->getType();
                }

                // Create an struct on the stack.
                StructType *struct_t = StructType::create(types);
                Value *ptr = create_alloca_at_entry(struct_t, 1);

                // Put the elements in the struct.
                for (size_t i = 0; i < args.size(); i++) {
                    Value *field_ptr =
                        builder->CreateConstInBoundsGEP2_32(
#if LLVM_VERSION >= 37
                            struct_t,
#endif
                            ptr,
                            0,
                            i);
                    builder->CreateStore(args[i], field_ptr);
                }

                value = ptr;
            }

        } else if (op->name == Call::stringify) {
            assert(!op->args.empty());

            if (op->type.is_vector()) {
                scalarize(op);
            } else {

                // Compute the maximum possible size of the message.
                int buf_size = 1; // One for the terminating zero.
                for (size_t i = 0; i < op->args.size(); i++) {
                    Type t = op->args[i].type();
                    if (op->args[i].as<StringImm>()) {
                        buf_size += op->args[i].as<StringImm>()->value.size();
                    } else if (t.is_int() || t.is_uint()) {
                        buf_size += 19; // 2^64 = 18446744073709551616
                    } else if (t.is_float()) {
                        if (t.bits() == 32) {
                            buf_size += 47; // %f format of max negative float
                        } else {
                            buf_size += 14; // Scientific notation with 6 decimal places.
                        }
                    } else {
                        internal_assert(t.is_handle());
                        buf_size += 18; // 0x0123456789abcdef
                    }
                }
                // Round up to a multiple of 16 bytes.
                buf_size = ((buf_size + 15)/16)*16;

                // Clamp to at most 8k.
                if (buf_size > 8192) buf_size = 8192;

                // Allocate a stack array to hold the message.
                llvm::Value *buf = create_alloca_at_entry(i8, buf_size);

                llvm::Value *dst = buf;
                llvm::Value *buf_end = builder->CreateConstGEP1_32(buf, buf_size);

                llvm::Function *append_string  = module->getFunction("halide_string_to_string");
                llvm::Function *append_int64   = module->getFunction("halide_int64_to_string");
                llvm::Function *append_uint64  = module->getFunction("halide_uint64_to_string");
                llvm::Function *append_double  = module->getFunction("halide_double_to_string");
                llvm::Function *append_pointer = module->getFunction("halide_pointer_to_string");

                internal_assert(append_string);
                internal_assert(append_int64);
                internal_assert(append_uint64);
                internal_assert(append_double);
                internal_assert(append_pointer);

                for (size_t i = 0; i < op->args.size(); i++) {
                    const StringImm *s = op->args[i].as<StringImm>();
                    Type t = op->args[i].type();
                    internal_assert(t.lanes() == 1);
                    vector<Value *> call_args(2);
                    call_args[0] = dst;
                    call_args[1] = buf_end;

                    if (s) {
                        call_args.push_back(codegen(op->args[i]));
                        dst = builder->CreateCall(append_string, call_args);
                    } else if (t.is_int()) {
                        call_args.push_back(codegen(Cast::make(Int(64), op->args[i])));
                        call_args.push_back(ConstantInt::get(i32, 1));
                        dst = builder->CreateCall(append_int64, call_args);
                    } else if (t.is_uint()) {
                        call_args.push_back(codegen(Cast::make(UInt(64), op->args[i])));
                        call_args.push_back(ConstantInt::get(i32, 1));
                        dst = builder->CreateCall(append_uint64, call_args);
                    } else if (t.is_float()) {
                        call_args.push_back(codegen(Cast::make(Float(64), op->args[i])));
                        // Use scientific notation for doubles
                        call_args.push_back(ConstantInt::get(i32, t.bits() == 64 ? 1 : 0));
                        dst = builder->CreateCall(append_double, call_args);
                    } else {
                        internal_assert(t.is_handle());
                        call_args.push_back(codegen(op->args[i]));
                        dst = builder->CreateCall(append_pointer, call_args);
                    }
                }
                value = buf;
            }
        } else if (op->name == Call::memoize_expr) {
            // Used as an annotation for caching, should be invisible to
            // codegen. Ignore arguments beyond the first as they are only
            // used in the cache key.
            internal_assert(op->args.size() > 0);
            value = codegen(op->args[0]);
        } else if (op->name == Call::copy_memory) {
            value = builder->CreateMemCpy(codegen(op->args[0]),
                                          codegen(op->args[1]),
                                          codegen(op->args[2]), 0);
        } else if (op->name == Call::register_destructor) {
            internal_assert(op->args.size() == 2);
            const StringImm *fn = op->args[0].as<StringImm>();
            internal_assert(fn);
            Expr arg = op->args[1];
            internal_assert(arg.type() == Handle());
            llvm::Function *f = module->getFunction(fn->value);
            if (!f) {
                llvm::Type *arg_types[] = {i8->getPointerTo(), i8->getPointerTo()};
                FunctionType *func_t = FunctionType::get(void_t, arg_types, false);
                f = llvm::Function::Create(func_t, llvm::Function::ExternalLinkage, fn->value, module);
                f->setCallingConv(CallingConv::C);
            }
            register_destructor(f, codegen(arg), Always);
        } else {
            internal_error << "Unknown intrinsic: " << op->name << "\n";
        }
    } else if (op->call_type == Call::Extern && op->name == "pow_f32") {
        internal_assert(op->args.size() == 2);
        Expr x = op->args[0];
        Expr y = op->args[1];
        Expr e = Internal::halide_exp(Internal::halide_log(x) * y);
        e.accept(this);
    } else if (op->call_type == Call::Extern && op->name == "log_f32") {
        internal_assert(op->args.size() == 1);
        Expr e = Internal::halide_log(op->args[0]);
        e.accept(this);
    } else if (op->call_type == Call::Extern && op->name == "exp_f32") {
        internal_assert(op->args.size() == 1);
        Expr e = Internal::halide_exp(op->args[0]);
        e.accept(this);
    } else if (op->call_type == Call::Extern &&
               (op->name == "is_nan_f32" || op->name == "is_nan_f64")) {
        internal_assert(op->args.size() == 1);
        Value *a = codegen(op->args[0]);
        value = builder->CreateFCmpUNO(a, a);
    } else {
        // It's an extern call.

        // Codegen the args
        vector<Value *> args(op->args.size());
        for (size_t i = 0; i < op->args.size(); i++) {
            args[i] = codegen(op->args[i]);
        }

        llvm::Function *fn = module->getFunction(op->name);

        llvm::Type *result_type = llvm_type_of(op->type);

        // Add a user context arg as needed. It's never a vector.
        bool takes_user_context = function_takes_user_context(op->name);
        if (takes_user_context) {
            internal_assert(fn) << "External function " << op->name << "is marked as taking user_context, but is not in the runtime module. Check if runtime_api.cpp needs to be rebuilt.\n";
            debug(4) << "Adding user_context to " << op->name << " args\n";
            args.insert(args.begin(), get_user_context());
        }

        // If we can't find it, declare it extern "C"
        if (!fn) {
            vector<llvm::Type *> arg_types(args.size());
            for (size_t i = 0; i < args.size(); i++) {
                arg_types[i] = args[i]->getType();
                if (arg_types[i]->isVectorTy()) {
                    VectorType *vt = dyn_cast<VectorType>(arg_types[i]);
                    arg_types[i] = vt->getElementType();
                }
            }

            llvm::Type *scalar_result_type = result_type;
            if (result_type->isVectorTy()) {
                VectorType *vt = dyn_cast<VectorType>(result_type);
                scalar_result_type = vt->getElementType();
            }

            FunctionType *func_t = FunctionType::get(scalar_result_type, arg_types, false);

            fn = llvm::Function::Create(func_t, llvm::Function::ExternalLinkage, op->name, module);
            fn->setCallingConv(CallingConv::C);
            debug(4) << "Did not find " << op->name << ". Declared it extern \"C\".\n";
        } else {
            debug(4) << "Found " << op->name << "\n";

            // Halide's type system doesn't preserve pointer types
            // correctly (they just get called "Handle()"), so we may
            // need to pointer cast to the appropriate type. Only look at
            // fixed params (not varags) in llvm function.
            FunctionType *func_t = fn->getFunctionType();
            for (size_t i = takes_user_context ? 1 : 0;
                 i < std::min(args.size(), (size_t)(func_t->getNumParams()));
                 i++) {
                Expr halide_arg = takes_user_context ? op->args[i-1] : op->args[i];
                if (halide_arg.type().is_handle()) {
                    llvm::Type *t = func_t->getParamType(i);

                    // Widen to vector-width as needed. If the
                    // function doesn't actually take a vector,
                    // individual lanes will be extracted below.
                    if (halide_arg.type().is_vector() &&
                        !t->isVectorTy()) {
                        t = VectorType::get(t, halide_arg.type().lanes());
                    }

                    if (t != args[i]->getType()) {
                        debug(4) << "Pointer casting argument to extern call: "
                                 << halide_arg << "\n";
                        args[i] = builder->CreatePointerCast(args[i], t);
                    }
                }
            }
        }

        // If any of the args are handles, assume it might access memory
        bool pure = true;
        for (size_t i = 0; i < op->args.size(); i++) {
            if (op->args[i].type().is_handle()) {
                pure = false;
            }
        }

        // We also have several impure runtime functions that do not
        // take a handle.
        if (op->name == "halide_current_time_ns" ||
            op->name == "halide_gpu_thread_barrier" ||
            op->name == "halide_profiler_get_state" ||
            starts_with(op->name, "halide_error")) {
            pure = false;
        }

        if (op->type.is_scalar()) {
            CallInst *call = builder->CreateCall(fn, args);
            if (pure) {
                call->setDoesNotAccessMemory();
            }
            call->setDoesNotThrow();
            value = call;
        } else {

            // Check if a vector version of the function already
            // exists at some useful width.
            pair<llvm::Function *, int> vec =
                find_vector_runtime_function(op->name, op->type.lanes());
            llvm::Function *vec_fn = vec.first;
            int w = vec.second;

            if (vec_fn) {
                value = call_intrin(llvm_type_of(op->type), w,
                                    vec_fn->getName(), args);
            } else {

                // No vector version found. Scalarize. Extract each simd
                // lane in turn and do one scalar call to the function.
                value = UndefValue::get(result_type);
                for (int i = 0; i < op->type.lanes(); i++) {
                    Value *idx = ConstantInt::get(i32, i);
                    vector<Value *> arg_lane(args.size());
                    for (size_t j = 0; j < args.size(); j++) {
                        if (args[j]->getType()->isVectorTy()) {
                            arg_lane[j] = builder->CreateExtractElement(args[j], idx);
                        } else {
                            arg_lane[j] = args[j];
                        }
                    }
                    CallInst *call = builder->CreateCall(fn, arg_lane);
                    if (pure) {
                        call->setDoesNotAccessMemory();
                    }
                    call->setDoesNotThrow();
                    value = builder->CreateInsertElement(value, call, idx);
                }
            }
        }
    }
}

void CodeGen_LLVM::visit(const Let *op) {
    sym_push(op->name, codegen(op->value));
    if (op->value.type() == Int(32)) {
        alignment_info.push(op->name, modulus_remainder(op->value, alignment_info));
    }
    value = codegen(op->body);
    if (op->value.type() == Int(32)) {
        alignment_info.pop(op->name);
    }
    sym_pop(op->name);
}

void CodeGen_LLVM::visit(const LetStmt *op) {
    sym_push(op->name, codegen(op->value));

    if (op->value.type() == Int(32)) {
        alignment_info.push(op->name, modulus_remainder(op->value, alignment_info));
    }

    codegen(op->body);

    if (op->value.type() == Int(32)) {
        alignment_info.pop(op->name);
    }

    sym_pop(op->name);
}

void CodeGen_LLVM::visit(const AssertStmt *op) {
    create_assertion(codegen(op->condition), op->message);
}

Constant *CodeGen_LLVM::create_string_constant(const string &s) {
    map<string, Constant *>::iterator iter = string_constants.find(s);
    if (iter == string_constants.end()) {
        vector<char> data;
        data.reserve(s.size()+1);
        data.insert(data.end(), s.begin(), s.end());
        data.push_back(0);
        Constant *val = create_constant_binary_blob(data, "str");
        string_constants[s] = val;
        return val;
    } else {
        return iter->second;
    }
}

Constant *CodeGen_LLVM::create_constant_binary_blob(const vector<char> &data, const string &name) {

    llvm::Type *type = ArrayType::get(i8, data.size());
    GlobalVariable *global = new GlobalVariable(*module, type,
                                                true, GlobalValue::PrivateLinkage,
                                                0, name);
    ArrayRef<unsigned char> data_array((const unsigned char *)&data[0], data.size());
    global->setInitializer(ConstantDataArray::get(*context, data_array));
    global->setAlignment(32);

    Constant *zero = ConstantInt::get(i32, 0);
    Constant *zeros[] = {zero, zero};
#if LLVM_VERSION >= 37
    Constant *ptr = ConstantExpr::getInBoundsGetElementPtr(type, global, zeros);
#else
    Constant *ptr = ConstantExpr::getInBoundsGetElementPtr(global, zeros);
#endif
    return ptr;
}

void CodeGen_LLVM::create_assertion(Value *cond, Expr message, llvm::Value *error_code) {

    internal_assert(!message.defined() || message.type() == Int(32))
        << "Assertion result is not an int: " << message;

    if (target.has_feature(Target::NoAsserts)) return;

    // If the condition is a vector, fold it down to a scalar
    VectorType *vt = dyn_cast<VectorType>(cond->getType());
    if (vt) {
        Value *scalar_cond = builder->CreateExtractElement(cond, ConstantInt::get(i32, 0));
        for (unsigned i = 1; i < vt->getNumElements(); i++) {
            Value *lane = builder->CreateExtractElement(cond, ConstantInt::get(i32, i));
            scalar_cond = builder->CreateAnd(scalar_cond, lane);
        }
        cond = scalar_cond;
    }

    // Make a new basic block for the assert
    BasicBlock *assert_fails_bb = BasicBlock::Create(*context, "assert failed", function);
    BasicBlock *assert_succeeds_bb = BasicBlock::Create(*context, "assert succeeded", function);

    // If the condition fails, enter the assert body, otherwise, enter the block after
    builder->CreateCondBr(cond, assert_succeeds_bb, assert_fails_bb, very_likely_branch);

    // Build the failure case
    builder->SetInsertPoint(assert_fails_bb);

    // Call the error handler
    if (!error_code) error_code = codegen(message);

    return_with_error_code(error_code);

    // Continue on using the success case
    builder->SetInsertPoint(assert_succeeds_bb);
}

void CodeGen_LLVM::return_with_error_code(llvm::Value *error_code) {
    // Branch to the destructor block, which cleans up and then bails out.
    BasicBlock *dtors = get_destructor_block();

    // Hook up our error code to the phi node that the destructor block starts with.
    PHINode *phi = dyn_cast<PHINode>(dtors->begin());
    internal_assert(phi) << "The destructor block is supposed to start with a phi node\n";
    phi->addIncoming(error_code, builder->GetInsertBlock());

    builder->CreateBr(get_destructor_block());
}

void CodeGen_LLVM::visit(const ProducerConsumer *op) {
    BasicBlock *produce = BasicBlock::Create(*context, std::string("produce ") + op->name, function);
    builder->CreateBr(produce);
    builder->SetInsertPoint(produce);
    codegen(op->produce);

    if (op->update.defined()) {
        BasicBlock *update = BasicBlock::Create(*context, std::string("update ") + op->name, function);
        builder->CreateBr(update);
        builder->SetInsertPoint(update);
        codegen(op->update);
    }

    BasicBlock *consume = BasicBlock::Create(*context, std::string("consume ") + op->name, function);
    builder->CreateBr(consume);
    builder->SetInsertPoint(consume);
    codegen(op->consume);
}

void CodeGen_LLVM::visit(const For *op) {
    Value *min = codegen(op->min);
    Value *extent = codegen(op->extent);

    if (op->for_type == ForType::Serial) {
        Value *max = builder->CreateNSWAdd(min, extent);

        BasicBlock *preheader_bb = builder->GetInsertBlock();

        // Make a new basic block for the loop
        BasicBlock *loop_bb = BasicBlock::Create(*context, std::string("for ") + op->name, function);
        // Create the block that comes after the loop
        BasicBlock *after_bb = BasicBlock::Create(*context, std::string("end for ") + op->name, function);

        // If min < max, fall through to the loop bb
        Value *enter_condition = builder->CreateICmpSLT(min, max);
        builder->CreateCondBr(enter_condition, loop_bb, after_bb, very_likely_branch);
        builder->SetInsertPoint(loop_bb);

        // Make our phi node.
        PHINode *phi = builder->CreatePHI(i32, 2);
        phi->addIncoming(min, preheader_bb);

        // Within the loop, the variable is equal to the phi value
        sym_push(op->name, phi);

        // Emit the loop body
        codegen(op->body);

        // Update the counter
        Value *next_var = builder->CreateNSWAdd(phi, ConstantInt::get(i32, 1));

        // Add the back-edge to the phi node
        phi->addIncoming(next_var, builder->GetInsertBlock());

        // Maybe exit the loop
        Value *end_condition = builder->CreateICmpNE(next_var, max);
        builder->CreateCondBr(end_condition, loop_bb, after_bb);

        builder->SetInsertPoint(after_bb);

        // Pop the loop variable from the scope
        sym_pop(op->name);
    } else if (op->for_type == ForType::Parallel) {

        debug(3) << "Entering parallel for loop over " << op->name << "\n";

        // Find every symbol that the body of this loop refers to
        // and dump it into a closure
        Closure closure(op->body, op->name, buffer_t_type);

        // Allocate a closure
        StructType *closure_t = closure.build_type(context);
        Value *ptr = create_alloca_at_entry(closure_t, 1);

        // Fill in the closure
        closure.pack_struct(closure_t, ptr, symbol_table, builder);

        // Make a new function that does one iteration of the body of the loop
        llvm::Type *voidPointerType = (llvm::Type *)(i8->getPointerTo());
        llvm::Type *args_t[] = {voidPointerType, i32, voidPointerType};
        FunctionType *func_t = FunctionType::get(i32, args_t, false);
        llvm::Function *containing_function = function;
        function = llvm::Function::Create(func_t, llvm::Function::InternalLinkage,
                                          "par for " + function->getName() + "_" + op->name, module);
        function->setDoesNotAlias(3);

        // Make the initial basic block and jump the builder into the new function
        IRBuilderBase::InsertPoint call_site = builder->saveIP();
        BasicBlock *block = BasicBlock::Create(*context, "entry", function);
        builder->SetInsertPoint(block);

        // Get the user context value before swapping out the symbol table.
        Value *user_context = get_user_context();

        // Save the destructor block
        BasicBlock *parent_destructor_block = destructor_block;
        destructor_block = NULL;

        // Make a new scope to use
        Scope<Value *> saved_symbol_table;
        symbol_table.swap(saved_symbol_table);

        // Get the function arguments

        // The user context is first argument of the function; it's
        // important that we override the name to be "__user_context",
        // since the LLVM function has a random auto-generated name for
        // this argument.
        llvm::Function::arg_iterator iter = function->arg_begin();
        sym_push("__user_context", iterator_to_pointer(iter));

        // Next is the loop variable.
        ++iter;
        sym_push(op->name, iterator_to_pointer(iter));

        // The closure pointer is the third and last argument.
        ++iter;
        iter->setName("closure");
        Value *closure_handle = builder->CreatePointerCast(iterator_to_pointer(iter),
                                                           closure_t->getPointerTo());
        // Load everything from the closure into the new scope
        closure.unpack_struct(symbol_table, closure_t, closure_handle, builder);

        // Generate the new function body
        codegen(op->body);

        // Return success
        return_with_error_code(ConstantInt::get(i32, 0));

        // Move the builder back to the main function and call do_par_for
        builder->restoreIP(call_site);
        llvm::Function *do_par_for = module->getFunction("halide_do_par_for");
        internal_assert(do_par_for) << "Could not find halide_do_par_for in initial module\n";
        do_par_for->setDoesNotAlias(5);
        //do_par_for->setDoesNotCapture(5);
        ptr = builder->CreatePointerCast(ptr, i8->getPointerTo());
        Value *args[] = {user_context, function, min, extent, ptr};
        debug(4) << "Creating call to do_par_for\n";
        Value *result = builder->CreateCall(do_par_for, args);

        debug(3) << "Leaving parallel for loop over " << op->name << "\n";

        // Now restore the scope
        symbol_table.swap(saved_symbol_table);
        function = containing_function;

        // Restore the destructor block
        destructor_block = parent_destructor_block;

        // Check for success
        Value *did_succeed = builder->CreateICmpEQ(result, ConstantInt::get(i32, 0));
        create_assertion(did_succeed, Expr(), result);

    } else {
        internal_error << "Unknown type of For node. Only Serial and Parallel For nodes should survive down to codegen.\n";
    }
}

void CodeGen_LLVM::visit(const Store *op) {
    // Even on 32-bit systems, Handles are treated as 64-bit in
    // memory, so convert stores of handles to stores of uint64_ts.
    if (op->value.type().is_handle()) {
        Expr v = reinterpret(UInt(64, op->value.type().lanes()), op->value);
        codegen(Store::make(op->name, v, op->index));
        return;
    }

    Halide::Type value_type = op->value.type();
    Value *val = codegen(op->value);
    bool possibly_misaligned = (might_be_misaligned.find(op->name) != might_be_misaligned.end());
    // Scalar
    if (value_type.is_scalar()) {
        Value *ptr = codegen_buffer_pointer(op->name, value_type, op->index);
        StoreInst *store = builder->CreateAlignedStore(val, ptr, value_type.bytes());
        add_tbaa_metadata(store, op->name, op->index);
    } else {
        int alignment = value_type.bytes();
        const Ramp *ramp = op->index.as<Ramp>();
        if (ramp && is_one(ramp->stride)) {

            int native_bits = native_vector_bits();

            // Boost the alignment if possible, up to the native vector width.
            ModulusRemainder mod_rem = modulus_remainder(ramp->base, alignment_info);
            if (!possibly_misaligned) {
                while ((mod_rem.remainder & 1) == 0 &&
                       (mod_rem.modulus & 1) == 0 &&
                       alignment < native_bits) {
                    mod_rem.modulus /= 2;
                    mod_rem.remainder /= 2;
                    alignment *= 2;
                }
            }

            // For dense vector stores wider than the native vector
            // width, bust them up into native vectors.
            int store_lanes = value_type.lanes();
            int native_lanes = native_bits / value_type.bits();

            for (int i = 0; i < store_lanes; i += native_lanes) {
                int slice_lanes = std::min(native_lanes, store_lanes - i);
                Expr slice_base = simplify(ramp->base + i);
                Expr slice_stride = make_one(slice_base.type());
                Expr slice_index = slice_lanes == 1 ? slice_base : Ramp::make(slice_base, slice_stride, slice_lanes);
                Value *slice_val = slice_vector(val, i, slice_lanes);
                Value *elt_ptr = codegen_buffer_pointer(op->name, value_type.element_of(), slice_base);
                Value *vec_ptr = builder->CreatePointerCast(elt_ptr, slice_val->getType()->getPointerTo());
                StoreInst *store = builder->CreateAlignedStore(slice_val, vec_ptr, alignment);
                add_tbaa_metadata(store, op->name, slice_index);
            }
        } else if (ramp) {
            Type ptr_type = value_type.element_of();
            Value *ptr = codegen_buffer_pointer(op->name, ptr_type, ramp->base);
            const IntImm *const_stride = ramp->stride.as<IntImm>();
            Value *stride = codegen(ramp->stride);
            // Scatter without generating the indices as a vector
            for (int i = 0; i < ramp->lanes; i++) {
                Constant *lane = ConstantInt::get(i32, i);
                Value *v = builder->CreateExtractElement(val, lane);
                if (const_stride) {
                    // Use a constant offset from the base pointer
                    Value *p =
                        builder->CreateConstInBoundsGEP1_32(
#if LLVM_VERSION >= 37
                            llvm_type_of(ptr_type),
#endif
                            ptr,
                            const_stride->value * i);
                    StoreInst *store = builder->CreateStore(v, p);
                    add_tbaa_metadata(store, op->name, op->index);
                } else {
                    // Increment the pointer by the stride for each element
                    StoreInst *store = builder->CreateStore(v, ptr);
                    add_tbaa_metadata(store, op->name, op->index);
                    ptr = builder->CreateInBoundsGEP(ptr, stride);
                }
            }
        } else {
            // Scatter
            Value *index = codegen(op->index);
            for (int i = 0; i < value_type.lanes(); i++) {
                Value *lane = ConstantInt::get(i32, i);
                Value *idx = builder->CreateExtractElement(index, lane);
                Value *v = builder->CreateExtractElement(val, lane);
                Value *ptr = codegen_buffer_pointer(op->name, value_type.element_of(), idx);
                StoreInst *store = builder->CreateStore(v, ptr);
                add_tbaa_metadata(store, op->name, op->index);
            }
        }
    }

}


void CodeGen_LLVM::visit(const Block *op) {
    codegen(op->first);
    if (op->rest.defined()) codegen(op->rest);
}

void CodeGen_LLVM::visit(const Realize *op) {
    internal_error << "Realize encountered during codegen\n";
}

void CodeGen_LLVM::visit(const Provide *op) {
    internal_error << "Provide encountered during codegen\n";
}

void CodeGen_LLVM::visit(const IfThenElse *op) {
    BasicBlock *true_bb = BasicBlock::Create(*context, "true_bb", function);
    BasicBlock *false_bb = BasicBlock::Create(*context, "false_bb", function);
    BasicBlock *after_bb = BasicBlock::Create(*context, "after_bb", function);
    builder->CreateCondBr(codegen(op->condition), true_bb, false_bb);

    builder->SetInsertPoint(true_bb);
    codegen(op->then_case);
    builder->CreateBr(after_bb);

    builder->SetInsertPoint(false_bb);
    if (op->else_case.defined()) {
        codegen(op->else_case);
    }
    builder->CreateBr(after_bb);

    builder->SetInsertPoint(after_bb);
}

void CodeGen_LLVM::visit(const Evaluate *op) {
    codegen(op->value);

    // Discard result
    value = NULL;
}

Value *CodeGen_LLVM::create_alloca_at_entry(llvm::Type *t, int n, bool zero_initialize, const string &name) {
    IRBuilderBase::InsertPoint here = builder->saveIP();
    BasicBlock *entry = &builder->GetInsertBlock()->getParent()->getEntryBlock();
    if (entry->empty()) {
        builder->SetInsertPoint(entry);
    } else {
        builder->SetInsertPoint(entry, entry->getFirstInsertionPt());
    }
    Value *size = ConstantInt::get(i32, n);
    Value *ptr = builder->CreateAlloca(t, size, name);

    if (zero_initialize) {
        internal_assert(n == 1) << "Zero initialization for stack arrays not implemented\n";
        builder->CreateStore(Constant::getNullValue(t), ptr);
    }
    builder->restoreIP(here);
    return ptr;
}

Value *CodeGen_LLVM::get_user_context() const {
    Value *ctx = sym_get("__user_context", false);
    if (!ctx) {
        ctx = ConstantPointerNull::get(i8->getPointerTo()); // void*
    }
    return ctx;
}

Value *CodeGen_LLVM::call_intrin(Type result_type, int intrin_lanes,
                                 const string &name, vector<Expr> args) {
    vector<Value *> arg_values(args.size());
    for (size_t i = 0; i < args.size(); i++) {
        arg_values[i] = codegen(args[i]);
    }

    return call_intrin(llvm_type_of(result_type),
                       intrin_lanes,
                       name, arg_values);
}

Value *CodeGen_LLVM::call_intrin(llvm::Type *result_type, int intrin_lanes,
                                 const string &name, vector<Value *> arg_values) {
    internal_assert(result_type->isVectorTy()) << "call_intrin is for vector intrinsics only\n";

    int arg_lanes = (int)(result_type->getVectorNumElements());

    if (intrin_lanes != arg_lanes) {
        // Cut up each arg into appropriately-sized pieces, call the
        // intrinsic on each, then splice together the results.
        vector<Value *> results;
        for (int start = 0; start < arg_lanes; start += intrin_lanes) {
            vector<Value *> args;
            for (size_t i = 0; i < arg_values.size(); i++) {
                if (arg_values[i]->getType()->isVectorTy()) {
                    internal_assert((int)arg_values[i]->getType()->getVectorNumElements() == arg_lanes);
                    args.push_back(slice_vector(arg_values[i], start, intrin_lanes));
                } else {
                    args.push_back(arg_values[i]);
                }
            }

            llvm::Type *result_slice_type =
                llvm::VectorType::get(result_type->getScalarType(), intrin_lanes);

            results.push_back(call_intrin(result_slice_type, intrin_lanes, name, args));
        }
        Value *result = concat_vectors(results);
        return slice_vector(result, 0, arg_lanes);
    }

    vector<llvm::Type *> arg_types(arg_values.size());
    for (size_t i = 0; i < arg_values.size(); i++) {
        arg_types[i] = arg_values[i]->getType();
    }

    llvm::Function *fn = module->getFunction(name);

    if (!fn) {
        llvm::Type *intrinsic_result_type = VectorType::get(result_type->getScalarType(), intrin_lanes);
        FunctionType *func_t = FunctionType::get(intrinsic_result_type, arg_types, false);
        fn = llvm::Function::Create(func_t, llvm::Function::ExternalLinkage, name, module);
        fn->setCallingConv(CallingConv::C);
    }

    CallInst *call = builder->CreateCall(fn, arg_values);

    call->setDoesNotAccessMemory();
    call->setDoesNotThrow();

    return call;
}

Value *CodeGen_LLVM::slice_vector(Value *vec, int start, int size) {
    int vec_lanes = vec->getType()->getVectorNumElements();

    if (start == 0 && size == vec_lanes) {
        return vec;
    }

    vector<Constant *> indices(size);
    for (int i = 0; i < size; i++) {
        int idx = start + i;
        if (idx >= 0 && idx < vec_lanes) {
            indices[i] = ConstantInt::get(i32, idx);
        } else {
            indices[i] = UndefValue::get(i32);
        }
    }
    Constant *indices_vec = ConstantVector::get(indices);
    Value *undefs = UndefValue::get(vec->getType());
    return builder->CreateShuffleVector(vec, undefs, indices_vec);
}

Value *CodeGen_LLVM::concat_vectors(const vector<Value *> &v) {
    if (v.size() == 1) return v[0];

    internal_assert(!v.empty());

    vector<Value *> vecs = v;

    while (vecs.size() > 1) {
        vector<Value *> new_vecs;

        for (size_t i = 0; i < vecs.size()-1; i += 2) {
            Value *v1 = vecs[i];
            Value *v2 = vecs[i+1];

            int w1 = v1->getType()->getVectorNumElements();
            int w2 = v2->getType()->getVectorNumElements();

            // Possibly pad one of the vectors to match widths.
            if (w1 < w2) {
                v1 = slice_vector(v1, 0, w2);
            } else if (w2 < w1) {
                v2 = slice_vector(v2, 0, w1);
            }
            int w_matched = std::max(w1, w2);

            internal_assert(v1->getType() == v2->getType());

            vector<Constant *> indices(w1 + w2);
            for (int i = 0; i < w1; i++) {
                indices[i] = ConstantInt::get(i32, i);
            }
            for (int i = 0; i < w2; i++) {
                indices[w1 + i] = ConstantInt::get(i32, w_matched + i);
            }
            Constant *indices_vec = ConstantVector::get(indices);

            Value *merged = builder->CreateShuffleVector(v1, v2, indices_vec);

            new_vecs.push_back(merged);
        }

        // If there were an odd number of them, we need to also push
        // the one that didn't get merged.
        if (vecs.size() & 1) {
            new_vecs.push_back(vecs.back());
        }

        vecs.swap(new_vecs);
    }

    return vecs[0];
}

std::pair<llvm::Function *, int> CodeGen_LLVM::find_vector_runtime_function(const std::string &name, int lanes) {
    // Check if a vector version of the function already
    // exists at some useful width. We use the naming
    // convention that a N-wide version of a function foo is
    // called fooxN. All of our intrinsics are power-of-two
    // sized, so starting at the first power of two >= the
    // vector width, we'll try all powers of two in decreasing
    // order.
    vector<int> sizes_to_try;
    int l = 1;
    while (l < lanes) l *= 2;
    for (int i = l; i > 1; i /= 2) {
        sizes_to_try.push_back(i);
    }

    // If none of those match, we'll also try doubling
    // the lanes up to the next power of two (this is to catch
    // cases where we're a 64-bit vector and have a 128-bit
    // vector implementation).
    sizes_to_try.push_back(l*2);

    for (size_t i = 0; i < sizes_to_try.size(); i++) {
        int l = sizes_to_try[i];
        llvm::Function *vec_fn = module->getFunction(name + "x" + std::to_string(l));
        if (vec_fn) {
            return std::make_pair(vec_fn, l);
        }
    }

    return std::make_pair<llvm::Function *, int>(NULL, 0);
}

}}<|MERGE_RESOLUTION|>--- conflicted
+++ resolved
@@ -1648,13 +1648,9 @@
 
         } else if (ramp && stride && stride->value == 2) {
             // Load two vectors worth and then shuffle
-<<<<<<< HEAD
-            Expr base_a = ramp->base, base_b = ramp->base + ramp->width;
+            Expr base_a = ramp->base, base_b = ramp->base + ramp->lanes;
             Expr stride_a = make_one(base_a.type());
             Expr stride_b = make_one(base_b.type());
-=======
-            Expr base_a = ramp->base, base_b = ramp->base + ramp->lanes;
->>>>>>> ca65de7b
 
             // False indicates we should take the even-numbered lanes
             // from the load, true indicates we should take the
@@ -1682,13 +1678,8 @@
             }
 
             // Do each load.
-<<<<<<< HEAD
-            Expr ramp_a = Ramp::make(base_a, stride_a, ramp->width);
-            Expr ramp_b = Ramp::make(base_b, stride_b, ramp->width);
-=======
-            Expr ramp_a = Ramp::make(base_a, 1, ramp->lanes);
-            Expr ramp_b = Ramp::make(base_b, 1, ramp->lanes);
->>>>>>> ca65de7b
+            Expr ramp_a = Ramp::make(base_a, stride_a, ramp->lanes);
+            Expr ramp_b = Ramp::make(base_b, stride_b, ramp->lanes);
             Expr load_a = Load::make(op->type, op->name, ramp_a, op->image, op->param);
             Expr load_b = Load::make(op->type, op->name, ramp_b, op->image, op->param);
             Value *vec_a = codegen(load_a);
@@ -1706,14 +1697,9 @@
             value = builder->CreateShuffleVector(vec_a, vec_b, ConstantVector::get(indices));
         } else if (ramp && stride && stride->value == -1) {
             // Load the vector and then flip it in-place
-<<<<<<< HEAD
-            Expr flipped_base = ramp->base - ramp->width + 1;
+            Expr flipped_base = ramp->base - ramp->lanes + 1;
             Expr flipped_stride = make_one(flipped_base.type());
-            Expr flipped_index = Ramp::make(flipped_base, flipped_stride, ramp->width);
-=======
-            Expr flipped_base = ramp->base - ramp->lanes + 1;
-            Expr flipped_index = Ramp::make(flipped_base, 1, ramp->lanes);
->>>>>>> ca65de7b
+            Expr flipped_index = Ramp::make(flipped_base, flipped_stride, ramp->lanes);
             Expr flipped_load = Load::make(op->type, op->name, flipped_index, op->image, op->param);
 
             Value *flipped = codegen(flipped_load);
