--- conflicted
+++ resolved
@@ -157,57 +157,6 @@
     // We never free the context, for the same reason as above.
 } cl_ctx;
 
-<<<<<<< HEAD
-void load_libcuda() {
-    // Make sure extern cuda calls inside the module point to the
-    // right things. If cuda is already linked in we should be
-    // fine. If not we need to tell llvm to load it.
-    if (have_symbol("cuInit")) {
-        debug(1) << "This program was linked to cuda already\n";
-    } else {
-        debug(1) << "Looking for cuda shared library...\n";
-        string error;
-        llvm::sys::DynamicLibrary::LoadLibraryPermanently("libcuda.so", &error);
-        if (!error.empty()) {
-            error.clear();
-            llvm::sys::DynamicLibrary::LoadLibraryPermanently("libcuda.dylib", &error);
-        }
-        if (!error.empty()) {
-            error.clear();
-            llvm::sys::DynamicLibrary::LoadLibraryPermanently("/Library/Frameworks/CUDA.framework/CUDA", &error);
-        }
-        if (!error.empty()) {
-            error.clear();
-            llvm::sys::DynamicLibrary::LoadLibraryPermanently("nvcuda.dll", &error);
-        }
-        user_assert(error.empty()) << "Could not find libcuda.so, libcuda.dylib, or nvcuda.dll\n";
-    }
-}
-
-void load_libopencl() {
-    if (have_symbol("clCreateContext")) {
-        debug(1) << "This program was linked to OpenCL already\n";
-    } else {
-        debug(1) << "Looking for OpenCL shared library...\n";
-        string error;
-        llvm::sys::DynamicLibrary::LoadLibraryPermanently("libOpenCL.so", &error);
-        if (!error.empty()) {
-            error.clear();
-            llvm::sys::DynamicLibrary::LoadLibraryPermanently("/System/Library/Frameworks/OpenCL.framework/OpenCL", &error);
-        }
-        if (!error.empty()) {
-            error.clear();
-            llvm::sys::DynamicLibrary::LoadLibraryPermanently("opencl.dll", &error); // TODO: test on Windows
-        }
-        user_assert(error.empty()) << "Could not find libopencl.so, OpenCL.framework, or opencl.dll\n";
-    }
-}
-
-void load_libmetal() {
-}
-
-=======
->>>>>>> b06ede82
 void load_opengl() {
 #if defined(__linux__)
     if (have_symbol("glXGetCurrentContext") && have_symbol("glDeleteTextures")) {
@@ -775,7 +724,6 @@
             break;
         case Metal:
             one_gpu.set_feature(Target::Metal);
-            load_libmetal();
             break;
         case CUDA:
             one_gpu.set_feature(Target::CUDA);
