#ifndef HALIDE_IR_H
#define HALIDE_IR_H

/** \file
 * Subtypes for Halide expressions (\ref Halide::Expr) and statements (\ref Halide::Internal::Stmt)
 */

#include <string>
#include <vector>

#include "Debug.h"
#include "Error.h"
#include "Expr.h"
#include "Function.h"
#include "IntrusivePtr.h"
#include "Parameter.h"
#include "Type.h"
#include "Util.h"
#include "runtime/HalideBuffer.h"

namespace Halide {
namespace Internal {

/** The actual IR nodes begin here. Remember that all the Expr
 * nodes also have a public "type" property */

/** Cast a node from one type to another. Can't change vector widths. */
struct Cast : public ExprNode<Cast> {
    Expr value;

    EXPORT static Expr make(Type t, Expr v);

    static const IRNodeType _type_info = IRNodeType::Cast;
};

/** The sum of two expressions */
struct Add : public ExprNode<Add> {
    Expr a, b;

    EXPORT static Expr make(Expr a, Expr b);

    static const IRNodeType _type_info = IRNodeType::Add;
};

/** The difference of two expressions */
struct Sub : public ExprNode<Sub> {
    Expr a, b;

    EXPORT static Expr make(Expr a, Expr b);

    static const IRNodeType _type_info = IRNodeType::Sub;
};

/** The product of two expressions */
struct Mul : public ExprNode<Mul> {
    Expr a, b;

    EXPORT static Expr make(Expr a, Expr b);

    static const IRNodeType _type_info = IRNodeType::Mul;
};

/** The ratio of two expressions */
struct Div : public ExprNode<Div> {
    Expr a, b;

    EXPORT static Expr make(Expr a, Expr b);

    static const IRNodeType _type_info = IRNodeType::Div;
};

/** The remainder of a / b. Mostly equivalent to '%' in C, except that
 * the result here is always positive. For floats, this is equivalent
 * to calling fmod. */
struct Mod : public ExprNode<Mod> {
    Expr a, b;

    EXPORT static Expr make(Expr a, Expr b);

    static const IRNodeType _type_info = IRNodeType::Mod;
};

/** The lesser of two values. */
struct Min : public ExprNode<Min> {
    Expr a, b;

    EXPORT static Expr make(Expr a, Expr b);

    static const IRNodeType _type_info = IRNodeType::Min;
};

/** The greater of two values */
struct Max : public ExprNode<Max> {
    Expr a, b;

    EXPORT static Expr make(Expr a, Expr b);

    static const IRNodeType _type_info = IRNodeType::Max;
};

/** Is the first expression equal to the second */
struct EQ : public ExprNode<EQ> {
    Expr a, b;

    EXPORT static Expr make(Expr a, Expr b);

    static const IRNodeType _type_info = IRNodeType::EQ;
};

/** Is the first expression not equal to the second */
struct NE : public ExprNode<NE> {
    Expr a, b;

    EXPORT static Expr make(Expr a, Expr b);

    static const IRNodeType _type_info = IRNodeType::NE;
};

/** Is the first expression less than the second. */
struct LT : public ExprNode<LT> {
    Expr a, b;

    EXPORT static Expr make(Expr a, Expr b);

    static const IRNodeType _type_info = IRNodeType::LT;
};

/** Is the first expression less than or equal to the second. */
struct LE : public ExprNode<LE> {
    Expr a, b;

    EXPORT static Expr make(Expr a, Expr b);

    static const IRNodeType _type_info = IRNodeType::LE;
};

/** Is the first expression greater than the second. */
struct GT : public ExprNode<GT> {
    Expr a, b;

    EXPORT static Expr make(Expr a, Expr b);

    static const IRNodeType _type_info = IRNodeType::GT;
};

/** Is the first expression greater than or equal to the second. */
struct GE : public ExprNode<GE> {
    Expr a, b;

    EXPORT static Expr make(Expr a, Expr b);

    static const IRNodeType _type_info = IRNodeType::GE;
};

/** Logical and - are both expressions true */
struct And : public ExprNode<And> {
    Expr a, b;

    EXPORT static Expr make(Expr a, Expr b);

    static const IRNodeType _type_info = IRNodeType::And;
};

/** Logical or - is at least one of the expression true */
struct Or : public ExprNode<Or> {
    Expr a, b;

    EXPORT static Expr make(Expr a, Expr b);

    static const IRNodeType _type_info = IRNodeType::Or;
};

/** Logical not - true if the expression false */
struct Not : public ExprNode<Not> {
    Expr a;

    EXPORT static Expr make(Expr a);

    static const IRNodeType _type_info = IRNodeType::Not;
};

/** A ternary operator. Evalutes 'true_value' and 'false_value',
 * then selects between them based on 'condition'. Equivalent to
 * the ternary operator in C. */
struct Select : public ExprNode<Select> {
    Expr condition, true_value, false_value;

    EXPORT static Expr make(Expr condition, Expr true_value, Expr false_value);

    static const IRNodeType _type_info = IRNodeType::Select;
};

/** Load a value from a named buffer. The buffer is treated as an
 * array of the 'type' of this Load node. That is, the buffer has
 * no inherent type. */
struct Load : public ExprNode<Load> {
    std::string name;

    Expr index;

    // If it's a load from an image argument or compiled-in constant
    // image, this will point to that
    Buffer<> image;

    // If it's a load from an image parameter, this points to that
    Parameter param;

    EXPORT static Expr make(Type type, std::string name, Expr index, Buffer<> image, Parameter param);

    static const IRNodeType _type_info = IRNodeType::Load;
};

/** A linear ramp vector node. This is vector with 'lanes' elements,
 * where element i is 'base' + i*'stride'. This is a convenient way to
 * pass around vectors without busting them up into individual
 * elements. E.g. a dense vector load from a buffer can use a ramp
 * node with stride 1 as the index. */
struct Ramp : public ExprNode<Ramp> {
    Expr base, stride;
    int lanes;

    EXPORT static Expr make(Expr base, Expr stride, int lanes);

    static const IRNodeType _type_info = IRNodeType::Ramp;
};

/** A vector with 'lanes' elements, in which every element is
 * 'value'. This is a special case of the ramp node above, in which
 * the stride is zero. */
struct Broadcast : public ExprNode<Broadcast> {
    Expr value;
    int lanes;

    EXPORT static Expr make(Expr value, int lanes);

    static const IRNodeType _type_info = IRNodeType::Broadcast;
};

/** A let expression, like you might find in a functional
 * language. Within the expression \ref Let::body, instances of the Var
 * node \ref Let::name refer to \ref Let::value. */
struct Let : public ExprNode<Let> {
    std::string name;
    Expr value, body;

    EXPORT static Expr make(std::string name, Expr value, Expr body);

    static const IRNodeType _type_info = IRNodeType::Let;
};

/** The statement form of a let node. Within the statement 'body',
 * instances of the Var named 'name' refer to 'value' */
struct LetStmt : public StmtNode<LetStmt> {
    std::string name;
    Expr value;
    Stmt body;

    EXPORT static Stmt make(std::string name, Expr value, Stmt body);

    static const IRNodeType _type_info = IRNodeType::LetStmt;
};

/** If the 'condition' is false, then evaluate and return the message,
 * which should be a call to an error function. */
struct AssertStmt : public StmtNode<AssertStmt> {
    // if condition then val else error out with message
    Expr condition;
    Expr message;

    EXPORT static Stmt make(Expr condition, Expr message);

    static const IRNodeType _type_info = IRNodeType::AssertStmt;
};

/** This node is a helpful annotation to do with permissions. If 'is_produce' is
 * set to true, this represents a producer node which may also contain updates;
 * otherwise, this represents a consumer node. If the producer node contains
 * updates, the body of the node will be a block of 'produce' and 'update'
 * in that order. In a producer node, the access is read-write only (or write
 * only if it doesn't have updates). In a consumer node, the access is read-only.
 * None of this is actually enforced, the node is purely for informative purposes
 * to help out our analysis during lowering. For every unique ProducerConsumer,
 * there is an associated Realize node with the same name that creates the buffer
 * being read from or written to in the body of the ProducerConsumer.
 */
struct ProducerConsumer : public StmtNode<ProducerConsumer> {
    std::string name;
    bool is_producer;
    Stmt body;

    EXPORT static Stmt make(std::string name, bool is_producer, Stmt body);

    static const IRNodeType _type_info = IRNodeType::ProducerConsumer;
};

/** Store a 'value' to the buffer called 'name' at a given
 * 'index'. The buffer is interpreted as an array of the same type as
 * 'value'. */
struct Store : public StmtNode<Store> {
    std::string name;
    Expr value, index;
    // If it's a store to an output buffer, then this parameter points to it.
    Parameter param;

    EXPORT static Stmt make(std::string name, Expr value, Expr index, Parameter param);

    static const IRNodeType _type_info = IRNodeType::Store;
};

/** This defines the value of a function at a multi-dimensional
 * location. You should think of it as a store to a
 * multi-dimensional array. It gets lowered to a conventional
 * Store node. */
struct Provide : public StmtNode<Provide> {
    std::string name;
    std::vector<Expr> values;
    std::vector<Expr> args;

    EXPORT static Stmt make(std::string name, const std::vector<Expr> &values, const std::vector<Expr> &args);

    static const IRNodeType _type_info = IRNodeType::Provide;
};

/** Allocate a scratch area called with the given name, type, and
 * size. The buffer lives for at most the duration of the body
 * statement, within which it is freed. It is an error for an allocate
 * node not to contain a free node of the same buffer. Allocation only
 * occurs if the condition evaluates to true. */
struct Allocate : public StmtNode<Allocate> {
    std::string name;
    Type type;
    std::vector<Expr> extents;
    Expr condition;

    // These override the code generator dependent malloc and free
    // equivalents if provided. If the new_expr succeeds, that is it
    // returns non-nullptr, the function named be free_function is
    // guaranteed to be called. The free function signature must match
    // that of the code generator dependent free (typically
    // halide_free). If free_function is left empty, code generator
    // default will be called.
    Expr new_expr;
    std::string free_function;
    Stmt body;

    EXPORT static Stmt make(std::string name, Type type, const std::vector<Expr> &extents,
                            Expr condition, Stmt body,
                            Expr new_expr = Expr(), std::string free_function = std::string());

    /** A routine to check if the extents are all constants, and if so verify
     * the total size is less than 2^31 - 1. If the result is constant, but
     * overflows, this routine asserts. This returns 0 if the extents are
     * not all constants; otherwise, it returns the total constant allocation
     * size. */
    EXPORT static int32_t constant_allocation_size(const std::vector<Expr> &extents, const std::string &name);
    EXPORT int32_t constant_allocation_size() const;

    static const IRNodeType _type_info = IRNodeType::Allocate;
};

/** Free the resources associated with the given buffer. */
struct Free : public StmtNode<Free> {
    std::string name;

    EXPORT static Stmt make(std::string name);

    static const IRNodeType _type_info = IRNodeType::Free;
};

/** A single-dimensional span. Includes all numbers between min and
 * (min + extent - 1) */
struct Range {
    Expr min, extent;
    Range() {}
    Range(Expr min, Expr extent) : min(min), extent(extent) {
        internal_assert(min.type() == extent.type()) << "Region min and extent must have same type\n";
    }
};

/** A multi-dimensional box. The outer product of the elements */
typedef std::vector<Range> Region;

/** Allocate a multi-dimensional buffer of the given type and
 * size. Create some scratch memory that will back the function 'name'
 * over the range specified in 'bounds'. The bounds are a vector of
 * (min, extent) pairs for each dimension. Allocation only occurs if
 * the condition evaluates to true. */
struct Realize : public StmtNode<Realize> {
    std::string name;
    std::vector<Type> types;
    Region bounds;
    Expr condition;
    Stmt body;

    EXPORT static Stmt make(const std::string &name, const std::vector<Type> &types, const Region &bounds, Expr condition, Stmt body);

    static const IRNodeType _type_info = IRNodeType::Realize;

};

/** A sequence of statements to be executed in-order. 'rest' may be
 * undefined. Used rest.defined() to find out. */
struct Block : public StmtNode<Block> {
    Stmt first, rest;

    EXPORT static Stmt make(Stmt first, Stmt rest);
    EXPORT static Stmt make(const std::vector<Stmt> &stmts);

    static const IRNodeType _type_info = IRNodeType::Block;
};

/** An if-then-else block. 'else' may be undefined. */
struct IfThenElse : public StmtNode<IfThenElse> {
    Expr condition;
    Stmt then_case, else_case;

    EXPORT static Stmt make(Expr condition, Stmt then_case, Stmt else_case = Stmt());

    static const IRNodeType _type_info = IRNodeType::IfThenElse;
};

/** Evaluate and discard an expression, presumably because it has some side-effect. */
struct Evaluate : public StmtNode<Evaluate> {
    Expr value;

    EXPORT static Stmt make(Expr v);

    static const IRNodeType _type_info = IRNodeType::Evaluate;
};

/** A function call. This can represent a call to some extern function
 * (like sin), but it's also our multi-dimensional version of a Load,
 * so it can be a load from an input image, or a call to another
 * halide function. These two types of call nodes don't survive all
 * the way down to code generation - the lowering process converts
 * them to Load nodes. */
struct Call : public ExprNode<Call> {
    std::string name;
    std::vector<Expr> args;
    typedef enum {Image,        //< A load from an input image
                  Extern,       //< A call to an external C-ABI function, possibly with side-effects
                  ExternCPlusPlus, //< A call to an external C-ABI function, possibly with side-effects
                  PureExtern,   //< A call to a guaranteed-side-effect-free external function
                  Halide,       //< A call to a Func
                  Intrinsic,    //< A possibly-side-effecty compiler intrinsic, which has special handling during codegen
                  PureIntrinsic //< A side-effect-free version of the above.
    } CallType;
    CallType call_type;

    // Halide uses calls internally to represent certain operations
    // (instead of IR nodes). These are matched by name. Note that
    // these are deliberately char* (rather than std::string) so that
    // they can be referenced at static-initialization time without
    // risking ambiguous initalization order; we use a typedef to simplify
    // declaration.
    typedef const char* const ConstString;
    EXPORT static ConstString debug_to_file,
        shuffle_vector,
        interleave_vectors,
        concat_vectors,
        reinterpret,
        bitwise_and,
        bitwise_not,
        bitwise_xor,
        bitwise_or,
        shift_left,
        shift_right,
        abs,
        absd,
        rewrite_buffer,
        random,
        lerp,
<<<<<<< HEAD
        create_buffer_t,
        copy_buffer_t,
        extract_buffer_min,
        extract_buffer_max,
        extract_buffer_host,
        set_host_dirty,
        set_device_dirty,
=======
>>>>>>> 025fd19f
        popcount,
        count_leading_zeros,
        count_trailing_zeros,
        undef,
        address_of,
        return_second,
        if_then_else,
        trace,
        trace_expr,
        glsl_texture_load,
        glsl_texture_store,
        glsl_varying,
        image_load,
        image_store,
        make_struct,
        stringify,
        memoize_expr,
        alloca,
        copy_memory,
        likely,
        likely_if_innermost,
        register_destructor,
        div_round_to_zero,
        mod_round_to_zero,
        slice_vector,
        call_cached_indirect_function,
        prefetch,
        prefetch_2d,
        signed_integer_overflow,
        predicated_store,
        predicated_load,
        indeterminate_expression,
        bool_to_mask,
        cast_mask,
        select_mask;

    // We also declare some symbolic names for some of the runtime
    // functions that we want to construct Call nodes to here to avoid
    // magic string constants and the potential risk of typos.
    EXPORT static ConstString
        buffer_get_min,
        buffer_get_max,
        buffer_get_host,
        buffer_set_host_dirty,
        buffer_set_dev_dirty,
        buffer_init;   

    // If it's a call to another halide function, this call node holds
    // onto a pointer to that function for the purposes of reference
    // counting only. Self-references in update definitions do not
    // have this set, to avoid cycles.
    IntrusivePtr<FunctionContents> func;

    // If that function has multiple values, which value does this
    // call node refer to?
    int value_index;

    // If it's a call to an image, this call nodes hold a
    // pointer to that image's buffer
    Buffer<> image;

    // If it's a call to an image parameter, this call node holds a
    // pointer to that
    Parameter param;

    EXPORT static Expr make(Type type, std::string name, const std::vector<Expr> &args, CallType call_type,
                            IntrusivePtr<FunctionContents> func = nullptr, int value_index = 0,
                            Buffer<> image = Buffer<>(), Parameter param = Parameter());

    /** Convenience constructor for calls to other halide functions */
    EXPORT static Expr make(Function func, const std::vector<Expr> &args, int idx = 0);

    /** Convenience constructor for loads from concrete images */
    static Expr make(Buffer<> image, const std::vector<Expr> &args) {
        return make(image.type(), image.name(), args, Image, nullptr, 0, image, Parameter());
    }

    /** Convenience constructor for loads from images parameters */
    static Expr make(Parameter param, const std::vector<Expr> &args) {
        return make(param.type(), param.name(), args, Image, nullptr, 0, Buffer<>(), param);
    }

    /** Check if a call node is pure within a pipeline, meaning that
     * the same args always give the same result, and the calls can be
     * reordered, duplicated, unified, etc without changing the
     * meaning of anything. Not transitive - doesn't guarantee the
     * args themselves are pure. An example of a pure Call node is
     * sqrt. If in doubt, don't mark a Call node as pure. */
    bool is_pure() const {
        return (call_type == PureExtern ||
                call_type == Image ||
                call_type == PureIntrinsic);
    }

    bool is_intrinsic(ConstString intrin_name) const {
        return
            ((call_type == Intrinsic ||
              call_type == PureIntrinsic) &&
             name == intrin_name);
    }

    static const IRNodeType _type_info = IRNodeType::Call;
};

/** A named variable. Might be a loop variable, function argument,
 * parameter, reduction variable, or something defined by a Let or
 * LetStmt node. */
struct Variable : public ExprNode<Variable> {
    std::string name;

    /** References to scalar parameters, or to the dimensions of buffer
     * parameters hang onto those expressions. */
    Parameter param;

    /** References to properties of literal image parameters. */
    Buffer<> image;

    /** Reduction variables hang onto their domains */
    ReductionDomain reduction_domain;

    static Expr make(Type type, std::string name) {
        return make(type, name, Buffer<>(), Parameter(), ReductionDomain());
    }

    static Expr make(Type type, std::string name, Parameter param) {
        return make(type, name, Buffer<>(), param, ReductionDomain());
    }

    static Expr make(Type type, std::string name, Buffer<> image) {
        return make(type, name, image, Parameter(), ReductionDomain());
    }

    static Expr make(Type type, std::string name, ReductionDomain reduction_domain) {
        return make(type, name, Buffer<>(), Parameter(), reduction_domain);
    }

    EXPORT static Expr make(Type type, std::string name, Buffer<> image,
                            Parameter param, ReductionDomain reduction_domain);

    static const IRNodeType _type_info = IRNodeType::Variable;
};

/** A for loop. Execute the 'body' statement for all values of the
 * variable 'name' from 'min' to 'min + extent'. There are four
 * types of For nodes. A 'Serial' for loop is a conventional
 * one. In a 'Parallel' for loop, each iteration of the loop
 * happens in parallel or in some unspecified order. In a
 * 'Vectorized' for loop, each iteration maps to one SIMD lane,
 * and the whole loop is executed in one shot. For this case,
 * 'extent' must be some small integer constant (probably 4, 8, or
 * 16). An 'Unrolled' for loop compiles to a completely unrolled
 * version of the loop. Each iteration becomes its own
 * statement. Again in this case, 'extent' should be a small
 * integer constant. */
struct For : public StmtNode<For> {
    std::string name;
    Expr min, extent;
    ForType for_type;
    DeviceAPI device_api;
    Stmt body;

    EXPORT static Stmt make(std::string name, Expr min, Expr extent, ForType for_type, DeviceAPI device_api, Stmt body);

    bool is_parallel() const {
        return (for_type == ForType::Parallel ||
                for_type == ForType::GPUBlock ||
                for_type == ForType::GPUThread);
    }

    static const IRNodeType _type_info = IRNodeType::For;
};

}
}

#endif<|MERGE_RESOLUTION|>--- conflicted
+++ resolved
@@ -470,16 +470,6 @@
         rewrite_buffer,
         random,
         lerp,
-<<<<<<< HEAD
-        create_buffer_t,
-        copy_buffer_t,
-        extract_buffer_min,
-        extract_buffer_max,
-        extract_buffer_host,
-        set_host_dirty,
-        set_device_dirty,
-=======
->>>>>>> 025fd19f
         popcount,
         count_leading_zeros,
         count_trailing_zeros,
@@ -523,9 +513,11 @@
         buffer_get_min,
         buffer_get_max,
         buffer_get_host,
+        buffer_get_shape,
         buffer_set_host_dirty,
-        buffer_set_dev_dirty,
-        buffer_init;   
+        buffer_set_device_dirty,
+        buffer_init,
+        buffer_init_from_buffer;
 
     // If it's a call to another halide function, this call node holds
     // onto a pointer to that function for the purposes of reference
