#include <sstream>

#include "StorageFlattening.h"
#include "IRMutator.h"
#include "IROperator.h"
#include "Scope.h"
#include "Bounds.h"
#include "Parameter.h"

namespace Halide {
namespace Internal {

using std::ostringstream;
using std::string;
using std::vector;
using std::map;
using std::pair;
using std::set;

namespace {
    
class FlattenDimensions : public IRMutator {
public:
    FlattenDimensions(const map<string, pair<Function, int>> &e, const Target &t)
        : env(e), target(t) {}
    Scope<int> scope;
private:
    const map<string, pair<Function, int>> &env;
    const Target &target;
    Scope<int> realizations;

    Expr flatten_args(const string &name, const vector<Expr> &args) {
        bool internal = realizations.contains(name);
        Expr idx = target.has_feature(Target::LargeBuffers) ? make_zero(Int(64)) : 0;
        vector<Expr> mins(args.size()), strides(args.size());

        for (size_t i = 0; i < args.size(); i++) {
            string dim = std::to_string(i);
            string stride_name = name + ".stride." + dim;
            string min_name = name + ".min." + dim;
            string stride_name_constrained = stride_name + ".constrained";
            string min_name_constrained = min_name + ".constrained";
            if (scope.contains(stride_name_constrained)) {
                stride_name = stride_name_constrained;
            }
            if (scope.contains(min_name_constrained)) {
                min_name = min_name_constrained;
            }
            strides[i] = Variable::make(Int(32), stride_name);
            mins[i] = Variable::make(Int(32), min_name);
        }

        if (internal) {
            // f(x, y) -> f[(x-xmin)*xstride + (y-ymin)*ystride] This
            // strategy makes sense when we expect x to cancel with
            // something in xmin.  We use this for internal allocations
            for (size_t i = 0; i < args.size(); i++) {
                if (target.has_feature(Target::LargeBuffers)) {
                    idx += cast<int64_t>(args[i] - mins[i]) * cast<int64_t>(strides[i]);
                } else {
                    idx += (args[i] - mins[i]) * strides[i];
                }
            }
        } else {
            // f(x, y) -> f[x*stride + y*ystride - (xstride*xmin +
            // ystride*ymin)]. The idea here is that the last term
            // will be pulled outside the inner loop. We use this for
            // external buffers, where the mins and strides are likely
            // to be symbolic
            Expr base = target.has_feature(Target::LargeBuffers) ? make_zero(Int(64)) : 0;
            for (size_t i = 0; i < args.size(); i++) {
                if (target.has_feature(Target::LargeBuffers)) {
                    idx += cast<int64_t>(args[i]) * cast<int64_t>(strides[i]);
                    base += cast<int64_t>(mins[i]) * cast<int64_t>(strides[i]);
                } else {
                    idx += args[i] * strides[i];
                    base += mins[i] * strides[i];
                }
            }
            idx -= base;
        }

        return idx;
    }

    using IRMutator::visit;

    void visit(const Realize *op) {
        realizations.push(op->name, 0);

        Stmt body = mutate(op->body);

        // Compute the size
        std::vector<Expr> extents;
        for (size_t i = 0; i < op->bounds.size(); i++) {
            extents.push_back(op->bounds[i].extent);
            extents[i] = mutate(extents[i]);
        }
        Expr condition = mutate(op->condition);

        realizations.pop(op->name);

        vector<int> storage_permutation;
        {
            auto iter = env.find(op->name);
            Function f = iter->second.first;
            internal_assert(iter != env.end()) << "Realize node refers to function not in environment.\n";
<<<<<<< HEAD
            const vector<StorageDim> &storage_dims = iter->second.schedule().storage_dims();
            const vector<string> args = iter->second.all_args();
=======
            const vector<StorageDim> &storage_dims = f.schedule().storage_dims();
            const vector<string> &args = f.args();
>>>>>>> f27c0928
            for (size_t i = 0; i < storage_dims.size(); i++) {
                for (size_t j = 0; j < args.size(); j++) {
                    if (args[j] == storage_dims[i].var) {
                        storage_permutation.push_back((int)j);
                        Expr alignment = storage_dims[i].alignment;
                        if (alignment.defined()) {
                            extents[j] = ((extents[j] + alignment - 1)/alignment)*alignment;
                        }
                    }
                }
                internal_assert(storage_permutation.size() == i+1);
            }
        }

        internal_assert(storage_permutation.size() == op->bounds.size());

        stmt = body;
        internal_assert(op->types.size() == 1);

        // Make the names for the mins, extents, and strides
        int dims = op->bounds.size();
        vector<string> min_name(dims), extent_name(dims), stride_name(dims);
        for (int i = 0; i < dims; i++) {
            string d = std::to_string(i);
            min_name[i] = op->name + ".min." + d;
            stride_name[i] = op->name + ".stride." + d;
            extent_name[i] = op->name + ".extent." + d;
        }
        vector<Expr> min_var(dims), extent_var(dims), stride_var(dims);
        for (int i = 0; i < dims; i++) {
            min_var[i] = Variable::make(Int(32), min_name[i]);
            extent_var[i] = Variable::make(Int(32), extent_name[i]);
            stride_var[i] = Variable::make(Int(32), stride_name[i]);
        }

        // Create a buffer_t object for this allocation.
        vector<Expr> args(dims*3 + 2);
        Expr first_elem = Load::make(op->types[0], op->name, 0, BufferPtr(), Parameter());
        args[0] = Call::make(Handle(), Call::address_of, {first_elem}, Call::PureIntrinsic);
        args[1] = make_zero(op->types[0]);
        for (int i = 0; i < dims; i++) {
            args[3*i+2] = min_var[i];
            args[3*i+3] = extent_var[i];
            args[3*i+4] = stride_var[i];
        }
        Expr buf = Call::make(type_of<struct buffer_t *>(), Call::create_buffer_t,
                              args, Call::Intrinsic);
        stmt = LetStmt::make(op->name + ".buffer", buf, stmt);

        // Make the allocation node
        stmt = Allocate::make(op->name, op->types[0], extents, condition, stmt);

        // Compute the strides
        for (int i = (int)op->bounds.size()-1; i > 0; i--) {
            int prev_j = storage_permutation[i-1];
            int j = storage_permutation[i];
            Expr stride = stride_var[prev_j] * extent_var[prev_j];
            stmt = LetStmt::make(stride_name[j], stride, stmt);
        }
        
        // Innermost stride is one
        if (dims > 0) {
            int innermost = storage_permutation.empty() ? 0 : storage_permutation[0];
            stmt = LetStmt::make(stride_name[innermost], 1, stmt);
        }
        
        // Assign the mins and extents stored
        for (size_t i = op->bounds.size(); i > 0; i--) {
            stmt = LetStmt::make(min_name[i-1], op->bounds[i-1].min, stmt);
            stmt = LetStmt::make(extent_name[i-1], extents[i-1], stmt);
        }
    }

    void visit(const Provide *op) {
        internal_assert(op->values.size() == 1);

        Expr idx = mutate(flatten_args(op->name, op->args));
        Expr value = mutate(op->values[0]);        
        stmt = Store::make(op->name, value, idx, Parameter());
    }

    void visit(const Call *op) {
        if (op->call_type == Call::Halide ||
            op->call_type == Call::Image) {
            internal_assert(op->value_index == 0);
            Expr idx = mutate(flatten_args(op->name, op->args));
            expr = Load::make(op->type, op->name, idx, op->image, op->param);
        } else {
            IRMutator::visit(op);
        }
    }

    void visit(const LetStmt *let) {
        // Discover constrained versions of things.
        bool constrained_version_exists = ends_with(let->name, ".constrained");
        if (constrained_version_exists) {
            scope.push(let->name, 0);
        }

        IRMutator::visit(let);

        if (constrained_version_exists) {
            scope.pop(let->name);
        }
    }
};

// Realizations, stores, and loads must all be on types that are
// multiples of 8-bits. This really only affects bools
class PromoteToMemoryType : public IRMutator {
    using IRMutator::visit;

    Type upgrade(Type t) {
        return t.with_bits(((t.bits() + 7)/8)*8);
    }   
    
    void visit(const Call *op) {
        if (op->is_intrinsic(Call::address_of)) {
            Expr load = mutate(op->args[0]);
            if (const Cast *cast = load.as<Cast>()) {
                load = cast->value;
            }
            expr = Call::make(op->type, op->name, {load}, op->call_type);
        } else {
            IRMutator::visit(op);
        }
    }

    void visit(const Load *op) {
        Type t = upgrade(op->type);
        if (t != op->type) {
            expr = Cast::make(op->type, Load::make(t, op->name, mutate(op->index), op->image, op->param));
        } else {
            IRMutator::visit(op);
        }
    }

    void visit(const Store *op) {
        Type t = upgrade(op->value.type());
        if (t != op->value.type()) {
            stmt = Store::make(op->name, Cast::make(t, mutate(op->value)), mutate(op->index), op->param);
        } else {
            IRMutator::visit(op);
        }
    }

    void visit(const Allocate *op) {
        Type t = upgrade(op->type);        
        if (t != op->type) {
            vector<Expr> extents;
            for (Expr e : op->extents) {
                extents.push_back(mutate(e));
            }
            stmt = Allocate::make(op->name, t, extents,
                                  mutate(op->condition), mutate(op->body),
                                  mutate(op->new_expr), op->free_function);
        } else {
            IRMutator::visit(op);
        }
    }
};

// Connect Store nodes to their output buffers
class ConnectOutputBuffers : public IRMutator {
    using IRMutator::visit;

    void visit(const Store *op) {
        Parameter output_buf;
        auto it = env.find(op->name);
        if (it != env.end()) {
            const Function &f = it->second.first;
            int idx = it->second.second;

            // We only want to do this for actual pipeline outputs,
            // even though every Function has an output buffer. Any
            // constraints you set on the output buffer of a Func that
            // isn't actually an output is ignored. This is a language
            // wart.
            if (outputs.count(f.name())) {
                output_buf = f.output_buffers()[idx];
            }
        }                        
        
        if (output_buf.defined()) {
            stmt = Store::make(op->name, op->value, op->index, output_buf);
        } else {
            stmt = op;
        }
    }

    const map<string, pair<Function, int>> &env;
    set<string> outputs;
    
public:
    ConnectOutputBuffers(const std::map<string, pair<Function, int>> &e,
                         const vector<Function> &o) : env(e) {
        for (auto &f : o) {
            outputs.insert(f.name());
        }
    }
};

}  // namespace
    
Stmt storage_flattening(Stmt s,
                        const vector<Function> &outputs,
                        const map<string, Function> &env,
                        const Target &target) {
    // Make an environment that makes it easier to figure out which
    // Function corresponds to a tuple component. foo.0, foo.1, foo.2,
    // all point to the function foo.
    map<string, pair<Function, int>> tuple_env;
    for (auto p : env) {
        if (p.second.outputs() > 1) {
            for (int i = 0; i < p.second.outputs(); i++) {
                tuple_env[p.first + "." + std::to_string(i)] = {p.second, i};
            }
        } else {
            tuple_env[p.first] = {p.second, 0};
        }
    }

    s = FlattenDimensions(tuple_env, target).mutate(s);
    s = PromoteToMemoryType().mutate(s);
    s = ConnectOutputBuffers(tuple_env, outputs).mutate(s);
    return s;
}

}
}<|MERGE_RESOLUTION|>--- conflicted
+++ resolved
@@ -105,13 +105,8 @@
             auto iter = env.find(op->name);
             Function f = iter->second.first;
             internal_assert(iter != env.end()) << "Realize node refers to function not in environment.\n";
-<<<<<<< HEAD
-            const vector<StorageDim> &storage_dims = iter->second.schedule().storage_dims();
-            const vector<string> args = iter->second.all_args();
-=======
             const vector<StorageDim> &storage_dims = f.schedule().storage_dims();
-            const vector<string> &args = f.args();
->>>>>>> f27c0928
+            const vector<string> &args = f.all_args();
             for (size_t i = 0; i < storage_dims.size(); i++) {
                 for (size_t j = 0; j < args.size(); j++) {
                     if (args[j] == storage_dims[i].var) {
