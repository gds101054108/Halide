#ifndef HALIDE_MODULE_H
#define HALIDE_MODULE_H

/** \file
 *
 * Defines Module, an IR container that fully describes a Halide program.
 */

#include <functional>

#include "Argument.h"
#include "ExternalCode.h"
#include "IR.h"
#include "ModulusRemainder.h"
#include "Outputs.h"
#include "Target.h"

namespace Halide {
namespace Internal {

/** Definition of an argument to a LoweredFunc. This is similar to
 * Argument, except it enables passing extra information useful to
 * some targets to LoweredFunc. */
struct LoweredArgument : public Argument {
    /** For scalar arguments, the modulus and remainder of this
     * argument. */
    ModulusRemainder alignment;

    LoweredArgument() {}
    LoweredArgument(const Argument &arg) : Argument(arg) {}
    LoweredArgument(const std::string &_name, Kind _kind, const Type &_type, uint8_t _dimensions,
                    Expr _def = Expr(),
                    Expr _min = Expr(),
                    Expr _max = Expr()) : Argument(_name, _kind, _type, _dimensions, _def, _min, _max) {}
};

/** Definition of a lowered function. This object provides a concrete
 * mapping between parameters used in the function body and their
 * declarations in the argument list. */
struct LoweredFunc {
    std::string name;

    /** Arguments referred to in the body of this function. */
    std::vector<LoweredArgument> args;

    /** Body of this function. */
    Stmt body;

    /** Type of linkage a function can have. */
    enum LinkageType {
        External, ///< Visible externally.
        ExternalPlusMetadata, ///< Visible externally. Argument metadata and an argv wrapper are also generated.
        Internal, ///< Not visible externally, similar to 'static' linkage in C.
    };

    /** The linkage of this function. */
    LinkageType linkage;

    /** The name-mangling choice for the function. Defaults to using
     * the Target. */
    NameMangling name_mangling;

    LoweredFunc(const std::string &name,
                const std::vector<LoweredArgument> &args,
                Stmt body,
                LinkageType linkage,
                NameMangling mangling = NameMangling::Default);
    LoweredFunc(const std::string &name,
                const std::vector<Argument> &args,
                Stmt body,
                LinkageType linkage,
                NameMangling mangling = NameMangling::Default);
};

}

namespace Internal {
struct ModuleContents;
}

/** A halide module. This represents IR containing lowered function
 * definitions and buffers. */
class Module {
    Internal::IntrusivePtr<Internal::ModuleContents> contents;

    Module resolve_submodules() const;

public:
    EXPORT Module(const std::string &name, const Target &target);

    /** Get the target this module has been lowered for. */
    EXPORT const Target &target() const;

    /** The name of this module. This is used as the default filename
     * for output operations. */
    EXPORT const std::string &name() const;

    /** The declarations contained in this module. */
    // @{
    EXPORT const std::vector<Buffer<>> &buffers() const;
    EXPORT const std::vector<Internal::LoweredFunc> &functions() const;
    EXPORT std::vector<Internal::LoweredFunc> &functions();
    EXPORT const std::vector<Module> &submodules() const;
<<<<<<< HEAD
    EXPORT const std::vector<ExternalCode> &external_code() const;
=======
>>>>>>> a76193c8
    // @}

    /** Return the function with the given name. If no such function
    * exists in this module, assert. */
    EXPORT Internal::LoweredFunc get_function_by_name(const std::string &name) const;

    /** Add a declaration to this module. */
    // @{
    EXPORT void append(const Buffer<> &buffer);
    EXPORT void append(const Internal::LoweredFunc &function);
<<<<<<< HEAD
<<<<<<< HEAD
    EXPORT void append(const Module &module);
    EXPORT void append(const ExternalCode &external_code);
=======
>>>>>>> master
=======
    EXPORT void append(const Module &module);
>>>>>>> a76193c8
    // @}

    /** Compile a halide Module to variety of outputs, depending on
     * the fields set in output_files. */
    EXPORT void compile(const Outputs &output_files) const;

    /** Compile a halide Module to in-memory object code. Currently
     * only supports LLVM based compilation, but should be extended to
     * handle source code backends. */
    EXPORT Buffer<uint8_t> compile_to_buffer() const;
};

/** Link a set of modules together into one module. */
EXPORT Module link_modules(const std::string &name, const std::vector<Module> &modules);

/** Create an object file containing the Halide runtime for a given
 * target. For use with Target::NoRuntime. */
EXPORT void compile_standalone_runtime(const std::string &object_filename, Target t);

/** Create an object and/or static library file containing the Halide runtime for a given
 * target. For use with Target::NoRuntime. Return an Outputs with just the actual
 * outputs filled in (typically, object_name and/or static_library_name).
 */
EXPORT Outputs compile_standalone_runtime(const Outputs &output_files, Target t);

typedef std::function<Module(const std::string &, const Target &)> ModuleProducer;

EXPORT void compile_multitarget(const std::string &fn_name,
                                const Outputs &output_files,
                                const std::vector<Target> &targets,
                                ModuleProducer module_producer,
                                const std::map<std::string, std::string> &suffixes = {});

}

#endif<|MERGE_RESOLUTION|>--- conflicted
+++ resolved
@@ -101,10 +101,7 @@
     EXPORT const std::vector<Internal::LoweredFunc> &functions() const;
     EXPORT std::vector<Internal::LoweredFunc> &functions();
     EXPORT const std::vector<Module> &submodules() const;
-<<<<<<< HEAD
     EXPORT const std::vector<ExternalCode> &external_code() const;
-=======
->>>>>>> a76193c8
     // @}
 
     /** Return the function with the given name. If no such function
@@ -115,15 +112,8 @@
     // @{
     EXPORT void append(const Buffer<> &buffer);
     EXPORT void append(const Internal::LoweredFunc &function);
-<<<<<<< HEAD
-<<<<<<< HEAD
     EXPORT void append(const Module &module);
     EXPORT void append(const ExternalCode &external_code);
-=======
->>>>>>> master
-=======
-    EXPORT void append(const Module &module);
->>>>>>> a76193c8
     // @}
 
     /** Compile a halide Module to variety of outputs, depending on
