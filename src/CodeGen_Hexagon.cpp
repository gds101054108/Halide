#include <iostream>
#include <sstream>

#include "LLVM_Headers.h"
#include "CodeGen_Hexagon.h"
#include "IROperator.h"
#include "IRMatch.h"
#include "IREquality.h"
#include "Target.h"
#include "Debug.h"
#include "Util.h"
#include "Simplify.h"
#include "IntegerDivisionTable.h"
#include "IRPrinter.h"

#define HEXAGON_SINGLE_MODE_VECTOR_SIZE 64
#define HEXAGON_SINGLE_MODE_VECTOR_SIZE_IN_BITS 64 * 8
#define CPICK(c128, c64) (B128 ? c128 : c64)
#define WPICK(w128, w64) (B128 ? w128 : w64)
#define IPICK(i64) (B128 ? i64##_128B : i64)

#define UINT_8_IMAX 255
#define UINT_8_IMIN 0
#define UINT_16_IMAX 65535
#define UINT_16_IMIN 0
#define INT_8_IMAX 127
#define INT_8_IMIN -128
#define INT_16_IMAX 32767
#define INT_16_IMIN -32768

namespace Halide {
namespace Internal {

using std::vector;
using std::string;
using std::ostringstream;
using std::pair;
using std::make_pair;

using namespace llvm;

  /** Various patterns to peephole match against */
  struct Pattern {

    Expr pattern;
    //        enum PatternType {Simple = 0, LeftShift, RightShift, NarrowArgs};
    enum PatternType {Simple = 0, LeftShift, RightShift, NarrowArgs};
    Intrinsic::ID ID;
    PatternType type;
    bool InvertOperands;
    Pattern() {}
    Pattern(Expr p, llvm::Intrinsic::ID id, PatternType t = Simple,
            bool Invert = false) : pattern(p), ID(id), type(t),
                                   InvertOperands(Invert) {}
  };
  std::vector<Pattern> casts, typecasts, varith, averages, combiners, vbitwise, multiplies;

namespace {
Expr sat_h_ub(Expr A) {
  return max(min(A, 255), 0);
}
Expr sat_w_h(Expr A) {
  return max(min(A, 32767), -32768);
}

Expr bitwiseOr(Expr A, Expr B) {
  return Internal::Call::make(A.type(), Internal::Call::bitwise_or, {A, B},
                              Internal::Call::Intrinsic);
}
Expr bitwiseAnd(Expr A, Expr B) {
  return Internal::Call::make(A.type(), Internal::Call::bitwise_and, {A, B},
                              Internal::Call::Intrinsic);
}
Expr bitwiseXor(Expr A, Expr B) {
  return Internal::Call::make(A.type(), Internal::Call::bitwise_xor, {A, B},
                              Internal::Call::Intrinsic);
}
Expr vavg_round(Expr A, Expr B) {
  Type wider = A.type().with_bits(A.type().bits() * 2);
  return cast(A.type(), (cast(wider, A) + cast(wider, B) + 1)/2);
}
Expr vavg(Expr A, Expr B) {
  Type wider = A.type().with_bits(A.type().bits() * 2);
  return cast(A.type(), (cast(wider, A) + cast(wider, B))/2);
}
Expr vnavg(Expr A, Expr B) {
  Type wider = A.type().with_bits(A.type().bits() * 2);
  return cast(A.type(), (cast(wider, A) - cast(wider, B))/2);
}
Expr sat_sub(Expr A, Expr B) {
  Type wider = Int(A.type().bits() * 2, A.type().lanes());
  Expr max_v = A.type().max();
  Expr min_v = A.type().min();
  return cast(A.type(), max(min(cast(wider, A) - cast(wider, B),
                                max_v), min_v));

}
Expr sat_add(Expr A, Expr B) {
  Type wider = Int(A.type().bits() * 2, A.type().lanes());
  Expr max_v = A.type().max();
  Expr min_v = A.type().min();
  return cast(A.type(), max(min(cast(wider, A) + cast(wider, B),
                                max_v), min_v));
}
#ifdef THESE_ARE_UNUSED
Expr bitwiseNot(Expr A) {
  return Internal::Call::make(A.type(), Internal::Call::bitwise_not, {A},
                              Internal::Call::Intrinsic);
}
Expr shiftLeft(Expr A, Expr B) {
  return Internal::Call::make(A.type(), Internal::Call::shift_left, {A, B},
                              Internal::Call::Intrinsic);
}

Expr shiftRight(Expr A, Expr B) {
  return Internal::Call::make(A.type(), Internal::Call::shift_right, {A, B},
                              Internal::Call::Intrinsic);
}
#endif

Expr u8_(Expr E) {
  return cast (UInt(8, E.type().lanes()), E);
}
Expr i8_(Expr E) {
  return cast (Int(8, E.type().lanes()), E);
}Expr u16_(Expr E) {
  return cast (UInt(16, E.type().lanes()), E);
}
Expr i16_(Expr E) {
  return cast (Int(16, E.type().lanes()), E);
}
Expr u32_(Expr E) {
  return cast (UInt(32, E.type().lanes()), E);
}
Expr i32_(Expr E) {
  return cast (Int(32, E.type().lanes()), E);
}
}


CodeGen_Hexagon::CodeGen_Hexagon(Target t)
  : CodeGen_Posix(t),
    wild_i32(Variable::make(Int(32), "*")),
    wild_u32(Variable::make(UInt(32), "*")),
    wild_i16(Variable::make(Int(16), "*")),
    wild_u16(Variable::make(UInt(16), "*")),
    wild_i8(Variable::make(Int(8), "*")),
    wild_u8(Variable::make(UInt(8), "*")) {
  bool B128 = t.has_feature(Halide::Target::HVX_128);

  wild_u8xW = B128 ? wild_u8x128 : wild_u8x64;
  wild_i8xW = B128 ? wild_i8x128 : wild_i8x64;
  wild_u16xW = B128 ? wild_u16x64 : wild_u16x32;
  wild_i16xW = B128 ? wild_i16x64 : wild_i16x32;
  wild_u32xW = B128 ? wild_u32x32 : wild_u32x16;
  wild_i32xW = B128 ? wild_i32x32 : wild_i32x16;

  wild_u8x2W = B128 ? wild_u8x256 : wild_u8x128;
  wild_i8x2W = B128 ? wild_i8x256 : wild_i8x128;
  wild_u16x2W = B128 ? wild_u16x128 : wild_u16x64;
  wild_i16x2W = B128 ? wild_i16x128 : wild_i16x64;
  wild_u32x2W = B128 ? wild_u32x64 : wild_u32x32;
  wild_i32x2W = B128 ? wild_i32x64 : wild_i32x32;

  wild_u8x4W = B128 ? wild_u8x512 : wild_u8x256;
  wild_i8x4W = B128 ? wild_i8x512 : wild_i8x256;
  wild_u16x4W = B128 ? wild_u16x256 : wild_u16x128;
  wild_i16x4W = B128 ? wild_i16x256 : wild_i16x128;
  wild_u32x4W = B128 ? wild_u32x128 : wild_u32x64;
  wild_i32x4W = B128 ? wild_i32x128 : wild_i32x64;

  casts.push_back(Pattern(cast(UInt(16, CPICK(128,64)), wild_u8xW),
                          IPICK(Intrinsic::hexagon_V6_vzb)));
  casts.push_back(Pattern(cast(UInt(16, CPICK(128,64)), wild_i8xW),
                          IPICK(Intrinsic::hexagon_V6_vzb)));
  casts.push_back(Pattern(cast(Int(16, CPICK(128,64)), wild_u8xW),
                          IPICK(Intrinsic::hexagon_V6_vzb)));
  casts.push_back(Pattern(cast(UInt(32, CPICK(64,32)), wild_u16xW),
                          IPICK(Intrinsic::hexagon_V6_vzh)));
  casts.push_back(Pattern(cast(Int(32, CPICK(64,32)), wild_u16xW),
                          IPICK(Intrinsic::hexagon_V6_vzh)));
  casts.push_back(Pattern(cast(Int(16, CPICK(128,64)), wild_i8xW),
                          IPICK(Intrinsic::hexagon_V6_vsb)));
  casts.push_back(Pattern(cast(Int(32, CPICK(64,32)), wild_i16xW),
                          IPICK(Intrinsic::hexagon_V6_vsh)));

  // same size typecasts
  typecasts.push_back(Pattern(cast(Int(32, CPICK(32,16)), wild_u32xW),
                              IPICK(Intrinsic::hexagon_V6_vassign)));
  typecasts.push_back(Pattern(cast(Int(16, CPICK(64,32)), wild_u16xW),
                              IPICK(Intrinsic::hexagon_V6_vassign)));
  typecasts.push_back(Pattern(cast(Int(8, CPICK(128,64)), wild_u8xW),
                              IPICK(Intrinsic::hexagon_V6_vassign)));
  typecasts.push_back(Pattern(cast(UInt(32, CPICK(32,16)), wild_i32xW),
                              IPICK(Intrinsic::hexagon_V6_vassign)));
  typecasts.push_back(Pattern(cast(UInt(16, CPICK(64,32)), wild_i16xW),
                              IPICK(Intrinsic::hexagon_V6_vassign)));
  typecasts.push_back(Pattern(cast(UInt(8, CPICK(128,64)), wild_i8xW),
                              IPICK(Intrinsic::hexagon_V6_vassign)));

  // "shift_left (x, 8)" is converted to x*256 by Simplify.cpp
  combiners.push_back(
    Pattern(bitwiseOr(sat_h_ub(wild_i16xW), (sat_h_ub(wild_i16xW) * 256)),
                      IPICK(Intrinsic::hexagon_V6_vsathub), Pattern::Simple,
                      true));
  combiners.push_back(
    Pattern(bitwiseOr((sat_h_ub(wild_i16xW) * 256), sat_h_ub(wild_i16xW)),
                       IPICK(Intrinsic::hexagon_V6_vsathub), Pattern::Simple,
                       false));
  combiners.push_back(
    Pattern(bitwiseOr(sat_w_h(wild_i32xW), (sat_w_h(wild_i32xW) * 65536)),
                     IPICK(Intrinsic::hexagon_V6_vsatwh), Pattern::Simple,
                     true));
  combiners.push_back(
    Pattern(bitwiseOr((sat_w_h(wild_i32xW) * 65536), sat_w_h(wild_i32xW)),
                       IPICK(Intrinsic::hexagon_V6_vsatwh), Pattern::Simple,
                       false));
  combiners.push_back(Pattern(absd(wild_u8xW, wild_u8xW),
                                  IPICK(Intrinsic::hexagon_V6_vabsdiffub)));
  combiners.push_back(Pattern(absd(wild_u16xW, wild_u16xW),
                                  IPICK(Intrinsic::hexagon_V6_vabsdiffuh)));
  combiners.push_back(Pattern(absd(wild_i16xW, wild_i16xW),
                                  IPICK(Intrinsic::hexagon_V6_vabsdiffh)));
  combiners.push_back(Pattern(absd(wild_i32xW, wild_i32xW),
                                  IPICK(Intrinsic::hexagon_V6_vabsdiffw)));

  // Our bitwise operations are all type agnostic; all they need are vectors
  // of 64 bytes (single mode) or 128 bytes (double mode). Over 4 types -
  // unsigned bytes, signed and unsigned half-word, and signed word, we have
  // 12 such patterns for each operation. But, we'll stick to only like types
  // here.
  vbitwise.push_back(Pattern(bitwiseAnd(wild_u8xW, wild_u8xW),
                                        IPICK(Intrinsic::hexagon_V6_vand)));
  vbitwise.push_back(Pattern(bitwiseAnd(wild_i16xW, wild_i16xW),
                                        IPICK(Intrinsic::hexagon_V6_vand)));
  vbitwise.push_back(Pattern(bitwiseAnd(wild_u16xW, wild_u16xW),
                                        IPICK(Intrinsic::hexagon_V6_vand)));
  vbitwise.push_back(Pattern(bitwiseAnd(wild_i32xW, wild_i32xW),
                                        IPICK(Intrinsic::hexagon_V6_vand)));

  vbitwise.push_back(Pattern(bitwiseXor(wild_u8xW, wild_u8xW),
                                        IPICK(Intrinsic::hexagon_V6_vxor)));
  vbitwise.push_back(Pattern(bitwiseXor(wild_i16xW, wild_i16xW),
                                        IPICK(Intrinsic::hexagon_V6_vxor)));
  vbitwise.push_back(Pattern(bitwiseXor(wild_u16xW, wild_u16xW),
                                        IPICK(Intrinsic::hexagon_V6_vxor)));
  vbitwise.push_back(Pattern(bitwiseXor(wild_i32xW, wild_i32xW),
                                        IPICK(Intrinsic::hexagon_V6_vxor)));

  vbitwise.push_back(Pattern(bitwiseOr(wild_u8xW, wild_u8xW),
                                       IPICK(Intrinsic::hexagon_V6_vor)));
  vbitwise.push_back(Pattern(bitwiseOr(wild_i16xW, wild_i16xW),
                                       IPICK(Intrinsic::hexagon_V6_vor)));
  vbitwise.push_back(Pattern(bitwiseOr(wild_u16xW, wild_u16xW),
                                       IPICK(Intrinsic::hexagon_V6_vor)));
  vbitwise.push_back(Pattern(bitwiseOr(wild_i32xW, wild_i32xW),
                                       IPICK(Intrinsic::hexagon_V6_vor)));

  // "Add"
  // Byte Vectors
  varith.push_back(Pattern(wild_i8xW + wild_i8xW,
                           IPICK(Intrinsic::hexagon_V6_vaddb)));
  varith.push_back(Pattern(wild_u8xW + wild_u8xW,
                           IPICK(Intrinsic::hexagon_V6_vaddubsat)));
  // Half Vectors
  varith.push_back(Pattern(wild_i16xW + wild_i16xW,
                           IPICK(Intrinsic::hexagon_V6_vaddh)));
  varith.push_back(Pattern(wild_u16xW + wild_u16xW,
                           IPICK(Intrinsic::hexagon_V6_vaddh)));
  // Word Vectors.
  varith.push_back(Pattern(wild_i32xW + wild_i32xW,
                           IPICK(Intrinsic::hexagon_V6_vaddw)));
// Hexagon v62 feature.
#include <v62feat1.inc>
  {
    // Note: no 32-bit saturating unsigned add in V60, use vaddw
    varith.push_back(Pattern(wild_u32xW + wild_u32xW,
                             IPICK(Intrinsic::hexagon_V6_vaddw)));
  }

  // Double Vectors
  // Byte Double Vectors
  varith.push_back(Pattern(wild_i8x2W + wild_i8x2W,
                           IPICK(Intrinsic::hexagon_V6_vaddb_dv)));
  varith.push_back(Pattern(wild_u8x2W + wild_u8x2W,
                           IPICK(Intrinsic::hexagon_V6_vaddubsat_dv)));
  // Half Double Vectors
  varith.push_back(Pattern(wild_i16x2W + wild_i16x2W,
                           IPICK(Intrinsic::hexagon_V6_vaddh_dv)));
  varith.push_back(Pattern(wild_u16x2W + wild_u16x2W,
                           IPICK(Intrinsic::hexagon_V6_vadduhsat_dv)));
  // Word Double Vectors.
  varith.push_back(Pattern(wild_i32x2W + wild_i32x2W,
                           IPICK(Intrinsic::hexagon_V6_vaddw_dv)));
// Hexagon v62 feature
#include <v62feat2.inc>
  {
    // Note: no 32-bit saturating unsigned add in V60, use vaddw
    varith.push_back(Pattern(wild_u32x2W + wild_u32x2W,
                             IPICK(Intrinsic::hexagon_V6_vaddw_dv)));
  }


  // "Sub"
  // Byte Vectors
  varith.push_back(Pattern(wild_i8xW - wild_i8xW,
                           IPICK(Intrinsic::hexagon_V6_vsubb)));
  varith.push_back(Pattern(wild_u8xW - wild_u8xW,
                           IPICK(Intrinsic::hexagon_V6_vsububsat)));
  // Half Vectors
  varith.push_back(Pattern(wild_i16xW - wild_i16xW,
                           IPICK(Intrinsic::hexagon_V6_vsubh)));
  varith.push_back(Pattern(wild_u16xW - wild_u16xW,
                           IPICK(Intrinsic::hexagon_V6_vsubh)));
  // Word Vectors.
  varith.push_back(Pattern(wild_i32xW - wild_i32xW,
                           IPICK(Intrinsic::hexagon_V6_vsubw)));
  // Double Vectors
  // Byte Double Vectors
  varith.push_back(Pattern(wild_i8x2W - wild_i8x2W,
                           IPICK(Intrinsic::hexagon_V6_vsubb_dv)));
  varith.push_back(Pattern(wild_u8x2W - wild_u8x2W,
                           IPICK(Intrinsic::hexagon_V6_vsububsat_dv)));
  // Half Double Vectors
  varith.push_back(Pattern(wild_i16x2W - wild_i16x2W,
                           IPICK(Intrinsic::hexagon_V6_vsubh_dv)));
  varith.push_back(Pattern(wild_u16x2W - wild_u16x2W,
                           IPICK(Intrinsic::hexagon_V6_vsubuhsat_dv)));
  // Word Double Vectors.
  varith.push_back(Pattern(wild_i32x2W - wild_i32x2W,
                           IPICK(Intrinsic::hexagon_V6_vsubw_dv)));

  // "Max"
  varith.push_back(Pattern(max(wild_u8xW, wild_u8xW),
                           IPICK(Intrinsic::hexagon_V6_vmaxub)));
  varith.push_back(Pattern(max(wild_i16xW, wild_i16xW),
                           IPICK(Intrinsic::hexagon_V6_vmaxh)));
  varith.push_back(Pattern(max(wild_u16xW, wild_u16xW),
                           IPICK(Intrinsic::hexagon_V6_vmaxuh)));
  varith.push_back(Pattern(max(wild_i32xW, wild_i32xW),
                           IPICK(Intrinsic::hexagon_V6_vmaxw)));
  // "Min"
  varith.push_back(Pattern(min(wild_u8xW, wild_u8xW),
                           IPICK(Intrinsic::hexagon_V6_vminub)));
  varith.push_back(Pattern(min(wild_i16xW, wild_i16xW),
                           IPICK(Intrinsic::hexagon_V6_vminh)));
  varith.push_back(Pattern(min(wild_u16xW, wild_u16xW),
                           IPICK(Intrinsic::hexagon_V6_vminuh)));
  varith.push_back(Pattern(min(wild_i32xW, wild_i32xW),
                           IPICK(Intrinsic::hexagon_V6_vminw)));

  averages.push_back(Pattern(((wild_u8xW + wild_u8xW)/2),
                             IPICK(Intrinsic::hexagon_V6_vavgub)));
  averages.push_back(Pattern(((wild_u8xW - wild_u8xW)/2),
                             IPICK(Intrinsic::hexagon_V6_vnavgub)));
  averages.push_back(Pattern(((wild_u16xW + wild_u16xW)/2),
                             IPICK(Intrinsic::hexagon_V6_vavguh)));
  averages.push_back(Pattern(((wild_i16xW + wild_i16xW)/2),
                             IPICK(Intrinsic::hexagon_V6_vavgh)));
  averages.push_back(Pattern(((wild_i16xW - wild_i16xW)/2),
                             IPICK(Intrinsic::hexagon_V6_vnavgh)));
  averages.push_back(Pattern(((wild_i32xW + wild_i32xW)/2),
                             IPICK(Intrinsic::hexagon_V6_vavgw)));
  averages.push_back(Pattern(((wild_i32xW - wild_i32xW)/2),
                             IPICK(Intrinsic::hexagon_V6_vnavgw)));

  multiplies.push_back(Pattern(u16_(wild_u8xW * wild_u8xW),
                               IPICK(Intrinsic::hexagon_V6_vmpyubv)));
  multiplies.push_back(Pattern(i16_(wild_i8xW * wild_i8xW),
                               IPICK(Intrinsic::hexagon_V6_vmpybv)));
  multiplies.push_back(Pattern(u32_(wild_u16xW * wild_u16xW),
                               IPICK(Intrinsic::hexagon_V6_vmpyuhv)));
  multiplies.push_back(Pattern(i32_(wild_i16xW * wild_i16xW),
                               IPICK(Intrinsic::hexagon_V6_vmpyhv)));
  multiplies.push_back(Pattern(wild_i16xW * wild_i16xW,
                               IPICK(Intrinsic::hexagon_V6_vmpyih)));

}

std::unique_ptr<llvm::Module> CodeGen_Hexagon::compile(const Module &module) {
    auto llvm_module = CodeGen_Posix::compile(module);
    static bool options_processed = false;

    // TODO: This should be set on the module itself, or some other
    // safer way to pass this through to the target specific lowering
    // passes. We set the option here (after the base class'
    // implementaiton of compile) because it is the last
    // Hexagon-specific code to run prior to invoking the target
    // specific lowering in LLVM, minimizing the chances of the wrong
    // flag being set for the wrong module.
    if (!options_processed) {
      cl::ParseEnvironmentOptions("halide-hvx-be", "HALIDE_LLVM_ARGS",
                                  "Halide HVX internal compiler\n");
      // We need to EnableQuIC for LLVM and Halide (Unrolling).
      char *s = strdup("HALIDE_LLVM_QUIC=-hexagon-small-data-threshold=0");
      ::putenv(s);
      cl::ParseEnvironmentOptions("halide-hvx-be", "HALIDE_LLVM_QUIC",
                                  "Halide HVX quic option\n");
    }
    options_processed = true;

    if (module.target().has_feature(Halide::Target::HVX_128)) {
        char *s = strdup("HALIDE_LLVM_INTERNAL=-enable-hexagon-hvx-double");
        ::putenv(s);
        cl::ParseEnvironmentOptions("halide-hvx-be", "HALIDE_LLVM_INTERNAL",
                                    "Halide HVX internal options\n");
        if (module.target().has_feature(Halide::Target::HVX_64))
                internal_error << "Both HVX_64 and HVX_128 set at same time\n";
    }
    return llvm_module;
}

<<<<<<< HEAD
void CodeGen_Hexagon::compile_func(const LoweredFunc &f) {
    CodeGen_Posix::begin_func(f.linkage, f.name, f.args);

    // Modify the body to add a call to halide_qurt_hvx_lock, and
    // register a destructor to call halide_qurt_hvx_unlock.
    Expr hvx_mode = target.has_feature(Target::HVX_128) ? 128 : 64;
    Expr hvx_lock = Call::make(Int(32), "halide_qurt_hvx_lock", {hvx_mode}, Call::Extern);
    string hvx_lock_result_name = unique_name("hvx_lock_result");
    Expr hvx_lock_result_var = Variable::make(Int(32), hvx_lock_result_name);
    Stmt check_hvx_lock = LetStmt::make(hvx_lock_result_name, hvx_lock,
                                        AssertStmt::make(EQ::make(hvx_lock_result_var, 0), hvx_lock_result_var));

    Expr dummy_obj = reinterpret(Handle(), cast<uint64_t>(1));
    Expr hvx_unlock = Call::make(Int(32), Call::register_destructor,
                                 {Expr("halide_qurt_hvx_unlock_as_destructor"), dummy_obj}, Call::Intrinsic);

    Stmt body = f.body;
    body = Block::make(Evaluate::make(hvx_unlock), body);
    body = Block::make(check_hvx_lock, body);

    debug(1) << "Hexagon function body:\n";
    debug(1) << body << "\n";

    body.accept(this);

    CodeGen_Posix::end_func(f.args);
}

=======
>>>>>>> 59e1725d
llvm::Value *
CodeGen_Hexagon::CallLLVMIntrinsic(llvm::Function *F,
                               std::vector<Value *> &Ops) {
  unsigned I;
  llvm::FunctionType *FType = F->getFunctionType();
  internal_assert(FType->getNumParams() == Ops.size());
  for (I = 0; I < FType->getNumParams(); ++I) {
    llvm::Type *T = FType->getParamType(I);
    if (T != Ops[I]->getType()) {
      Ops[I] = builder->CreateBitCast(Ops[I], T);
    }
  }
  return builder->CreateCall(F, Ops);
}
llvm::Value *
CodeGen_Hexagon::convertValueType(llvm::Value *V, llvm::Type *T) {
  if (T != V->getType())
    return builder->CreateBitCast(V, T);
  else
    return V;
}
void
CodeGen_Hexagon::getHighAndLowVectors(Expr DoubleVec,
                                      std::vector<Expr> &Res) {
  bool B128 = target.has_feature(Halide::Target::HVX_128);
  int VecSize = HEXAGON_SINGLE_MODE_VECTOR_SIZE;
  if (B128) VecSize *= 2;
  Expr Hi, Lo;

  Type t = DoubleVec.type();
  Type NewT = Type(t.code(), t.bits(), t.lanes()/2);
  int NumElements = NewT.lanes();

  debug(4) << "HexCG: getHighAndLowVectors(Expr) "
           << "DoubleVec.type: " << t
           << " NewT: " << NewT << "\n";

  internal_assert(t.is_vector());
  internal_assert((t.bytes() * t.lanes()) == 2*VecSize);
  internal_assert(NewT.is_vector());
  internal_assert((NewT.bytes() * NumElements) == VecSize);

  const Broadcast *B = DoubleVec.as<Broadcast>();
  if (B) {
    Hi = Broadcast::make(B->value, NumElements);
    Lo = Broadcast::make(B->value, NumElements);
  } else {
    std::vector<Expr> Args;
    Args.push_back(DoubleVec);
    Hi = Call::make(NewT, Call::get_high_register, Args,
                        Call::Intrinsic);
    Lo = Call::make(NewT, Call::get_low_register, Args,
                        Call::Intrinsic);
  }
  Res.push_back(Hi);
  Res.push_back(Lo);
}
void
CodeGen_Hexagon::getHighAndLowVectors(llvm::Value *DoubleVec,
                                      std::vector<llvm::Value *> &Res) {
  bool B128 = target.has_feature(Halide::Target::HVX_128);

  debug(4) << "HexCG: getHighAndLowVectors(Value)\n";

  std::vector<Value *> Ops;
  Ops.push_back(DoubleVec);
  Value *Hi =
    CallLLVMIntrinsic(Intrinsic::getDeclaration(module.get(),
                      IPICK(Intrinsic::hexagon_V6_hi)), Ops);
  Value *Lo =
    CallLLVMIntrinsic(Intrinsic::getDeclaration(module.get(),
                      IPICK(Intrinsic::hexagon_V6_lo)), Ops);
  Res.push_back(Hi);
  Res.push_back(Lo);
}
llvm::Value *
CodeGen_Hexagon::concatVectors(Value *High, Value *Low) {
  bool B128 = target.has_feature(Halide::Target::HVX_128);

  debug(4) << "HexCG: concatVectors(Value, Value)\n";

  std::vector<Value *>Ops;
  Ops.push_back(High);
  Ops.push_back(Low);
  Value *CombineCall =
    CallLLVMIntrinsic(Intrinsic::getDeclaration(module.get(),
                      IPICK(Intrinsic::hexagon_V6_vcombine)), Ops);
  return CombineCall;
}
void
CodeGen_Hexagon::slice_into_halves(Expr a, std::vector<Expr> &Res) {
  if(!a.type().is_vector())
    return;
  Expr A_low, A_high;
  Type t = a.type();
  Type NewT = Type(t.code(), t.bits(), t.lanes()/2);
  int NumElements = NewT.lanes();

  debug(4) << "HexCG: slice_into_halves(Expr) "
           << "a.type: " << t
           << " NewT: " << NewT << "\n";

  const Broadcast *B = a.as<Broadcast>();
  if (B) {
    A_low = Broadcast::make(B->value, NewT.lanes());
    A_high = Broadcast::make(B->value, NewT.lanes());
  } else {
    std::vector<Expr> ShuffleArgsALow, ShuffleArgsAHigh;
    ShuffleArgsALow.push_back(a);
    ShuffleArgsAHigh.push_back(a);
    for (int i = 0; i < NumElements; ++i) {
      ShuffleArgsALow.push_back(i);
      ShuffleArgsAHigh.push_back(i + NumElements);
    }
    A_low = Call::make(NewT, Call::shuffle_vector, ShuffleArgsALow,
                       Call::Intrinsic);
    A_high = Call::make(NewT, Call::shuffle_vector, ShuffleArgsAHigh,
                        Call::Intrinsic);
  }

  // use high/low ordering to match getHighAndLowVectors
  Res.push_back(A_high);
  Res.push_back(A_low);
  return;
}

string CodeGen_Hexagon::mcpu() const {
  if (target.has_feature(Halide::Target::HVX_V62))
    return "hexagonv62";
  else
    return "hexagonv60";
}

string CodeGen_Hexagon::mattrs() const {
  return "+hvx";
}

bool CodeGen_Hexagon::use_soft_float_abi() const {
  return false;
}
static bool EmittedOnce = false;
int CodeGen_Hexagon::native_vector_bits() const {
  bool DoTrace = ! EmittedOnce;
  EmittedOnce = true;
  if (DoTrace)
    debug(1) << (target.has_feature(Halide::Target::HVX_V62)
             ? "V62\n" : "V60\n");
  if (target.has_feature(Halide::Target::HVX_128)) {
    if (DoTrace) debug(1) << "128 Byte mode\n";
    return 128*8;
  } else {
    if (DoTrace) debug(1) << "64 Byte mode\n";
    return 64*8;
  }
}

#ifdef THESE_ARE_UNUSED
static bool canUseVadd(const Add *op) {
  const Ramp *RampA = op->a.as<Ramp>();
  const Ramp *RampB = op->b.as<Ramp>();
  if (RampA && RampB)
    return true;
  if (!RampA && RampB) {
    const Broadcast *BroadcastA = op->a.as<Broadcast>();
    return BroadcastA != NULL;
  } else  if (RampA && !RampB) {
    const Broadcast *BroadcastB = op->b.as<Broadcast>();
    return BroadcastB != NULL;
  } else {
    const Broadcast *BroadcastA = op->a.as<Broadcast>();
    const Broadcast *BroadcastB = op->b.as<Broadcast>();
    if (BroadcastA && BroadcastB)
      return true;
  }
  return false;
}
#endif

#ifdef HEX_CG_ASSERTS
  static bool enableVecAsserts = true;
#else
  static bool enableVecAsserts = false;
#endif

static int show_chk = -1;

// checkVectorOp
//
// Check to see if the op has a vector type.
// If so, report an error or warning (as selected) .
// This routine is to be called before calling the CodeGen_Posix visitor
// to detect when we are scalarizing a vector operation.
static void
checkVectorOp(const Expr op, string msg) {
  if (show_chk < 0) { // Not yet initialized.
    #ifdef _WIN32
    char chk[128];
    size_t read = 0;
    getenv_s(&read, chk, "HEX_CHK");
    if (read)
    #else
    if (char *chk = getenv("HEX_CHK"))
    #endif
    {
      show_chk = atoi(chk);
    }
  }
  if (op.type().is_vector()) {
    debug(2) << "VEC-EXPECT " << msg ;
    if (enableVecAsserts)
      internal_error << "VEC-EXPECT " << msg;
    if (show_chk > 0) {
      user_warning << "Unsupported vector op: "
                   << op.type() << " " << msg
                   << "  " << op << "\n";
    }
  }
}
static bool isDblVector(Type t, int vec_bits) {
  return t.is_vector() && (
    ((t.bits() * t.lanes()) == (2 * vec_bits)));
}
static bool isQuadVector(Type t, int vec_bits) {
  return t.is_vector() && (
    ((t.bits() * t.lanes()) == (4 * vec_bits)));
}
static bool isDblOrQuadVector(Type t, int vec_bits) {
  return t.is_vector() && (
    ((t.bits() * t.lanes()) == (2 * vec_bits)) ||
    ((t.bits() * t.lanes()) == (4 * vec_bits)));
}
static bool
isLargerThanVector(Type t, int vec_bits) {
  return t.is_vector() &&
    (t.bits() * t.lanes()) > vec_bits;
}
static bool
isLargerThanDblVector(Type t, int vec_bits) {
  return t.is_vector() &&
    (t.bits() * t.lanes()) > (2 * vec_bits);
}
static bool
isValidHexagonVector(Type t, int vec_bits) {
  return t.is_vector() &&
    ((t.bits() * t.lanes()) == vec_bits);
}
static bool
isValidHexagonVectorPair(Type t, int vec_bits) {
  return t.is_vector() &&
    ((t.bits() * t.lanes()) == 2*vec_bits);
}
int CodeGen_Hexagon::bytes_in_vector() const {
  return native_vector_bits() / 8;
}

llvm::Value *CodeGen_Hexagon::emitBinaryOp(const BaseExprNode *op,
                                           std::vector<Pattern> &Patterns) {
  vector<Expr> matches;
  for (size_t I = 0; I < Patterns.size(); ++I) {
    const Pattern &P = Patterns[I];
    if (expr_match(P.pattern, op, matches)) {
        Intrinsic::ID ID = P.ID;
        bool BitCastNeeded = false;
        llvm::Type *BitCastBackTo;
        llvm::Function *F = Intrinsic::getDeclaration(module.get(), ID);
        llvm::FunctionType *FType = F->getFunctionType();
        Value *Lt = codegen(matches[0]);
        Value *Rt = codegen(matches[1]);
        llvm::Type *T0 = FType->getParamType(0);
        llvm::Type *T1 = FType->getParamType(1);
        if (T0 != Lt->getType()) {
          BitCastBackTo = Lt->getType();
          Lt = builder->CreateBitCast(Lt, T0);
          BitCastNeeded = true;
        }
        if (T1 != Rt->getType())
          Rt = builder->CreateBitCast(Rt, T1);
        std::vector<Value *> Ops;
        Ops.push_back(Lt);
        Ops.push_back(Rt);
        Value *Call = builder->CreateCall(F, Ops);
        if (BitCastNeeded)
          return builder->CreateBitCast(Call, BitCastBackTo);
        else
          return Call;
      }
  }
  return NULL;
}

Expr lossless_cast_cmp(Type t, Expr e) {
  const EQ *eq = e.as<EQ>();
  const NE *ne = e.as<NE>();
  const LT *lt = e.as<LT>();
  const LE *le = e.as<LE>();
  const GT *gt = e.as<GT>();
  const GE *ge = e.as<GE>();
  Expr a = eq ? eq->a : (ne ? ne->a : (lt ? lt->a : (gt ? gt->a : (ge ? ge->a :
                                                                   Expr()))));
  Expr b = eq ? eq->b : (ne ? ne->b : (lt ? lt->b : (gt ? gt->b : (ge ? ge->b :
                                                                   Expr()))));
  if (!a.defined() || !b.defined())
    return Expr();
  a = lossless_cast(t, a);
  b = lossless_cast(t, b);
  if (!a.defined() || !b.defined())
    return Expr();
  if (eq)
    return EQ::make(a, b);
  else if (ne)
    return NE::make(a, b);
  else if (lt)
    return LT::make(a, b);
  else if (le)
    return LE::make(a, b);
  else if (gt)
    return GT::make(a, b);
  else if (ge)
    return GE::make(a, b);
  else
    return Expr();
}
// Check to see if LoadA and LoadB are vectors of 'Width' elements and
// that they form interleaved loads of even and odd elements
//. i.e they are of the form.
// LoadA = A[ramp(base, 2, Width)]
// LoadB = A[ramp(base+1, 2, Width)]
bool checkInterleavedLoadPair(const Load *LoadA, const Load*LoadC, int Width) {
  if (!LoadA || !LoadC)
    return false;
  debug(4) << "HexCG: checkInterleavedLoadPair\n";
  debug(4) << "LoadA = " << LoadA->name << "[" << LoadA->index << "]\n";
  debug(4) << "LoadC = " << LoadC->name << "[" << LoadC->index << "]\n";
  const Ramp *RampA = LoadA->index.as<Ramp>();
  const Ramp *RampC = LoadC->index.as<Ramp>();
  if (!RampA  || !RampC) {
    debug(4) << "checkInterleavedLoadPair: Not both Ramps\n";
    return false;
  }
  const IntImm *StrideA = RampA->stride.as<IntImm>();
  const IntImm *StrideC = RampC->stride.as<IntImm>();

  if (StrideA->value != 2 || StrideC->value != 2) {
    debug(4) << "checkInterleavedLoadPair: Not all strides are 2\n";
    return false;
  }

  if (RampA->lanes != Width || RampC->lanes != Width) {
      debug(4) << "checkInterleavedLoadPair: Not all widths are 64\n";
      return false;
  }

  Expr BaseA = RampA->base;
  Expr BaseC = RampC->base;

  Expr DiffCA = simplify(BaseC - BaseA);
  debug (4) << "checkInterleavedLoadPair: BaseA = " << BaseA << "\n";
  debug (4) << "checkInterleavedLoadPair: BaseC = " << BaseC << "\n";
  debug (4) << "checkInterleavedLoadPair: DiffCA = " << DiffCA << "\n";
  if (is_one(DiffCA))
    return true;
  return false;
}
// Check to see if the elements of the 'matches' form a dot product
// of interleaved values, i.e, they are this for example
// matches[0]*matches[1] + matches[2]*matches[3]
// where matches[0] and matches[2] are interleaved loads
// i.e matches[0] is A[ramp(base, 2, Width)]
// and matches[2] is A[ramp(base+1, 2, Width)]
// Similarly, matches[1] is B[ramp(base, 2, Width)]
// and matches[3] is B[ramp(base+1, 2, Width)]
bool checkTwoWayDotProductOperandsCombinations(vector<Expr> &matches,
                                               int Width) {
  internal_assert(matches.size() == 4);
  // We accept only two combinations for now.
  // All four vector loads.
  // Two vector loads and two broadcasts.
  // Check if all four are loads
  int I;
  debug(4) << "HexCG: checkTwoWayDotProductOperandsCombinations\n";
  for (I = 0; I < 4; ++I)
    debug(4) << "matches[" << I << "] = " << matches[I] << "\n";

  const Load *LoadA = matches[0].as<Load>();
  const Load *LoadB = matches[1].as<Load>();
  const Load *LoadC = matches[2].as<Load>();
  const Load *LoadD = matches[3].as<Load>();
  if (LoadA && LoadB && LoadC && LoadD) {
    if (((LoadA->name != LoadC->name) && (LoadA->name != LoadD->name)) ||
        ((LoadB->name != LoadC->name) && (LoadB->name != LoadD->name))) {
      debug(4) <<
        "checkTwoWayDotProductOperandsCombinations: All 4 loads, but not"
        " exactly two pairs of arrays\n";
      return false;
    }
    if (LoadA->name == LoadD->name){
      std::swap(matches[2], matches[3]);
      std::swap(LoadC, LoadD);
    }
    return checkInterleavedLoadPair(LoadA, LoadC, Width) &&
      checkInterleavedLoadPair(LoadB, LoadD, Width);
  } else {
    // Theoretically we can deal with all of them not being vector loads
    // (Hint: Think 4 broadcasts), but this is rare, so now we will deal
    // only with 2 broadcasts and 2 loads to catch this case for example
    // 3*f(2x) + 7*f(2x+1);
    const Load *InterleavedLoad1 = NULL, *InterleavedLoad2 = NULL;
    if (!LoadA && LoadB) {
      const Broadcast *BroadcastA = matches[0].as<Broadcast>();
      if (!BroadcastA) {
        debug(4) << "checkTwoWayDotProductOperandsCombinations: A is neither a"
          "vector load  nor a broadcast\n";
        return false;
      }
      InterleavedLoad1 = LoadB;
    } else if (LoadA && !LoadB) {
      const Broadcast *BroadcastB = matches[1].as<Broadcast>();
      if (!BroadcastB) {
        debug(4) << "checkTwoWayDotProductOperandsCombinations: B is neither a"
          " vector laod nor a broadcast\n";
        return false;
      }
      InterleavedLoad1 = LoadA;
      std::swap(matches[0], matches[1]);
    }
    if (!LoadC && LoadD) {
      const Broadcast *BroadcastC = matches[2].as<Broadcast>();
      if (!BroadcastC) {
        debug(4) << "checkTwoWayDotProductOperandsCombinations: C is neither a"
          " vector load nor a broadcast\n";
        return false;
      }
      InterleavedLoad2 = LoadD;
    } else if (LoadC && !LoadD) {
      const Broadcast *BroadcastD = matches[3].as<Broadcast>();
      if (!BroadcastD) {
        debug(4) << "checkTwoWayDotProductOperandsCombinations: D is neither a"
          "vector load nor a broadcast\n";
        return false;
      }
      InterleavedLoad2 = LoadC;
      std::swap(matches[2], matches[3]);
    }
    if (InterleavedLoad1->name != InterleavedLoad2->name)
      return false;
    // Todo: Should we be checking the broadcasts?
    return checkInterleavedLoadPair(InterleavedLoad1, InterleavedLoad2, Width);
  }
  return false;
}
bool CodeGen_Hexagon::shouldUseVDMPY(const Add *op,
                                     std::vector<Value *> &LLVMValues){
  Expr pattern;
  int I;
  bool B128 = target.has_feature(Halide::Target::HVX_128);

  pattern = (wild_i32xW * wild_i32xW) + (wild_i32xW * wild_i32xW);
  vector<Expr> matches;
  if (expr_match(pattern, op, matches)) {
    internal_assert(matches.size() == 4);
    debug(4) << "HexCG: shouldUseVDMPY\n";
    for (I = 0; I < 4; ++I)
      debug(4) << "matches[" << I << "] = " << matches[I] << "\n";

    matches[0] = lossless_cast(Int(16, CPICK(32,16)), matches[0]);
    matches[1] = lossless_cast(Int(16, CPICK(32,16)), matches[1]);
    matches[2] = lossless_cast(Int(16, CPICK(32,16)), matches[2]);
    matches[3] = lossless_cast(Int(16, CPICK(32,16)), matches[3]);
    if (!matches[0].defined() || !matches[1].defined() ||
        !matches[2].defined() || !matches[3].defined())
      return false;
    if (!checkTwoWayDotProductOperandsCombinations(matches, CPICK(32,16)))
      return false;

    std::vector<Expr> vecA, vecB;
    vecA.push_back(matches[0]);
    vecA.push_back(matches[2]);
    vecB.push_back(matches[1]);
    vecB.push_back(matches[3]);
    Value *a = interleave_vectors(Int(16, CPICK(64,32)), vecA);
    Value *b = interleave_vectors(Int(16, CPICK(64,32)), vecB);
    LLVMValues.push_back(a);
    LLVMValues.push_back(b);
    return true;

  }
  return false;
}
bool CodeGen_Hexagon::shouldUseVMPA(const Add *op,
                                    std::vector<Value *> &LLVMValues){
  bool B128 = target.has_feature(Halide::Target::HVX_128);
  Expr pattern;
  // pattern = (cast(Int(16, 64), wild_u8x64) * cast(Int(16, 64), wild_u8x64)) +
  //   (cast(Int(16, 64), wild_u8x64) * cast(Int(16, 64), wild_u8x64));
  pattern = (wild_i16x2W * wild_i16x2W) + (wild_i16x2W * wild_i16x2W);
  vector<Expr> matches;
  if (expr_match(pattern, op, matches)) {
    debug(4) << "Pattern matched\n";
    internal_assert(matches.size() == 4);
    matches[0] = lossless_cast(UInt(8, CPICK(128,64)), matches[0]);
    matches[1] = lossless_cast(UInt(8, CPICK(128,64)), matches[1]);
    matches[2] = lossless_cast(UInt(8, CPICK(128,64)), matches[2]);
    matches[3] = lossless_cast(UInt(8, CPICK(128,64)), matches[3]);
    if (!matches[0].defined() || !matches[1].defined() ||
        !matches[2].defined() || !matches[3].defined())
      return false;
    if (!checkTwoWayDotProductOperandsCombinations(matches, CPICK(128,64)))
      return false;

    std::vector<Expr> vecA, vecB;
    vecA.push_back(matches[0]);
    vecA.push_back(matches[2]);
    vecB.push_back(matches[1]);
    vecB.push_back(matches[3]);
    Value *a = interleave_vectors(Int(8, CPICK(256,128)), vecA);
    Value *b = interleave_vectors(Int(8, CPICK(256,128)), vecB);
    LLVMValues.push_back(a);
    LLVMValues.push_back(b);
    return true;
  }
  return false;
}
bool CodeGen_Hexagon::possiblyGenerateVMPAAccumulate(const Add *op) {
  bool B128 = target.has_feature(Halide::Target::HVX_128);
  std::vector<Pattern> Patterns;

  // Convert A:zxt(a:u8x64) + B:zxt(bu8x64) + C:i16x64 ->
  // C += (vcombine(a,b).ub, 0x01010101)
  //
  // PDB: FIXME: Is it ok to accumulate into C? For instance, if C is needed
  // in another iteration, then C will need to be reloaded, right? Consider this
  // Halide code.
  //   ImageParam g(type_of<uint8_t>(), 2);
  //   Halide::Func f, g_16;
  //   g_16(x, y) = cast<int16_t> g(x, y);
  //   f(x, y) = g_16(x, y-1) + g_16(x, y) + g_16(x, y+1)
  // In this case the vectors for g_16(x, y) and g_16(x, y+1) can be reused,
  // but if we accumulate into either one of the two, then reuse is not
  // possible.

  Patterns.push_back(Pattern(wild_i16x2W + wild_i16x2W + wild_i16x2W,
                             IPICK(Intrinsic::hexagon_V6_vmpabus_acc)));
  Patterns.push_back(Pattern(wild_i32x2W + wild_i32x2W + wild_i32x2W,
                             IPICK(Intrinsic::hexagon_V6_vmpahb_acc)));
  vector<Expr> matches;
  for (size_t I = 0; I < Patterns.size(); ++I) {
    const Pattern &P = Patterns[I];
    if (expr_match(P.pattern, op, matches)) {
      internal_assert(matches.size() == 3);
      Expr Op0, Op1, Op2;
      Expr Acc, OpA, OpB;
      Op0 = lossless_cast(UInt(8, CPICK(128, 64)), matches[0]);
      Op1 = lossless_cast(UInt(8, CPICK(128, 64)), matches[1]);
      Op2 = lossless_cast(UInt(8, CPICK(128, 64)), matches[2]);
      if (Op0.defined() && Op1.defined() && !Op2.defined()) {
        Acc = matches[2]; OpA = Op0; OpB = Op1;
      } else if (Op0.defined() && !Op1.defined() && Op2.defined()) {
        Acc = matches[1]; OpA = Op0; OpB = Op2;
      } else if (!Op0.defined() && Op1.defined() && Op2.defined()) {
        Acc = matches[0]; OpA = Op1; OpB = Op2;
      } else if (Op0.defined() && Op1.defined() && Op2.defined()) {
        Acc = matches[0]; OpA = Op1; OpB = Op2;
      } else
        return false;
      Value *Accumulator = codegen(Acc);
      Value *Operand0 = codegen(OpA);
      Value *Operand1 = codegen(OpB);
      Value *Multiplicand = concatVectors(Operand0, Operand1);
      int ScalarValue = 0x01010101;
      Expr ScalarImmExpr = IntImm::make(Int(32), ScalarValue);
      Value *Scalar = codegen(ScalarImmExpr);
      std::vector<Value *> Ops;
      Ops.push_back(Accumulator);
      Ops.push_back(Multiplicand);
      Ops.push_back(Scalar);
      Intrinsic::ID IntrinsID = P.ID;
      Value *Result = CallLLVMIntrinsic(Intrinsic::
                                        getDeclaration(module.get(), IntrinsID),
                                        Ops);
      value =  convertValueType(Result, llvm_type_of(op->type));
      return true;
    }
  }
  return false;
}
void CodeGen_Hexagon::visit(const Add *op) {
  bool B128 = target.has_feature(Halide::Target::HVX_128);
  debug(4) << "HexagonCodegen: " << op->type << ", " << op->a
           << " + " << op->b << "\n";
  if (isLargerThanDblVector(op->type, native_vector_bits())) {
    value = handleLargeVectors(op);
    if (value)
      return;
  }
  std::vector<Value *>LLVMValues;
  if (shouldUseVMPA(op, LLVMValues)) {
    internal_assert (LLVMValues.size() == 2);
    Value *Lt = LLVMValues[0];
    Value *Rt = LLVMValues[1];
    llvm::Function *F =
      Intrinsic::getDeclaration(module.get(), IPICK(Intrinsic::hexagon_V6_vmpabuuv));
    llvm::FunctionType *FType = F->getFunctionType();
    llvm::Type *T0 = FType->getParamType(0);
    llvm::Type *T1 = FType->getParamType(1);
    if (T0 != Lt->getType()) {
      Lt = builder->CreateBitCast(Lt, T0);
    }
    if (T1 != Rt->getType())
      Rt = builder->CreateBitCast(Rt, T1);

    Halide::Type DestType = op->type;
    llvm::Type *DestLLVMType = llvm_type_of(DestType);
    std::vector<Value *> Ops;
    Ops.push_back(Lt);
    Ops.push_back(Rt);
    Value *Call = builder->CreateCall(F, Ops);
    if (DestLLVMType != Call->getType())
      value = builder->CreateBitCast(Call, DestLLVMType);
    else
      value = Call;
    debug(4) << "Generating vmpa\n";
    return;
  }
  if (shouldUseVDMPY(op, LLVMValues)) {
    internal_assert (LLVMValues.size() == 2);
    Value *Lt = LLVMValues[0];
    Value *Rt = LLVMValues[1];
    llvm::Function *F =
      Intrinsic::getDeclaration(module.get(), IPICK(Intrinsic::hexagon_V6_vdmpyhvsat));
    llvm::FunctionType *FType = F->getFunctionType();
    llvm::Type *T0 = FType->getParamType(0);
    llvm::Type *T1 = FType->getParamType(1);
    if (T0 != Lt->getType()) {
      Lt = builder->CreateBitCast(Lt, T0);
    }
    if (T1 != Rt->getType())
      Rt = builder->CreateBitCast(Rt, T1);

    Halide::Type DestType = op->type;
    llvm::Type *DestLLVMType = llvm_type_of(DestType);
    std::vector<Value *> Ops;
    Ops.push_back(Lt);
    Ops.push_back(Rt);
    Value *Call = builder->CreateCall(F, Ops);
    if (DestLLVMType != Call->getType())
      value = builder->CreateBitCast(Call, DestLLVMType);
    else
      value = Call;
    debug(4) << "HexagonCodegen: Generating Vd32.w=vdmpy(Vu32.h,Rt32.h):sat\n";
    return;
  }
  // See if you can generate Vdd.h += vmpa(Vuu.ub, Rt.b)
  if(possiblyGenerateVMPAAccumulate(op)) {
    return;
  }
  if (!value)
    value = emitBinaryOp(op, varith);
  if (!value &&
      isLargerThanVector(op->type, native_vector_bits())) {
    value = handleLargeVectors(op);
    if (value)
      return;
  }
  if (!value) {
    checkVectorOp(op, "in visit(Add *)\n");
    CodeGen_Posix::visit(op);
  }
  return;
}

llvm::Value *
CodeGen_Hexagon::possiblyCodeGenWideningMultiplySatRndSat(const Div *op) {
  bool B128 = target.has_feature(Halide::Target::HVX_128);
  std::vector<Expr> Patterns, matches;
  int num_hw_pair = (bytes_in_vector() / 2) * 2; // num half words in a pair.
  int num_w_quad = (bytes_in_vector() / 4) * 4;
  Patterns.push_back((wild_i32x4W * wild_i32x4W + (1 << 14))
                     / Broadcast::make(wild_i32, num_w_quad));
  Patterns.push_back((wild_i16x2W * wild_i16x2W + (1 << 14))
                     / Broadcast::make(wild_i16, num_hw_pair));
  for (size_t I = 0; I < Patterns.size(); ++I) {
    Expr pat = Patterns[I];
    if (expr_match(pat, op, matches)) {
      Type t = matches[0].type();
      if (t.bits() == 32) {
        Type narrow = Type(t.code(), (t.bits()/2), t.lanes());
        matches[0] = lossless_cast(narrow, matches[0]);
        matches[1] = lossless_cast(narrow, matches[1]);
        if (!matches[0].defined() || !matches[1].defined())
          return NULL;
      }
      int rt_shift_by = 0;
      if (is_const_power_of_two_integer(matches[2], &rt_shift_by)
          && rt_shift_by == 15) {
        Intrinsic::ID IntrinsID = IPICK(Intrinsic::hexagon_V6_vmpyhvsrs);
        std::vector<Value *> Ops, OpsA, OpsB;
        Value *DoubleVecA = codegen(matches[0]);
        Value *DoubleVecB = codegen(matches[1]);
        getHighAndLowVectors(DoubleVecA, OpsA);
        getHighAndLowVectors(DoubleVecB, OpsB);
        Ops.push_back(OpsA[0]);
        Ops.push_back(OpsB[0]);
        Value *HighRes = CallLLVMIntrinsic(
                           Intrinsic::getDeclaration(module.get(), IntrinsID),
                                                     Ops);
        Ops.clear();
        Ops.push_back(OpsA[1]);
        Ops.push_back(OpsB[1]);
        Value *LowRes = CallLLVMIntrinsic(
                          Intrinsic::getDeclaration(module.get(), IntrinsID),
                                                    Ops);
        Ops.clear();
        Ops.push_back(LowRes);
        Ops.push_back(HighRes);
        if (t.bits() != 32)
          return convertValueType(concat_vectors(Ops), llvm_type_of(op->type));
        else
          return convertValueType(concat_vectors(Ops),
                                  llvm_type_of(matches[0].type()));
      } else
        return NULL;
    }
  }
  return NULL;
}
void CodeGen_Hexagon::visit(const Div *op) {
  debug(2) << "HexCG: " << op->type <<  ", visit(Div)\n";
  if (!op->type.is_vector()) {
    CodeGen_Posix::visit(op);
    return;
  }
  bool B128 = target.has_feature(Halide::Target::HVX_128);
  value = emitBinaryOp(op, averages);
  if (!value) {
    std::vector<Pattern> Patterns;
    std::vector<Expr> matches;
    if (isLargerThanDblVector(op->type, native_vector_bits()))
      value = handleLargeVectors(op);
    else if (isValidHexagonVectorPair(op->type, native_vector_bits())) {
      if (possiblyCodeGenWideningMultiplySatRndSat(op))
        return;
    }
    else {
      // If the Divisor is a power of 2, simply generate right shifts.
      int WordsInVector  = native_vector_bits() / 32;
      int HalfWordsInVector = WordsInVector * 2;
      Patterns.push_back(Pattern(wild_u32xW / Broadcast::make(wild_u32, WordsInVector),
                                 IPICK(Intrinsic::hexagon_V6_vlsrw)));
      Patterns.push_back(Pattern(wild_u16xW / Broadcast::make(wild_u16, HalfWordsInVector),
                                 IPICK(Intrinsic::hexagon_V6_vlsrh)));
      Patterns.push_back(Pattern(wild_i32xW / Broadcast::make(wild_i32, WordsInVector),
                                 IPICK(Intrinsic::hexagon_V6_vasrw)));
      Patterns.push_back(Pattern(wild_i16xW / Broadcast::make(wild_i16, HalfWordsInVector),
                                 IPICK(Intrinsic::hexagon_V6_vasrh)));
      for (size_t I = 0; I < Patterns.size(); ++I) {
        const Pattern &P = Patterns[I];
        if (expr_match(P.pattern, op, matches)) {
          int rt_shift_by = 0;
          if (is_const_power_of_two_integer(matches[1], &rt_shift_by)) {
            Value *Vector = codegen(matches[0]);
            Value *ShiftBy = codegen(rt_shift_by);
            Intrinsic::ID IntrinsID = P.ID;
            std::vector<Value *> Ops;
            Ops.push_back(Vector);
            Ops.push_back(ShiftBy);
            Value *Result =
              CallLLVMIntrinsic(Intrinsic::getDeclaration(module.get(),
                                  IntrinsID), Ops);
            value = convertValueType(Result, llvm_type_of(op->type));
            return;
          }
        }
      }
    }
  }

  if (!value &&
      isLargerThanVector(op->type, native_vector_bits())) {
    value = handleLargeVectors(op);
    if (value)
      return;
  }
  if (!value) {
    checkVectorOp(op, "in visit(Div *)\n");
    CodeGen_Posix::visit(op);
  }
  return;
}
void CodeGen_Hexagon::visit(const Sub *op) {
  if (isLargerThanDblVector(op->type, native_vector_bits())) {
    value = handleLargeVectors(op);
    if (value)
      return;
  }
  value = emitBinaryOp(op, varith);
  if (!value &&
      isLargerThanVector(op->type, native_vector_bits())) {
    value = handleLargeVectors(op);
    if (value)
      return;
  }
  if (!value) {
    checkVectorOp(op, "in visit(Sub *)\n");
    CodeGen_Posix::visit(op);
  }
  return;
}
void CodeGen_Hexagon::visit(const Max *op) {
  if (isLargerThanVector(op->type, native_vector_bits())) {
    value = handleLargeVectors(op);
    if (value)
      return;
  }
  value = emitBinaryOp(op, varith);
  if (!value) {
    checkVectorOp(op, "in visit(Max *)\n");
    CodeGen_Posix::visit(op);
  }
  return;
}
void CodeGen_Hexagon::visit(const Min *op) {
  if (isLargerThanVector(op->type, native_vector_bits())) {
    value = handleLargeVectors(op);
    if (value)
      return;
  }
  value = emitBinaryOp(op, varith);
  if (!value) {
    checkVectorOp(op, "in visit(Min *)\n");
    CodeGen_Posix::visit(op);
  }
  return;
}

/////////////////////////////////////////////////////////////////////////////
// Start of handleLargeVectors

// Handle Add on types greater than a single vector
llvm::Value *
CodeGen_Hexagon::handleLargeVectors(const Add *op) {
  debug(4) << "HexCG: " << op->type << ", handleLargeVectors (Add)\n";
  #define _OP(a,b)  a + b
  #include "CodeGen_Hexagon_LV.h"
}

// Handle Sub on types greater than a single vector
llvm::Value *
CodeGen_Hexagon::handleLargeVectors(const Sub *op) {
  debug(4) << "HexCG: " << op->type << ", handleLargeVectors (Sub)\n";
  #define _OP(a,b)  a - b
  #include "CodeGen_Hexagon_LV.h"
}

// Handle Min on types greater than a single vector
llvm::Value *
CodeGen_Hexagon::handleLargeVectors(const Min *op) {
  debug(4) << "HexCG: " << op->type << ", handleLargeVectors (Min)\n";
  #define _OP(a,b)  min(a, b)
  #include "CodeGen_Hexagon_LV.h"
}

// Handle Max on types greater than a single vector
llvm::Value *
CodeGen_Hexagon::handleLargeVectors(const Max *op) {
  debug(4) << "HexCG: " << op->type << ", handleLargeVectors (Max)\n";
  #define _OP(a,b)  max(a, b)
  #include "CodeGen_Hexagon_LV.h"
}

// Handle Mul on types greater than a single vector
llvm::Value *
CodeGen_Hexagon::handleLargeVectors(const Mul *op) {
  debug(4) << "HexCG: " << op->type << ", handleLargeVectors (Mul)\n";
  #define _OP(a,b)  a * b
  #include "CodeGen_Hexagon_LV.h"
}

// Handle Div on types greater than a single vector
llvm::Value *
CodeGen_Hexagon::handleLargeVectors(const Div *op) {
  debug(4) << "HexCG: " << op->type << ", handleLargeVectors (Div)\n";
  #define _OP(a,b)  a / b
  #include "CodeGen_Hexagon_LV.h"
}

llvm::Value *
CodeGen_Hexagon::handleLargeVectors_absd(const Call *op) {
  debug(4) << "HexCG: " << op->type << ", handleLargeVectors_absd (Call)\n";
  #define _OP(a,b)  absd(a, b)
  #include "CodeGen_Hexagon_LV.h"
}

// Handle Cast on types greater than a single vector
static
bool isWideningVectorCast(const Cast *op) {
  Type t = op->type;
  Type e_type = op->value.type();
  return (t.is_vector() && e_type.is_vector() &&
          t.bits() > e_type.bits());
}
static
bool isSameSizeVectorCast(const Cast *op) {
  Type t = op->type;
  Type e_type = op->value.type();
  return (t.is_vector() && e_type.is_vector() &&
          t.bits() == e_type.bits());
}
static
bool isNarrowingVectorCast(const Cast *op) {
  Type t = op->type;
  Type e_type = op->value.type();
  return (t.is_vector() && e_type.is_vector() &&
          t.bits() < e_type.bits());
}
llvm::Value *
CodeGen_Hexagon::handleLargeVectors(const Cast *op) {
  bool B128 = target.has_feature(Halide::Target::HVX_128);
  if (isWideningVectorCast(op)) {
    std::vector<Pattern> Patterns;
    debug(4) << "Entered handleLargeVectors (Cast)\n";
    std::vector<Expr> matches;

    // 8-bit -> 16-bit (2x widening)
    Patterns.push_back(Pattern(cast(UInt(16, CPICK(128, 64)), wild_u8xW),
                               IPICK(Intrinsic::hexagon_V6_vzb)));
    Patterns.push_back(Pattern(cast(UInt(16, CPICK(128, 64)), wild_i8xW),
                               IPICK(Intrinsic::hexagon_V6_vzb)));

    Patterns.push_back(Pattern(cast(Int(16, CPICK(128, 64)), wild_u8xW),
                               IPICK(Intrinsic::hexagon_V6_vzb)));
    Patterns.push_back(Pattern(cast(Int(16, CPICK(128, 64)), wild_i8xW),
                               IPICK(Intrinsic::hexagon_V6_vsb)));

    // 16-bit -> 32-bit (2x widening)
    Patterns.push_back(Pattern(cast(UInt(32, CPICK(128, 64)), wild_u16x2W),
                               IPICK(Intrinsic::hexagon_V6_vzh)));
    Patterns.push_back(Pattern(cast(UInt(32, CPICK(128, 64)), wild_i16x2W),
                               IPICK(Intrinsic::hexagon_V6_vzh)));

    Patterns.push_back(Pattern(cast(Int(32, CPICK(128, 64)), wild_u16x2W),
                               IPICK(Intrinsic::hexagon_V6_vzh)));
    Patterns.push_back(Pattern(cast(Int(32, CPICK(128, 64)), wild_i16x2W),
                               IPICK(Intrinsic::hexagon_V6_vsh)));

    // 8-bit -> 32-bit (4x widening)
    // Note: listed intrinsic is the second step (16->32bit) widening
    Patterns.push_back(Pattern(cast(UInt(32, CPICK(128, 64)), wild_u8xW),
                               IPICK(Intrinsic::hexagon_V6_vzh)));
    Patterns.push_back(Pattern(cast(UInt(32, CPICK(128, 64)), wild_i8xW),
                               IPICK(Intrinsic::hexagon_V6_vzh)));

    Patterns.push_back(Pattern(cast(Int(32, CPICK(128, 64)), wild_u8xW),
                               IPICK(Intrinsic::hexagon_V6_vzh)));
    Patterns.push_back(Pattern(cast(Int(32, CPICK(128, 64)), wild_i8xW),
                               IPICK(Intrinsic::hexagon_V6_vsh)));


    for (size_t I = 0; I < Patterns.size(); ++I) {
        const Pattern &P = Patterns[I];
        if (expr_match(P.pattern, op, matches)) {
          // You have a vector that is u8x64 in matches. Extend this to u32x64.
          debug(4) << "HexCG::" << op->type <<
            " handleLargeVectors(const Cast *)\n";
          Intrinsic::ID IntrinsID = P.ID;

          Value *DoubleVector = NULL;
          // First, check to see if we are widening 4x.
          if ((op->value.type().bits() == 8) && (op->type.bits() == 32))
          {
            debug(4) << "HexCG::First widening 2x to 16bit elements\n";
            Type NewT = Type(op->type.code(), 16, op->type.lanes());
            DoubleVector = codegen(cast(NewT, op->value));
          } else {
            DoubleVector = codegen(op->value);
          }

          // We now have a vector is that u16x64/i16x64. Get the lower half of
          // this vector which contains the events elements of A and extend that
          // to 32 bits. Similarly, deal with the upper half of the double
          // vector.
          std::vector<Value *> Ops;
          getHighAndLowVectors(DoubleVector, Ops);
          Value *HiVecReg = Ops[0];
          Value *LowVecReg = Ops[1];

          debug(4) << "HexCG::" << "Widening lower vector reg elements(even)"
            " elements to 32 bit\n";
          Ops.clear();
          Ops.push_back(LowVecReg);
          Value *EvenRegisterPair =
            CallLLVMIntrinsic(Intrinsic::
                              getDeclaration(module.get(),
                                             IntrinsID), Ops);
          debug(4) << "HexCG::" << "Widening higher vector reg elements(odd)"
            " elements to 32 bit\n";
          Ops.clear();
          Ops.push_back(HiVecReg);
          Value *OddRegisterPair =
            CallLLVMIntrinsic(Intrinsic::
                              getDeclaration(module.get(),
                                             IntrinsID), Ops);
          Ops.clear();
          Ops.push_back(EvenRegisterPair);
          Ops.push_back(OddRegisterPair);
          // Note: At this point we are returning a concatenated vector of type
          // u32x64 or i32x64. This is essentially an illegal type for the
          // Hexagon HVX LLVM backend. However, we expect to break this
          // down before it is stored or whenever these are computed say by
          // a mul node, we expect the visitor to break them down and compose
          // them again.
          debug(4) << "HexCG::" << "Concatenating the two vectors\n";
          Value *V = concat_vectors(Ops);
          return convertValueType(V, llvm_type_of(op->type));
        }
    }
  } else {
    // Look for saturate & pack
    std::vector<Pattern> Patterns;
    std::vector<Expr> matches;
    Patterns.push_back(Pattern(u8_(min(wild_u32x4W, UINT_8_IMAX)),
                               IPICK(Intrinsic::hexagon_V6_vsathub)));
    // Due to aggressive simplification introduced by the patch below
    // the max operator is removed when saturating a signed value down
    // to an unsigned value.
    // commit 23c461ce6cc50e22becbd38e6217c7e9e9b4dd98
    //  Author: Andrew Adams <andrew.b.adams@gmail.com>
    //  Date:   Mon Jun 16 15:38:13 2014 -0700
    // Weaken some simplification rules due to horrible compile times.
    Patterns.push_back(Pattern(u8_(min(wild_i32x4W, UINT_8_IMAX)),
                               IPICK(Intrinsic::hexagon_V6_vsathub)));
    // Fixme: PDB: Shouldn't the signed version have a max in the pattern too?
    // Yes it should. So adding it now.
    Patterns.push_back(Pattern(i8_(max(min(wild_i32x4W, INT_8_IMAX), INT_8_IMIN)),
                               Intrinsic::not_intrinsic));
    Patterns.push_back(Pattern(u8_(max(min(wild_i32x4W, UINT_8_IMAX), UINT_8_IMIN)),
                               IPICK(Intrinsic::hexagon_V6_vsathub)));

    for (size_t I = 0; I < Patterns.size(); ++I) {
      const Pattern &P = Patterns[I];
      if (expr_match(P.pattern, op, matches)) {
        // At the present moment we barf when saturating to an i8 value.
        // Once we fix this issue, make sure to get rid of the error
        // below in the else part as well.
        if (P.ID == Intrinsic::not_intrinsic) {
          user_error << "Saturate and packing not supported when downcasting"
            " words to signed chars\n";
        } else {
          internal_assert(matches.size() == 1);
          bool operand_type_signed = matches[0].type().is_int();
          Type FirstStepType = Type(matches[0].type().code(), 16, op->type.lanes());
          Value *FirstStep = NULL;
          if (operand_type_signed) {
            if (op->type.is_int()) {
              // i32->i8.
              // This is not supported currently.
              user_error << "Saturate and packing not supported when"
                "downcasting words to signed chars\n";
            } else {
              // i32->u8.
              const Div *d = matches[0].as<Div>();
              if (d) {
                FirstStep = possiblyCodeGenWideningMultiplySatRndSat(d);
              }
              // FirstSteType is int16
              if (!FirstStep) {
                FirstStep = codegen(cast(FirstStepType,
                                         max(min(matches[0], INT_16_IMAX),
                                             INT_16_IMIN)));
              }
            }
          } else {
            // u32->u8
            // FirstStepType is uint16.
            FirstStep = codegen(cast(FirstStepType,
                                     (min(matches[0],
                                          UINT_16_IMAX))));
          }
          std::vector<Value *> Ops;
          Intrinsic::ID IntrinsID = P.ID;

          // Ops[0] is the higher vectors and Ops[1] the lower.
          getHighAndLowVectors(FirstStep, Ops);
          Value *V = CallLLVMIntrinsic(Intrinsic::getDeclaration(module.get(),
                                                                 IntrinsID),
                                       Ops);
          return convertValueType(V, llvm_type_of(op->type));
        }
      }
    }
    {
      // Truncate and pack.
      Patterns.clear();
      matches.clear();

      Patterns.push_back(Pattern(u8_(wild_u32x4W),
                                 IPICK(Intrinsic::hexagon_V6_vshuffeb)));
      Patterns.push_back(Pattern(i8_(wild_u32x4W),
                                 IPICK(Intrinsic::hexagon_V6_vshuffeb)));
      Patterns.push_back(Pattern(u8_(wild_i32x4W),
                                 IPICK(Intrinsic::hexagon_V6_vshuffeb)));
      Patterns.push_back(Pattern(i8_(wild_i32x4W),
                                 IPICK(Intrinsic::hexagon_V6_vshuffeb)));
      for (size_t I = 0; I < Patterns.size(); ++I) {
        const Pattern &P = Patterns[I];
        if (expr_match(P.pattern, op, matches)) {
          Type FirstStepType = Type(matches[0].type().code(), 16, op->type.lanes());
          Value *FirstStep = codegen(cast(FirstStepType, matches[0]));
          std::vector<Value *> Ops;
          Intrinsic::ID IntrinsID = P.ID;
          getHighAndLowVectors(FirstStep, Ops);
          Value * V = CallLLVMIntrinsic(Intrinsic::getDeclaration(module.get(),
                                                                  IntrinsID),
                                        Ops);
          return convertValueType(V, llvm_type_of(op->type));
        }
      }
    }
    {
      // This lowers the first step of u32x64->u8x64 with saturation, which is a
      // two step saturate and pack. This first step converts a u32x64/i32x64
      // into u16x64/i16x64
      Patterns.clear();
      matches.clear();
#include <v62feat3.inc>
      Patterns.push_back(Pattern(u16_(min(wild_u32x4W, UINT_16_IMAX)),
                                 IPICK(Intrinsic::hexagon_V6_vsatwh)));

      Patterns.push_back(Pattern(i16_(max(min(wild_i32x4W, INT_16_IMAX), INT_16_IMIN)),
                                 IPICK(Intrinsic::hexagon_V6_vsatwh)));
      for (size_t I = 0; I < Patterns.size(); ++I) {
        const Pattern &P = Patterns[I];
        if (expr_match(P.pattern, op, matches)) {
          std::vector <Value *> Ops;
          Value *Vector = codegen(matches[0]);
          Intrinsic::ID IntrinsID = P.ID;
          int bytes_in_vector = native_vector_bits() / 8;
          int VectorSize = (2 * bytes_in_vector)/4;
          // We now have a u32x64 vector, i.e. 2 vector register pairs.
          Value *EvenRegPair = slice_vector(Vector, 0, VectorSize);
          Value *OddRegPair = slice_vector(Vector, VectorSize, VectorSize);
          // We now have the lower register pair in EvenRegPair.
          getHighAndLowVectors(EvenRegPair, Ops);
          // TODO: For v61 use hexagon_V6_vsathuwuh
          Value *EvenHalf =
            CallLLVMIntrinsic(Intrinsic::
                              getDeclaration(module.get(), IntrinsID), Ops);
          Ops.clear();
          getHighAndLowVectors(OddRegPair, Ops);
          Value *OddHalf =
            CallLLVMIntrinsic(Intrinsic::
                              getDeclaration(module.get(), IntrinsID), Ops);

          // EvenHalf & OddHalf are each one vector wide.
          Value *Result = concatVectors(OddHalf, EvenHalf);
          return convertValueType(Result, llvm_type_of(op->type));
        }
      }
    }
    {
      // This lowers the first step of u32x64->u8x64 with truncation, which is a
      // two step saturate and pack. This first step converts a u32x64/i32x64
      // into u16x64/i16x64
      Patterns.clear();
      matches.clear();

      Patterns.push_back(Pattern(u16_(wild_u32x4W),
                                 IPICK(Intrinsic::hexagon_V6_vshufeh)));
      Patterns.push_back(Pattern(i16_(wild_u32x4W),
                                 IPICK(Intrinsic::hexagon_V6_vshufeh)));
      Patterns.push_back(Pattern(u16_(wild_i32x4W),
                                 IPICK(Intrinsic::hexagon_V6_vshufeh)));
      Patterns.push_back(Pattern(i16_(wild_i32x4W),
                                 IPICK(Intrinsic::hexagon_V6_vshufeh)));
      for (size_t I = 0; I < Patterns.size(); ++I) {
        const Pattern &P = Patterns[I];
        if (expr_match(P.pattern, op, matches)) {
          std::vector <Value *> Ops;
          Value *Vector = codegen(matches[0]);
          Intrinsic::ID IntrinsID = P.ID;
          int bytes_in_vector = native_vector_bits() / 8;
          int VectorSize = (2 * bytes_in_vector)/4;
          // We now have a u32x64 vector, i.e. 2 vector register pairs.
          Value *EvenRegPair = slice_vector(Vector, 0, VectorSize);
          Value *OddRegPair = slice_vector(Vector, VectorSize, VectorSize);
          // We now have the lower register pair in EvenRegPair.
          getHighAndLowVectors(EvenRegPair, Ops);

          Value *EvenHalf =
            CallLLVMIntrinsic(Intrinsic::
                              getDeclaration(module.get(), IntrinsID), Ops);
          Ops.clear();
          getHighAndLowVectors(OddRegPair, Ops);
          Value *OddHalf =
            CallLLVMIntrinsic(Intrinsic::
                              getDeclaration(module.get(), IntrinsID), Ops);

          // EvenHalf & OddHalf are each one vector wide.
          Value *Result = concatVectors(OddHalf, EvenHalf);
          return convertValueType(Result, llvm_type_of(op->type));
        }
      }
    }
  }
  return NULL;
}
// End of handleLargeVectors
/////////////////////////////////////////////////////////////////////////////

bool CodeGen_Hexagon::possiblyCodeGenSaturatingArith(const Cast *op) {
  bool B128 = target.has_feature(Halide::Target::HVX_128);
  std::vector<Pattern> patterns;
  vector<Expr> matches;
  patterns.push_back(Pattern(sat_sub(wild_u8xW, wild_u8xW),
                                     IPICK(Intrinsic::hexagon_V6_vsububsat)));
  patterns.push_back(Pattern(sat_add(wild_u8xW, wild_u8xW),
                                     IPICK(Intrinsic::hexagon_V6_vaddubsat)));

  patterns.push_back(Pattern(sat_sub(wild_u16xW, wild_u16xW),
                                     IPICK(Intrinsic::hexagon_V6_vsubuhsat)));
  patterns.push_back(Pattern(sat_sub(wild_i16xW, wild_i16xW),
                                     IPICK(Intrinsic::hexagon_V6_vsubhsat)));

  patterns.push_back(Pattern(sat_add(wild_u16xW, wild_u16xW),
                                     IPICK(Intrinsic::hexagon_V6_vadduhsat)));
  patterns.push_back(Pattern(sat_add(wild_i16xW, wild_i16xW),
                                     IPICK(Intrinsic::hexagon_V6_vaddhsat)));

  patterns.push_back(Pattern(sat_sub(wild_i32xW, wild_i32xW),
                                     IPICK(Intrinsic::hexagon_V6_vsubwsat)));
  patterns.push_back(Pattern(sat_add(wild_i32xW, wild_i32xW),
                                     IPICK(Intrinsic::hexagon_V6_vaddwsat)));
  value = emitBinaryOp(op, patterns);
  return value != NULL;
}
bool CodeGen_Hexagon::possiblyCodeGenVavg(const Cast *op) {
  bool B128 = target.has_feature(Halide::Target::HVX_128);
  std::vector<Pattern> avgs;
  vector<Expr> matches;
  avgs.push_back(Pattern(vavg(wild_u8xW, wild_u8xW),
                         IPICK(Intrinsic::hexagon_V6_vavgub)));
  avgs.push_back(Pattern(vavg_round(wild_u8xW, wild_u8xW),
                         IPICK(Intrinsic::hexagon_V6_vavgubrnd)));
  avgs.push_back(Pattern(vavg(wild_u16xW, wild_u16xW),
                         IPICK(Intrinsic::hexagon_V6_vavguh)));
  avgs.push_back(Pattern(vavg_round(wild_u16xW, wild_u16xW),
                         IPICK(Intrinsic::hexagon_V6_vavguhrnd)));
  avgs.push_back(Pattern(vavg(wild_i16xW, wild_i16xW),
                         IPICK(Intrinsic::hexagon_V6_vavgh)));
  avgs.push_back(Pattern(vavg_round(wild_i16xW, wild_i16xW),
                         IPICK(Intrinsic::hexagon_V6_vavghrnd)));
  avgs.push_back(Pattern(vavg(wild_i32xW, wild_i32xW),
                         IPICK(Intrinsic::hexagon_V6_vavgw)));
  avgs.push_back(Pattern(vavg_round(wild_i32xW, wild_i32xW),
                         IPICK(Intrinsic::hexagon_V6_vavgwrnd)));

  avgs.push_back(Pattern(vnavg(wild_u8xW, wild_u8xW),
                         IPICK(Intrinsic::hexagon_V6_vnavgub)));
  avgs.push_back(Pattern(vnavg(wild_u16xW, wild_u16xW),
                         IPICK(Intrinsic::hexagon_V6_vnavgh)));
  avgs.push_back(Pattern(vnavg(wild_i16xW, wild_i16xW),
                         IPICK(Intrinsic::hexagon_V6_vnavgh)));
  avgs.push_back(Pattern(vnavg(wild_i32xW, wild_i32xW),
                         IPICK(Intrinsic::hexagon_V6_vnavgw)));
  matches.clear();
  for (size_t I = 0; I < avgs.size(); ++I) {
    const Pattern &P = avgs[I];
    if (expr_match(P.pattern, op, matches)) {
      std::vector<Value *> Ops;
      Value *Vec0 = codegen(matches[0]);
      Value *Vec1 = codegen(matches[1]);
      Ops.push_back(Vec0);
      Ops.push_back(Vec1);
      Intrinsic::ID ID = P.ID;
      Value *VavgInst =
        CallLLVMIntrinsic(Intrinsic::getDeclaration(module.get(), ID), Ops);
      value = convertValueType(VavgInst, llvm_type_of(op->type));
      return true;
    }
  }
  return false;
}
void CodeGen_Hexagon::visit(const Cast *op) {
  vector<Expr> matches;
  debug(2) << "HexCG: " << op->type << " <- " << op->value.type() << ", " << "visit(Cast)\n";
  if (isWideningVectorCast(op)) {
      // ******** Part 1: Up casts (widening) ***************
      // Two step extensions.
      // i8x64 -> i32x64 <to do>
      // u8x64 -> u32x64
      if (isLargerThanDblVector(op->type, native_vector_bits())) {
        value = handleLargeVectors(op);
        if (value)
          return;
      }
      matches.clear();
      // vmpy - vector multiply - vector by vector.
      // Vdd32.uh=vmpy(Vu32.ub,Vv32.ub)
      // Vdd32.h=vmpy(Vu32.b,Vv32.b)
      // Vdd32.uw=vmpy(Vu32.uh,Vv32.uh)
      // Vdd32.w=vmpy(Vu32.h,Vv32.h)
      // Vd32.h=vmpyi(Vu32.h,Vv32.h)
      for (size_t I = 0; I < multiplies.size(); ++I) {
        const Pattern &P = multiplies[I];
        if (expr_match(P.pattern, op, matches)) {
          internal_assert(matches.size() == 2);
          Intrinsic::ID ID = P.ID;
          llvm::Function *F = Intrinsic::getDeclaration(module.get(), ID);
          llvm::FunctionType *FType = F->getFunctionType();
          bool InvertOperands = P.InvertOperands;
          Value *Lt = codegen(matches[0]);
          Value *Rt = codegen(matches[1]);
          if (InvertOperands)
            std::swap(Lt, Rt);

          llvm::Type *T0 = FType->getParamType(0);
          llvm::Type *T1 = FType->getParamType(1);
          if (T0 != Lt->getType()) {
            Lt = builder->CreateBitCast(Lt, T0);
          }
          if (T1 != Rt->getType())
            Rt = builder->CreateBitCast(Rt, T1);

          Halide::Type DestType = op->type;
          llvm::Type *DestLLVMType = llvm_type_of(DestType);
          std::vector<Value *> Ops;
          Ops.push_back(Lt);
          Ops.push_back(Rt);
          Value *Call = builder->CreateCall(F, Ops);

          if (DestLLVMType != Call->getType())
            value = builder->CreateBitCast(Call, DestLLVMType);
          else
            value = Call;
          return;
        }
      }
      matches.clear();
      // Try to generate the following casts.
      // Vdd32.uh=vzxt(Vu32.ub) i.e. u8x64 -> u16x64
      // Vdd32.uw=vzxt(Vu32.uh) i.e. u16x32 -> u32x32
      // Vdd32.h=vsxt(Vu32.b) i.e. i8x64 -> i16x64
      // Vdd32.w=vsxt(Vu32.h) i.e. i16x32 -> i32x32
      for (size_t I = 0; I < casts.size(); ++I) {
        const Pattern &P = casts[I];
        if (expr_match(P.pattern, op, matches)) {
          Intrinsic::ID ID = P.ID;
          llvm::Function *F = Intrinsic::getDeclaration(module.get(), ID);
          llvm::FunctionType *FType = F->getFunctionType();
          Value *Op0 = codegen(matches[0]);
          const Cast *C = P.pattern.as<Cast>();
          internal_assert (C);
          internal_assert(FType->getNumParams() == 1);
          Halide::Type DestType = C->type;
          llvm::Type *DestLLVMType = llvm_type_of(DestType);
          llvm::Type *T0 = FType->getParamType(0);
          if (T0 != Op0->getType()) {
            Op0 = builder->CreateBitCast(Op0, T0);
          }
          Value *Call = builder->CreateCall(F, Op0);
          value = builder->CreateBitCast(Call, DestLLVMType);
          return;
        }
      }
      // ******** End Part 1: Up casts (widening) ***************
  } else if (isNarrowingVectorCast(op)) {
      // ******** Part 2: Down casts (Narrowing) ****************
      // Two step downcasts.
      // std::vector<Expr> Patterns;
      //  Patterns.push_back(u8_(min(wild_u32x64, 255)));
    if (isLargerThanDblVector(op->value.type(), native_vector_bits())) {
        value = handleLargeVectors(op);
        if (value)
          return;
      }
    bool B128 = target.has_feature(Halide::Target::HVX_128);
    if (possiblyCodeGenVavg(op)) {
      return;
    }
    if (possiblyCodeGenSaturatingArith(op)) {
      return;
    }
    // Looking for shuffles
    {
      std::vector<Pattern> Shuffles;
      // Halide has a bad habit of converting "a >> 8" to "a/256"
      Expr TwoFiveSix_u = u16_(256);
      Expr TwoFiveSix_i = i16_(256);
      Expr Divisor_u = u32_(65536);
      Expr Divisor_i = i32_(65536);
      // Vd.b = shuffo(Vu.b, Vv.b)
      Shuffles.push_back(Pattern(u8_(wild_u16x2W / Broadcast::make(TwoFiveSix_u, CPICK(128, 64))),
                                 IPICK(Intrinsic::hexagon_V6_vshuffob)));
      Shuffles.push_back(Pattern(i8_(wild_u16x2W / Broadcast::make(TwoFiveSix_u, CPICK(128, 64))),
                                 IPICK(Intrinsic::hexagon_V6_vshuffob)));
      Shuffles.push_back(Pattern(u8_(wild_i16x2W / Broadcast::make(TwoFiveSix_i, CPICK(128, 64))),
                                 IPICK(Intrinsic::hexagon_V6_vshuffob)));
      Shuffles.push_back(Pattern(i8_(wild_i16x2W / Broadcast::make(TwoFiveSix_i, CPICK(128, 64))),
                                 IPICK(Intrinsic::hexagon_V6_vshuffob)));
      // Vd.h = shuffo(Vu.h, Vv.h)
      Shuffles.push_back(Pattern(u16_(wild_u32x2W / Broadcast::make(Divisor_u, CPICK(64, 32))),
                                 IPICK(Intrinsic::hexagon_V6_vshufoh)));
      Shuffles.push_back(Pattern(i16_(wild_u32x2W / Broadcast::make(Divisor_u, CPICK(64, 32))),
                                 IPICK(Intrinsic::hexagon_V6_vshufoh)));
      Shuffles.push_back(Pattern(u16_(wild_i32x2W / Broadcast::make(Divisor_i, CPICK(64, 32))),
                                 IPICK(Intrinsic::hexagon_V6_vshufoh)));
      Shuffles.push_back(Pattern(i16_(wild_i32x2W / Broadcast::make(Divisor_i, CPICK(64, 32))),
                                 IPICK(Intrinsic::hexagon_V6_vshufoh)));

      matches.clear();
      for (size_t I = 0; I < Shuffles.size(); ++I) {
        const Pattern &P = Shuffles[I];
        if (expr_match(P.pattern, op, matches)) {
          std::vector<Value *> Ops;
          Value *DoubleVector = codegen(matches[0]);
          getHighAndLowVectors(DoubleVector, Ops);
          Intrinsic::ID ID = P.ID;
          Value *ShuffleInst =
            CallLLVMIntrinsic(Intrinsic::getDeclaration(module.get(), ID), Ops);
          value = convertValueType(ShuffleInst, llvm_type_of(op->type));
          return;
        }
      }
    }

    // Lets look for saturate and pack.
    std::vector<Pattern> SatAndPack;
    matches.clear();
    int WrdsInVP  = 2 * (native_vector_bits() / 32);
    int HWrdsInVP = WrdsInVP * 2 ;
    SatAndPack.push_back(Pattern(u8_(max(min(wild_i16x2W >> Broadcast::make(wild_i16, HWrdsInVP),
                                             UINT_8_IMAX), UINT_8_IMIN)),
                                 IPICK(Intrinsic::hexagon_V6_vasrhubsat)));
    SatAndPack.push_back(Pattern(i8_(max(min(wild_i16x2W >> Broadcast::make(wild_i16, HWrdsInVP),
                                             INT_8_IMAX), INT_8_IMIN)),
                                 IPICK(Intrinsic::hexagon_V6_vasrhbrndsat)));
    SatAndPack.push_back(Pattern(i16_(max(min(wild_i32x2W >> Broadcast::make(wild_i32, WrdsInVP),
                                              INT_16_IMAX), INT_16_IMIN)),
                                 IPICK(Intrinsic::hexagon_V6_vasrwhsat)));
    SatAndPack.push_back(Pattern(u16_(max(min(wild_i32x2W >> Broadcast::make(wild_i32, WrdsInVP),
                                              UINT_16_IMAX), UINT_16_IMIN)),
                                 IPICK(Intrinsic::hexagon_V6_vasrwuhsat)));

    for (size_t I = 0; I < SatAndPack.size(); ++I) {
      const Pattern &P = SatAndPack[I];
      if (expr_match(P.pattern, op, matches)) {
        std::vector<Value *> Ops;
        Intrinsic::ID IntrinsID = P.ID;
        Value *DoubleVector = codegen(matches[0]);
        Value *ShiftOperand = codegen(matches[1]);
        getHighAndLowVectors(DoubleVector, Ops);
        Ops.push_back(ShiftOperand);
        Value *SatAndPackInst =
          CallLLVMIntrinsic(Intrinsic::getDeclaration(module.get(),
                                                      IntrinsID), Ops);
        value = convertValueType(SatAndPackInst, llvm_type_of(op->type));
        return;
      }
    }
    // when saturating a signed value to an unsigned value, we see "max"
    // unlike saturating an unsinged value to a smaller unsinged value when
    // the max(Expr, 0) part is redundant.
    SatAndPack.push_back(Pattern(u8_(max(min(wild_i16x2W / Broadcast::make(wild_i16, HWrdsInVP),
                                             UINT_8_IMAX), UINT_8_IMIN)),
                                 IPICK(Intrinsic::hexagon_V6_vasrhubsat)));
    SatAndPack.push_back(Pattern(i8_(max(min(wild_i16x2W / Broadcast::make(wild_i16, HWrdsInVP),
                                             INT_8_IMAX), INT_8_IMIN)),
                                 IPICK(Intrinsic::hexagon_V6_vasrhbrndsat)));
    SatAndPack.push_back(Pattern(i16_(max(min(wild_i32x2W / Broadcast::make(wild_i32, WrdsInVP),
                                              INT_16_IMAX), INT_16_IMIN)),
                                 IPICK(Intrinsic::hexagon_V6_vasrwhsat)));
    SatAndPack.push_back(Pattern(u16_(max(min(wild_i32x2W / Broadcast::make(wild_i32, WrdsInVP),
                                              UINT_16_IMAX), UINT_16_IMIN)),
                                 IPICK(Intrinsic::hexagon_V6_vasrwuhsat)));

    for (size_t I = 0; I < SatAndPack.size(); ++I) {
      const Pattern &P = SatAndPack[I];
      if (expr_match(P.pattern, op, matches)) {
          int rt_shift_by = 0;
          if (is_const_power_of_two_integer(matches[1], &rt_shift_by)) {
            Value *DoubleVector = codegen(matches[0]);
            Value *ShiftBy = codegen(rt_shift_by);
            Intrinsic::ID IntrinsID = P.ID;
            std::vector<Value *> Ops;
            getHighAndLowVectors(DoubleVector, Ops);
            Ops.push_back(ShiftBy);
            Value *Result =
              CallLLVMIntrinsic(Intrinsic::getDeclaration(module.get(),
                                IntrinsID), Ops);
            value = convertValueType(Result, llvm_type_of(op->type));
            return;
          }
      }
    }
    SatAndPack.clear();
    matches.clear();
    SatAndPack.push_back(Pattern(u8_(min(wild_u16x2W, 255)),
                                 IPICK(Intrinsic::hexagon_V6_vsathub)));
    SatAndPack.push_back(Pattern(u8_(max(min(wild_i16x2W, 255), 0)),
                                 IPICK(Intrinsic::hexagon_V6_vsathub)));
    SatAndPack.push_back(Pattern(i8_(max(min(wild_i16x2W, 127), -128)),
                                 Intrinsic::not_intrinsic));
    // -128 when implicitly coerced to uint16 is 65408.
    SatAndPack.push_back(Pattern(i8_(max(min(wild_u16x2W, 127), 65408 /*uint16(-128)*/)),
                                 Intrinsic::not_intrinsic));
    for (size_t I = 0; I < SatAndPack.size(); ++I) {
      const Pattern &P = SatAndPack[I];
      if (expr_match(P.pattern, op, matches)) {
        std::vector<Value *> Ops;
        Value *DoubleVector = codegen(matches[0]);
        getHighAndLowVectors(DoubleVector, Ops);
        Intrinsic::ID ID = P.ID;
        if (ID == Intrinsic::not_intrinsic) {
          user_error << "Saturate and packing not supported when downcasting"
            " shorts (signed and unsigned) to signed chars\n";
        } else {
          Value *SatAndPackInst =
            CallLLVMIntrinsic(Intrinsic::getDeclaration(module.get(),ID), Ops);
          value = convertValueType(SatAndPackInst, llvm_type_of(op->type));
          return;
        }
      }
    }
    {
      std::vector<Pattern> Shuffles;
      // Vd.b = shuffe(Vu.b, Vv.b)
      Shuffles.push_back(Pattern(u8_(wild_u16x2W),
                                 IPICK(Intrinsic::hexagon_V6_vshuffeb)));
      Shuffles.push_back(Pattern(i8_(wild_u16x2W),
                                 IPICK(Intrinsic::hexagon_V6_vshuffeb)));
      Shuffles.push_back(Pattern(u8_(wild_i16x2W),
                                 IPICK(Intrinsic::hexagon_V6_vshuffeb)));
      Shuffles.push_back(Pattern(i8_(wild_i16x2W),
                                 IPICK(Intrinsic::hexagon_V6_vshuffeb)));

      // Vd.h = shuffe(Vu.h, Vv.h)
      Shuffles.push_back(Pattern(u16_(wild_u32x2W),
                                 IPICK(Intrinsic::hexagon_V6_vshufeh)));
      Shuffles.push_back(Pattern(i16_(wild_u32x2W),
                                 IPICK(Intrinsic::hexagon_V6_vshufeh)));
      Shuffles.push_back(Pattern(u16_(wild_i32x2W),
                                 IPICK(Intrinsic::hexagon_V6_vshufeh)));
      Shuffles.push_back(Pattern(i16_(wild_i32x2W),
                                 IPICK(Intrinsic::hexagon_V6_vshufeh)));
      matches.clear();
      for (size_t I = 0; I < Shuffles.size(); ++I) {
        const Pattern &P = Shuffles[I];
        if (expr_match(P.pattern, op, matches)) {
          std::vector<Value *> Ops;
          Value *DoubleVector = codegen(matches[0]);
          getHighAndLowVectors(DoubleVector, Ops);
          Intrinsic::ID ID = P.ID;
          Value *ShuffleInst =
            CallLLVMIntrinsic(Intrinsic::getDeclaration(module.get(), ID), Ops);
          value = convertValueType(ShuffleInst, llvm_type_of(op->type));
          return;
        }
      }
    }
      // ******** End Part 2: Down casts (Narrowing) ************
  } else if (isSameSizeVectorCast(op)) {
      // ******** Part 3: Same size casts (typecast) ************
      matches.clear();
      for (size_t I = 0; I < typecasts.size(); ++I) {
        const Pattern &P = typecasts[I];
        if (expr_match(P.pattern, op, matches)) {
          Intrinsic::ID ID = P.ID;
          llvm::Function *F = Intrinsic::getDeclaration(module.get(), ID);
          llvm::FunctionType *FType = F->getFunctionType();
          Value *Op0 = codegen(matches[0]);
          const Cast *C = P.pattern.as<Cast>();
          internal_assert (C);
          internal_assert(FType->getNumParams() == 1);
          Halide::Type DestType = C->type;
          llvm::Type *DestLLVMType = llvm_type_of(DestType);
          llvm::Type *T0 = FType->getParamType(0);
          if (T0 != Op0->getType()) {
            Op0 = builder->CreateBitCast(Op0, T0);
          }
          Value *Call = builder->CreateCall(F, Op0);
          value = builder->CreateBitCast(Call, DestLLVMType);
          return;
        }
      }
      // ******** End Part 3: Same size casts (typecast) ********
  }

  ostringstream msgbuf;
  msgbuf << "<- " << op->value.type();
  string msg = msgbuf.str() + " in visit(Cast *)\n";
  checkVectorOp(op, msg);
  CodeGen_Posix::visit(op);
  return;
}
void CodeGen_Hexagon::visit(const Call *op) {
  vector<Expr> matches;
  debug(2) << "HexCG: " << op->type << ", " << "visit(Call)\n";
  for (size_t I = 0; I < combiners.size(); ++I) {
    const Pattern &P = combiners[I];
    if (expr_match(P.pattern, op, matches)) {
      Intrinsic::ID ID = P.ID;
      bool InvertOperands = P.InvertOperands;
      llvm::Function *F = Intrinsic::getDeclaration(module.get(), ID);
      llvm::FunctionType *FType = F->getFunctionType();
      size_t NumMatches = matches.size();
      internal_assert(NumMatches == 2);
      internal_assert(FType->getNumParams() == NumMatches);
      Value *Op0 = codegen(matches[0]);
      Value *Op1 = codegen(matches[1]);
      llvm::Type *T0 = FType->getParamType(0);
      llvm::Type *T1 = FType->getParamType(1);
      Halide::Type DestType = op->type;
      llvm::Type *DestLLVMType = llvm_type_of(DestType);
      if (T0 != Op0->getType()) {
        Op0 = builder->CreateBitCast(Op0, T0);
      }
      if (T1 != Op1->getType()) {
        Op1 = builder->CreateBitCast(Op1, T1);
      }
      Value *Call;
      if (InvertOperands) {
        std::vector<Value *> Ops;
        Ops.push_back(Op1);
        Ops.push_back(Op0);
        Call = builder->CreateCall(F, Ops);
      } else {
        std::vector<Value *> Ops;
        Ops.push_back(Op0);
        Ops.push_back(Op1);
        Call = builder->CreateCall(F, Ops);
      }
      value = builder->CreateBitCast(Call, DestLLVMType);
      return;
    }
  }

  bool B128 = target.has_feature(Halide::Target::HVX_128);
  int VecSize = HEXAGON_SINGLE_MODE_VECTOR_SIZE;
  if (B128) VecSize *= 2;

  value = emitBinaryOp(op, vbitwise);
  if (!value) {
    if (op->name == Call::bitwise_not) {
      if (op->type.is_vector() &&
          ((op->type.bytes() * op->type.lanes()) == VecSize)) {
        std::vector<Value *> Ops;
        Ops.push_back(codegen(op->args[0]));
        llvm::Function *F =
          Intrinsic::getDeclaration(module.get(),
                                    IPICK(Intrinsic::hexagon_V6_vnot));
        Value *Call = CallLLVMIntrinsic(F, Ops);
        value = convertValueType(Call, llvm_type_of(op->type));
        return;
      }
    } else if (op->name == Call::absd) {
      if (isLargerThanVector(op->type, native_vector_bits())) {
        value = handleLargeVectors_absd(op);
        if (value)
          return;
      }
      // vector sized absdiff should have been covered by the look up table
      // "combiners".
    } else if (op->name == Call::get_high_register) {
      internal_assert(op->type.is_vector());
      internal_assert((op->type.bytes() * op->type.lanes()) == VecSize);
      std::vector<Value *> Ops;
      Ops.push_back(codegen(op->args[0]));
      llvm::Function *F =
        Intrinsic::getDeclaration(module.get(),
                                  IPICK(Intrinsic::hexagon_V6_hi));
      Value *Call = CallLLVMIntrinsic(F, Ops);
      value = convertValueType(Call, llvm_type_of(op->type));
      return;
    } else if (op->name == Call::get_low_register) {
      internal_assert(op->type.is_vector());
      internal_assert((op->type.bytes() * op->type.lanes()) == VecSize);
      std::vector<Value *> Ops;
      Ops.push_back(codegen(op->args[0]));
      llvm::Function *F =
        Intrinsic::getDeclaration(module.get(),
                                  IPICK(Intrinsic::hexagon_V6_lo));
      Value *Call = CallLLVMIntrinsic(F, Ops);
      value = convertValueType(Call, llvm_type_of(op->type));
      return;
    } else if (op->name == Call::interleave_vectors) {
      if (isDblVector(op->type, native_vector_bits()) &&
                      op->args.size() == 2) {
        Expr arg0 = op->args[0];
        Expr arg1 = op->args[1];
        if ((arg0.type() == arg1.type()) &&
            op->type.element_of() == arg0.type().element_of()) {
          internal_assert(op->type.lanes() == 2*arg0.type().lanes());
          int scalar = -1 * op->type.bytes();
          std::vector<Value *> Ops = {codegen(arg1), codegen(arg0), codegen(scalar)};
          llvm::Function *F =
            Intrinsic::getDeclaration(module.get(),
                                      IPICK(Intrinsic::hexagon_V6_vshuffvdd));
          Value * Call = CallLLVMIntrinsic(F, Ops);
          value = convertValueType(Call, llvm_type_of(op->type));
          return;
        }
      }
    }

    int chk_call = show_chk;
    // Only check these calls at higher levels
    if ((chk_call < 2) &&
        ((op->name == Call::interleave_vectors) ||
         (op->name == Call::shuffle_vector))) {
      chk_call = 0;
    }
    if (chk_call > 0) {
      checkVectorOp(op, "in visit(Call *)\n");
    }
    CodeGen_Posix::visit(op);
  }
}
bool CodeGen_Hexagon::possiblyCodeGenWideningMultiply(const Mul *op) {
  const Broadcast *bc_a = op->a.as<Broadcast>();
  const Broadcast *bc_b = op->b.as<Broadcast>();
  if (!bc_a && !bc_b)
    // both cannot be broadcasts because simplify should have reduced them.
    return false;
  // So we know at least one is a broadcast.
  //   Vdd.h=vmpy(Vu.ub,Rt.b)
  //   Vdd.w=vmpy(Vu.h,Rt.h)
  //   Vdd.uh=vmpy(Vu.ub,Rt.ub)
  //   Vdd.uw=vmpy(Vu.uh,Rt.uh)
  bool B128 = target.has_feature(Halide::Target::HVX_128);
  std::vector<Pattern>Patterns;
  std::vector<Expr> matches;
  std::vector<Value *> Ops;
  Expr Vec, BC, bc_value;
  Intrinsic::ID IntrinsID = Intrinsic::not_intrinsic;
  //   Deal with these first.
  //   Vdd.h=vmpy(Vu.ub,Rt.b)
  //   Vdd.w=vmpy(Vu.h,Rt.h)
  Patterns.push_back(Pattern(wild_i16x2W * wild_i16x2W,
                             IPICK(Intrinsic::hexagon_V6_vmpybus)));
  Patterns.push_back(Pattern(wild_i32x2W * wild_i32x2W,
                             IPICK(Intrinsic::hexagon_V6_vmpyh)));
  for (size_t I = 0; I < Patterns.size(); ++I) {
    const Pattern &P = Patterns[I];
    if (expr_match(P.pattern, op, matches)) {
      if (bc_a) {
        BC = matches[0];
        Vec = matches[1];
        bc_value = bc_a->value;
      } else {
        Vec = matches[0];
        BC = matches[1];
        bc_value = bc_b->value;
      }
      Type t_vec, t_bc;
      if (Vec.type().bits() == 16) {
        t_vec = UInt(8, Vec.type().lanes());
        t_bc = Int(8, Vec.type().lanes());
      }
      else if (Vec.type().bits() == 32) {
        t_vec = Int(16, Vec.type().lanes());
        t_bc = Int(16, Vec.type().lanes());
      }
      Vec  = lossless_cast(t_vec, Vec);
      BC = lossless_cast(t_bc, BC);
      IntrinsID = P.ID;
      break;
    }
  }
  if (!Vec.defined()) {
    Patterns.clear();
    matches.clear();
    Ops.clear();
    //   Vdd.uh=vmpy(Vu.ub,Rt.ub)
    //   Vdd.uw=vmpy(Vu.uh,Rt.uh)
    Patterns.push_back(Pattern(wild_u16x2W * wild_u16x2W,
                               IPICK(Intrinsic::hexagon_V6_vmpyub)));
    Patterns.push_back(Pattern(wild_u32x2W * wild_u32x2W,
                               IPICK(Intrinsic::hexagon_V6_vmpyuh)));
    for (size_t I = 0; I < Patterns.size(); ++I) {
      const Pattern &P = Patterns[I];
      if (expr_match(P.pattern, op, matches)) {
        if (bc_a) {
          BC = matches[0];
          Vec = matches[1];
          bc_value = bc_a->value;
        } else {
          Vec = matches[0];
          BC = matches[1];
          bc_value = bc_b->value;
        }
        Type t_vec, t_bc;
        if (Vec.type().bits() == 16) {
          t_vec = UInt(8, Vec.type().lanes());
          t_bc = UInt(8, Vec.type().lanes());
        }
        else if (Vec.type().bits() == 32) {
          t_vec = UInt(16, Vec.type().lanes());
          t_bc = UInt(16, Vec.type().lanes());
        }
        Vec  = lossless_cast(t_vec, Vec);
        BC = lossless_cast(t_bc, BC);
        IntrinsID = P.ID;
        break;
      }
    }
  }
  if (!Vec.defined() || !BC.defined())
    return false;
  if (!is_const(BC))
    return false;
  const int64_t *ImmValue_p = as_const_int(BC);
  const uint64_t *UImmValue_p = as_const_uint(BC);
  if (!ImmValue_p && !UImmValue_p)
    return false;
  int64_t ImmValue = ImmValue_p ? *ImmValue_p :
    (int64_t) *UImmValue_p;

  Value *Vector = codegen(Vec);
  //   Vdd.h=vmpy(Vu.ub,Rt.b)
  //   Vdd.w=vmpy(Vu.h,Rt.h)
  int ScalarValue = 0;
  if (Vec.type().bits() == 8) {
    int A = ImmValue & 0xFF;
    int B = A | (A << 8);
    ScalarValue = B | (B << 16);
  } else {
    int A = ImmValue & 0xFFFF;
    ScalarValue = A | (A << 16);
  }
  Value *Scalar = codegen(ScalarValue);
  Ops.push_back(Vector);
  Ops.push_back(Scalar);
  Value *Vmpy =
    CallLLVMIntrinsic(Intrinsic::getDeclaration(module.get(), IntrinsID), Ops);
  value = convertValueType(Vmpy, llvm_type_of(op->type));
  return true;
}
void CodeGen_Hexagon::visit(const Mul *op) {
  if (!op->a.type().is_vector() && !op->b.type().is_vector()) {
    // scalar x scalar multiply
    CodeGen_Posix::visit(op);
    return;
  }
  bool B128 = target.has_feature(Halide::Target::HVX_128);
  int VecSize = HEXAGON_SINGLE_MODE_VECTOR_SIZE;
  if (B128) VecSize *= 2;
  debug(2) << "HexCG: " << op->type << ", " << "visit(Mul)\n";
  if (isLargerThanDblVector(op->type, native_vector_bits())) {
    // Consider such Halide code.
    //  ImageParam input(type_of<uint8_t>(), 2);
    //  Func input_32("input_32");
    //  input_32(x, y) = cast<uint32_t>(input(x, y));
    //  Halide::Func rows("rows");
    //  rows(x, y) = (input_32(x,y)) + (10*input_32(x+1,y))
    // + (45 * input_32(x+2,y))  + (120 * input_32(x+3,y)) +
    //  rows.vectorize(x, 64);
    // The multiplication operations here are of type u32x64.
    // These need to be broken down into 4 u32x16 multiplies and then the result
    // needs to composed together.
    value = handleLargeVectors(op);
    if (value)
      return;
  }
  if (!value) {
    // There is a good chance we are dealing with
    // vector by scalar kind of multiply instructions.
    Expr A = op->a;

    if (A.type().is_vector() &&
          ((A.type().bytes() * A.type().lanes()) ==
           2*VecSize)) {
      // If it is twice the hexagon vector width, then try
      // splitting into two vector multiplies.
      debug (4) << "HexCG: visit(Const Mul *op) ** \n";
      debug (4) << "op->a:" << op->a << "\n";
      debug (4) << "op->b:" << op->b << "\n";
      // Before we generate vector by scalar multiplies check if we can
      // use widening multiplies
      if (possiblyCodeGenWideningMultiply(op))
        return;
      int types[] = {16, 32};
      std::vector<Expr> Patterns;
      for (size_t i = 0; i < sizeof(types)/sizeof(types[0]); i++) {
        int HexagonVectorPairSizeInBits = 2 * native_vector_bits();
        Expr WildUCard = Variable::make(UInt(types[i]), "*");
        int Width = HexagonVectorPairSizeInBits / types[i];
        Expr WildUBroadcast = Broadcast::make(WildUCard, Width);
        Expr WildUIntVector = Variable::make(UInt(types[i], Width), "*");

        Expr WildICard = Variable::make(Int(types[i]), "*");
        Expr WildIBroadcast = Broadcast::make(WildICard, Width);
        Expr WildIntVector = Variable::make(Int(types[i], Width), "*");

        Patterns.push_back(WildUIntVector * WildUBroadcast);
        Patterns.push_back(WildUBroadcast * WildUIntVector);
        Patterns.push_back(WildIntVector * WildIBroadcast);
        Patterns.push_back(WildIBroadcast * WildIntVector);
      }
      std::vector<Expr> matches;
      Expr Vec, Other;
      for (size_t I = 0; I < Patterns.size(); ++I) {
        const Expr P = Patterns[I];
        if (expr_match(P, op, matches)) {
          //__builtin_HEXAGON_V6_vmpyhss, __builtin_HEXAGON_V6_hi
          debug (4)<< "HexCG: Going to generate __builtin_HEXAGON_V6_vmpyhss\n";
          // Exactly one of them definitely has to be a vector.
          if (matches[0].type().is_vector()) {
            Vec = matches[0];
            Other = matches[1];
          } else {
            Vec = matches[1];
            Other = matches[0];
          }
          debug(4) << "vector " << Vec << "\n";
          debug(4) << "Broadcast " << Other << "\n";
          debug(4) << "Other bits size : " << Other.type().bits() << "\n";
          if (is_const(Other)) {
            const int64_t *ImmValue_p = as_const_int(Other);
            const uint64_t *UImmValue_p = as_const_uint(Other);
            if (ImmValue_p || UImmValue_p) {
              int64_t ImmValue = ImmValue_p ? *ImmValue_p :
                (int64_t) *UImmValue_p;
              unsigned int ScalarValue = 0;
              Intrinsic::ID IntrinsID = (Intrinsic::ID) 0;
              if (Vec.type().bits() == 16
                  && ImmValue <=  INT_8_IMAX) {
                unsigned int A = ImmValue & 0xFF;
                unsigned int B = A | (A << 8);
                ScalarValue = B | (B << 16);
                IntrinsID = IPICK(Intrinsic::hexagon_V6_vmpyihb);
              } else if (Vec.type().bits() == 32) {
                if (ImmValue <= INT_8_IMAX) {
                  unsigned int A = ImmValue & 0xFF;
                  unsigned int B = A | (A << 8);
                  ScalarValue = B | (B << 16);
                  IntrinsID = IPICK(Intrinsic::hexagon_V6_vmpyiwb);
                } else if (ImmValue <= INT_16_IMAX) {
                  unsigned int A = ImmValue & 0xFFFF;
                  ScalarValue = (A << 16) | A;
                  IntrinsID = IPICK(Intrinsic::hexagon_V6_vmpyiwh);
                } else
                  internal_error <<
                    "Cannot deal with an Imm value greater than 16"
                    "bits in generating vmpyi\n";
              } else
                checkVectorOp(op, "in visit(Mul *) Vector Scalar Imm\n");
              Expr ScalarImmExpr = IntImm::make(Int(32), ScalarValue);
              Value *Scalar = codegen(ScalarImmExpr);
              Value *VectorOp = codegen(Vec);
              std::vector<Value *> Ops;
              debug(4) << "HexCG: Generating vmpyhss\n";

              getHighAndLowVectors(VectorOp, Ops);
              Value *HiCall = Ops[0];  //Odd elements.
              Value *LoCall = Ops[1];  //Even elements
              Ops.clear();
              Ops.push_back(HiCall);
              Ops.push_back(Scalar);
              Value *Call1 =  //Odd elements
                CallLLVMIntrinsic(Intrinsic::
                                  getDeclaration(module.get(), IntrinsID), Ops);
              Ops.clear();
              Ops.push_back(LoCall);
              Ops.push_back(Scalar);
              Value *Call2 =        // Even elements.
                CallLLVMIntrinsic(Intrinsic::
                                  getDeclaration(module.get(), IntrinsID), Ops);
              Ops.clear();
              Ops.push_back(Call1);
              Ops.push_back(Call2);
              IntrinsID = IPICK(Intrinsic::hexagon_V6_vcombine);
              Value *CombineCall =
                CallLLVMIntrinsic(Intrinsic::
                                  getDeclaration(module.get(), IntrinsID), Ops);
              Halide::Type DestType = op->type;
              llvm::Type *DestLLVMType = llvm_type_of(DestType);
              if (DestLLVMType != CombineCall->getType())
                value = builder->CreateBitCast(CombineCall, DestLLVMType);
              else
                value = CombineCall;
              return;
              // It is Vector x Vector
            } else  if (matches[0].type().is_vector() && matches[1].type().is_vector()) {
              checkVectorOp(op, "in visit(Mul *) Vector x Vector\n");
              internal_error << "in visit(Mul *) Vector x Vector\n";
            }
          }
        } // expr_match
      }
      checkVectorOp(op, "in visit(Mul *) Vector x Vector no match)\n");
      debug(4) << "HexCG: FAILED to generate a  vector multiply.\n";
    }
  }
  value = emitBinaryOp(op, multiplies);
  if (!value &&
      isLargerThanVector(op->type, native_vector_bits())) {
    value = handleLargeVectors(op);
    if (value)
      return;
  }
  if (!value) {
    user_warning << "Unsupported type for vector multiply ("
                 << op->a.type()
                 << " * "
                 << op->b.type()
                 << " = "
                 << op->type
                 << ")\n";
    checkVectorOp(op, "in visit(Mul *)\n");
    CodeGen_Posix::visit(op);
    return;
  }
}
void CodeGen_Hexagon::visit(const Broadcast *op) {
    bool B128 = target.has_feature(Halide::Target::HVX_128);

    int Width = op->lanes;
    bool match32 = false;
    bool match16 = false;
    bool match8  = false;
    vector<Expr> Matches;

    int width_32 = CPICK(32,16);
    int width_16 = CPICK(64,32);
    int width_8  = CPICK(128,64);

    debug(4) << "HexCG: Entering vector broadcast\n";

    // Look for supported broadcasts.
    Expr match_i32 = Broadcast::make(wild_i32, 0);
    Expr match_u32 = Broadcast::make(wild_u32, 0);
    match32 = expr_match(match_i32, op, Matches) ||
              expr_match(match_u32, op, Matches);
    if (!match32) {
      Expr match_i16 = Broadcast::make(wild_i16, 0);
      Expr match_u16 = Broadcast::make(wild_u16, 0);
      match16 = expr_match(match_i16, op, Matches) ||
                expr_match(match_u16, op, Matches);
    }
    if (!match32 && !match16) {
      Expr match_i8 = Broadcast::make(wild_i8, 0);
      Expr match_u8 = Broadcast::make(wild_u8, 0);
      match8 = expr_match(match_i8, op, Matches) ||
               expr_match(match_u8, op, Matches);
    }

    // Select the correct intrinsic & broadcast value preparation.
    Intrinsic::ID ID = (Intrinsic::ID) 0;
    bool zext_wordsize = false;
    bool fill_wordsize = false;
    bool zero_bcast = false;
    size_t NumOps   = 0;
    int WidthOps = 0;

    if (match32 || match16 || match8) {
      if (is_zero(op->value)) {
        ID = IPICK(Intrinsic::hexagon_V6_vd0);
        zero_bcast = true;
#include <v62feat4.inc>
      } else {
        ID = IPICK(Intrinsic::hexagon_V6_lvsplatw);
        if (match8 || match16) {
          zext_wordsize = true;
          fill_wordsize = true;
        }
      }

      if (match32) {
        WidthOps = width_32;
      } else if (match16) {
        WidthOps = width_16;
      } else if (match8) {
        WidthOps = width_8;
      }
      NumOps = Width / WidthOps;
    }

    if (ID == (Intrinsic::ID) 0) {  // Didn't find a matching intrinsic.
      user_warning << "Unsupported type for vector broadcast ("
                   << op->type
                   << (match32 ? " m32" : "")
                   << (match16 ? " m16" : "")
                   << (match8  ? " m8"  : "")
                   << " WidthOps:" << WidthOps
                   << " NumOps:" << NumOps
                   << ")\n";
      checkVectorOp(op, "Unhandled type in visit(Broadcast *)\n");
      CodeGen_Posix::visit(op);
      return;
    }

    if (Width % WidthOps) {  // Check for integer multiple of vector.
      user_warning << "Width not a supported multiple for vector broadcast ("
                   << op->type
                   << (match32 ? " m32" : "")
                   << (match16 ? " m16" : "")
                   << (match8  ? " m8"  : "")
                   << " WidthOps:" << WidthOps
                   << " NumOps:" << NumOps
                   << ")\n";
      checkVectorOp(op, "Unhandled width in visit(Broadcast *)\n");
      CodeGen_Posix::visit(op);
      return;
    }

    // Generate the broadcast code.
    debug(4) << "HexCG: Matched vector broadcast ("
                 << op->type
                 << (match32 ? " m32" : "")
                 << (match16 ? " m16" : "")
                 << (match8  ? " m8"  : "")
                 << " WidthOps:" << WidthOps
                 << " NumOps:" << NumOps
                 << ")\n";

    Value *splatval = NULL;
    if (!zero_bcast) {
      if (zext_wordsize) {   // Widen splat value to 32bit word.
        splatval = builder->CreateZExt(codegen(op->value), llvm_type_of(UInt(32)));
      } else {
        splatval = codegen(op->value);
      }

      if (fill_wordsize) {   // Replicate smaller bitsize within 32bit word.
        if (match16 || match8) {  // Stage 1: shift left by 16 & or.
          Constant *shift = ConstantInt::get(llvm_type_of(UInt(32)), 16);
          Value *tempsh = builder->CreateShl(splatval, shift);
          Value *tempor = builder->CreateOr(tempsh, splatval);
          splatval = tempor;
        }
        if (match8) {             // Stage 2: shift left by 8 & or.
          Constant *shift = ConstantInt::get(llvm_type_of(UInt(32)), 8);
          Value *tempsh = builder->CreateShl(splatval, shift);
          Value *tempor = builder->CreateOr(tempsh, splatval);
          splatval = tempor;
        }
      }
    }

    std::vector<Value *> ResVec;
    for (size_t numop = 0; numop < NumOps; ++numop) {
      llvm::Function *F = Intrinsic::getDeclaration(module.get(), ID);
      std::vector<Value *> Ops;
      if (splatval) {
         Ops.push_back(splatval);
      }
      Value *ResOne = CallLLVMIntrinsic(F, Ops);
      ResVec.push_back(ResOne);
    }

    value = concat_vectors(ResVec);
    value = convertValueType(value, llvm_type_of(op->type));
}
void CodeGen_Hexagon::visit(const Load *op) {
  bool B128 = target.has_feature(Halide::Target::HVX_128);
  if (op->type.is_vector() && isValidHexagonVector(op->type,
                                                   native_vector_bits())) {

    bool possibly_misaligned = (might_be_misaligned.find(op->name) != might_be_misaligned.end());
    const Ramp *ramp = op->index.as<Ramp>();
    const IntImm *stride = ramp ? ramp->stride.as<IntImm>() : NULL;
    if (ramp && stride && stride->value == 1) {
      int lanes = ramp->lanes;
      // int alignment = op->type.bytes(); // The size of a single element
      int native_vector_bytes = native_vector_bits() / 8;

      // We are loading a partial vector. if we are, default to vanilla codegen.
      if (lanes * op->type.bytes() != native_vector_bytes) {
        CodeGen_Posix::visit(op);
        return;
      }
      // At this point we are satisfied that we are loading a native vector.
      ModulusRemainder mod_rem = get_alignment_info(ramp->base);
      if (mod_rem.modulus == 1 &&
          mod_rem.remainder == 0) {
        // We know nothing about alignment. Just fall back upon vanilla codegen.
        CodeGen_Posix::visit(op);
        return;
      }
      // ModulusRemainder tells us if something can be written in the
      // form
      // (ModulusRemainder.modulus * c1) + ModulusRemainder.remainder.
      // So for us to be able to generate an aligned load, ramp->base
      // should be
      // (lanes * c1) + c2.
      if (!possibly_misaligned && !(mod_rem.modulus % lanes)) {
        if (mod_rem.remainder == 0) {
          // This is a perfectly aligned address. Vanilla codegen can deal with
          // this.
          CodeGen_Posix::visit(op);
          return;
        } else {
          Expr base = simplify(ramp->base);
          const Add *add = base.as<Add>();
          const IntImm *b = add->b.as<IntImm>();
          // We can generate a combination of two vmems (aligned) followed by
          // a valign/vlalign if The base is like
          // 1. (aligned_expr + const)
          // In the former case, for double vector mode, we will have
          // mod_rem.modulus == alignment_required and
          // mod_rem.remainder == vector_width + const
          if (!b) {
            CodeGen_Posix::visit(op);
            return;
          }
          int b_val = b->value;
          // offset_elements is an expr that tells us how many elements away we
          // are from an aligned vector;
          int offset_elements = mod_imp(b_val, lanes);
          if (offset_elements == 0) {
            CodeGen_Posix::visit(op);
            return;
          }
          // If the index is A + b, then we know that A is already aligned. We need
          // to know if b, which is an IntImm also contains an aligned vector inside.
          // For e.g. if b is 65 and lanes is 64, then we have 1 aligned vector in it.
          // and base_low should be (A + 64)
          int offset_vector = div_imp(b_val, lanes) * lanes;
          // offset_elements tells us that we are off by those many elements
          // from the vector width. We will load two vectors
          // v_low = load(add->a + offset_vector)
          // v_high = load(add->a + offset_vector + lanes)
          // Now,
          // valign (v_high, v_low, x) = vlalign(v_high, v_low, vec_length - x);
          // Since offset_elements is always between 0 and (lanes-1), we need to
          // look at the sign of b_val to create the right offset for vlalign.
          int bytes_off = b_val > 0 ? offset_elements * op->type.bytes() :
              (lanes - offset_elements)  * op->type.bytes();
          Expr base_low =  simplify(add->a + offset_vector);
          Expr base_high =  simplify(base_low + lanes);
          Expr ramp_low = Ramp::make(base_low, 1, lanes);
          Expr ramp_high = Ramp::make(base_high, 1, lanes);
          Expr load_low = Load::make(op->type, op->name, ramp_low, op->image,
                                     op->param);
          Expr load_high = Load::make(op->type, op->name, ramp_high, op->image,
                                      op->param);
          Value *vec_low = codegen(load_low);
          Value *vec_high = codegen(load_high);

          Intrinsic::ID IntrinsID = (Intrinsic::ID) 0;
          std::vector<Value *> Ops;
          if (b_val > 0) {
            Value *Scalar;
            if (bytes_off < 7) {
              IntrinsID = IPICK(Intrinsic::hexagon_V6_valignbi);
              Expr ScalarImmExpr = IntImm::make(Int(32), bytes_off);
              Scalar = codegen(ScalarImmExpr);
            }
            else {
              IntrinsID = IPICK(Intrinsic::hexagon_V6_valignb);
              // FIXME: PDB: Is this correct? Should this require a register
              // transfer.
              Scalar = codegen(bytes_off);
            }
            Ops.push_back(vec_high);
            Ops.push_back(vec_low);
            Ops.push_back(Scalar);
            Value *valign =
              CallLLVMIntrinsic(Intrinsic::
                                getDeclaration(module.get(), IntrinsID), Ops);
            value = convertValueType(valign, llvm_type_of(op->type));
            return;
          } else {
            Value *Scalar;
            if (bytes_off < 7) {
              IntrinsID = IPICK(Intrinsic::hexagon_V6_vlalignbi);
              Expr ScalarImmExpr = IntImm::make(Int(32), bytes_off);
              Scalar = codegen(ScalarImmExpr);
            }
            else {
              IntrinsID = IPICK(Intrinsic::hexagon_V6_vlalignb);
              // FIXME: PDB: Is this correct? Should this require a register
              // transfer.
             Scalar = codegen(bytes_off);
            }
            Ops.push_back(vec_high);
            Ops.push_back(vec_low);
            Ops.push_back(Scalar);
            Value *valign =
              CallLLVMIntrinsic(Intrinsic::
                                getDeclaration(module.get(), IntrinsID), Ops);
            value = convertValueType(valign, llvm_type_of(op->type));
            return;
          }
        }
      }
    } else if (ramp && stride && stride->value == 2) {
        // Load two vectors worth and then shuffle
        Expr base_a = ramp->base, base_b = ramp->base + ramp->lanes;

        // False indicates we should take the even-numbered lanes
        // from the load, true indicates we should take the
        // odd-numbered-lanes.
        bool shifted_a = false, shifted_b = false;
        // If the base ends in an odd constant, then subtract one
        // and do a different shuffle. This helps expressions like
        // (f(2*x) + f(2*x+1) share loads
        const Add *add = ramp->base.as<Add>();
        const IntImm *offset = add ? add->b.as<IntImm>() : NULL;
        if (offset && offset->value & 1) {
          base_a -= 1;
          shifted_a = true;
          base_b -= 1;
          shifted_b = true;
        }

        // Do each load.
        Expr ramp_a = Ramp::make(base_a, 1, ramp->lanes);
        Expr ramp_b = Ramp::make(base_b, 1, ramp->lanes);
        Expr load_a = Load::make(op->type, op->name, ramp_a, op->image,
                                 op->param);
        Expr load_b = Load::make(op->type, op->name, ramp_b, op->image,
                                 op->param);
        Value *vec_a = codegen(load_a);
        Value *vec_b = codegen(load_b);

        // Shuffle together the results.
        vector<Constant *> indices(ramp->lanes);
        for (int i = 0; i < (ramp->lanes + 1)/2; i++) {
          indices[i] = ConstantInt::get(i32, i*2 + (shifted_a ? 1 : 0));
        }
        for (int i = (ramp->lanes + 1)/2; i < ramp->lanes; i++) {
          indices[i] = ConstantInt::get(i32, i*2 + (shifted_b ? 1 : 0));
        }

        debug(2) << "Loading two vectors and shuffle: \n";
        value = builder->CreateShuffleVector(vec_a, vec_b,
                                             ConstantVector::get(indices));
        if (debug::debug_level >= 2) value -> dump();
      }
  }
  if (!value)
    CodeGen_Posix::visit(op);
  return;
}
  // Sometimes, when we are dealing with vector selects of vector pairs,
  // it is possible to do the select as vectors and then up-cast the
  // result.
  // For e.g.
  // vector_pair_result = select(x128(s0) < x128(s1), cast<int16_t>(v0),
  //                                                  cast<int16_t>(v1))
  // where:
  //       s0, s1 are 1 byte scalars.
  //       v0 and v1 are vectors of 64 byte (single mode) or 128 bytes
  //       (double mode)
bool CodeGen_Hexagon::possiblyCodeGenNarrowerType(const Select *op) {
  // At this point, we call possiblyCodeGenNarrowerType only for vector
  // pairs and when the condition is also a vector pair.

  Expr cond = op->condition;
  Expr true_value = op->true_value;
  Expr false_value = op->false_value;
  Type t = op->type;
  Type narrow = Type(t.code(), (t.bits()/2), t.lanes());
  Expr n_cond = lossless_cast_cmp(narrow, cond);
  Expr n_tv = lossless_cast(narrow, true_value);
  Expr n_fv = lossless_cast(narrow, false_value);
  if (n_cond.defined() && n_tv.defined() && n_fv.defined()) {
    value = codegen(Cast::make(t, Select::make(n_cond, n_tv, n_fv)));
    return true;
  }
  return false;
}
void CodeGen_Hexagon::visit(const Select *op) {
  if (!op->type.is_vector()) {
    CodeGen_Posix::visit(op);
    return;
  }
  bool B128 = target.has_feature(Halide::Target::HVX_128);
  Expr char_cmp_vector =  Variable::make(Bool(CPICK(128, 64)), "*");
  Expr short_cmp_vector =  Variable::make(Bool(CPICK(64, 32)), "*");
  Expr word_cmp_vector =  Variable::make(Bool(CPICK(32, 16)), "*");
  Expr char_dbl_cmp_vector =  Variable::make(Bool(CPICK(128*2, 64*2)), "*");
  Expr short_dbl_cmp_vector =  Variable::make(Bool(CPICK(64*2, 32*2)), "*");
  Expr word_dbl_cmp_vector =  Variable::make(Bool(CPICK(32*2, 16*2)), "*");

  if (op->condition.type().is_vector()) {
      if (isValidHexagonVectorPair(op->type, native_vector_bits())) {
        if (possiblyCodeGenNarrowerType(op))
          return;
        std::vector<Expr> PairSelects;
        std::vector<Expr> matches;
        int PredVectorSize = CPICK(1024, 512);
        PairSelects.push_back(select(char_dbl_cmp_vector, wild_i8x2W, wild_i8x2W));
        PairSelects.push_back(select(char_dbl_cmp_vector, wild_u8x2W, wild_u8x2W));
        PairSelects.push_back(select(short_dbl_cmp_vector, wild_i16x2W, wild_i16x2W));
        PairSelects.push_back(select(short_dbl_cmp_vector, wild_u16x2W, wild_u16x2W));
        PairSelects.push_back(select(word_dbl_cmp_vector, wild_i32x2W, wild_i32x2W));
        PairSelects.push_back(select(word_dbl_cmp_vector, wild_u32x2W, wild_u32x2W));
        for (size_t I = 0; I < PairSelects.size(); ++I) {
          const Expr P = PairSelects[I];
          if (expr_match(P, op, matches)) {
            // 1. Codegen the condition. Since we are dealing with vector pairs,
            // the condition will be of type 2048i1(128B mode) or
            // 1024i1(64B mode).
            Value *Cond = codegen(op->condition);
            // 2. Slice the condition into halves.
            // PDB. Cond should be the result of an HVX intrinsics. We put pairs
            // together using concat_vectors in all our comparison visitors.
            // This means we don't use vcombine there, or in other words, we use
            // shuffle_vector to concatenate the two vectors. This means the
            // following slice_vectors that end up inserting "shuffle_vectors"
            // and the shuffle_vectors inserted as part of codegen for cond
            // should get optimized away.
            Value *LowCond = slice_vector(Cond, 0, PredVectorSize);
            Value *HighCond = slice_vector(Cond, PredVectorSize,
                                           PredVectorSize);
            // 3. Codegen the double vectors.
            Value *DblVecA = codegen(matches[1]);
            Value *DblVecB = codegen(matches[2]);
            std::vector<Value *> OpsA, OpsB;
            // 4. Slice them into halves or vector registers.
            getHighAndLowVectors(DblVecA, OpsA);
            getHighAndLowVectors(DblVecB, OpsB);
            std::vector<Value *> Ops;
            Ops.push_back(HighCond);
            Ops.push_back(OpsA[0]);
            Ops.push_back(OpsB[0]);
            Intrinsic::ID ID = IPICK(Intrinsic::hexagon_V6_vmux);
            Value *HighMux = CallLLVMIntrinsic(Intrinsic::
                                               getDeclaration(module.get(), ID),
                                               Ops);
            Ops.clear();
            Ops.push_back(LowCond);
            Ops.push_back(OpsA[1]);
            Ops.push_back(OpsB[1]);
            Value *LowMux = CallLLVMIntrinsic(Intrinsic::
                                               getDeclaration(module.get(), ID),
                                               Ops);
            Ops.clear();
            Ops.push_back(LowMux);
            Ops.push_back(HighMux);
            value = convertValueType(concat_vectors(Ops),
                                     llvm_type_of(op->type));
            return;
          }
        }
      }
      else if (isValidHexagonVector(op->type, native_vector_bits())) {
        std::vector<Expr> Selects;
        std::vector<Expr> matches;
        Selects.push_back(select(char_cmp_vector, wild_i8xW, wild_i8xW));
        Selects.push_back(select(char_cmp_vector, wild_u8xW, wild_u8xW));
        Selects.push_back(select(short_cmp_vector, wild_i16xW, wild_i16xW));
        Selects.push_back(select(short_cmp_vector, wild_u16xW, wild_u16xW));
        Selects.push_back(select(word_cmp_vector, wild_i32xW, wild_i32xW));
        Selects.push_back(select(word_cmp_vector, wild_u32xW, wild_u32xW));
        for (size_t I = 0; I < Selects.size(); ++I) {
          const Expr P = Selects[I];
          if (expr_match(P, op, matches)) {
            // 1. Codegen the condition. Since we are dealing with vector pairs,
            // the condition will be of type 2048i1(128B mode) or
            // 1024i1(64B mode).
            Value *Cond = codegen(op->condition);
            // 2. Codegen the vectors.
            Value *VecA = codegen(matches[1]);
            Value *VecB = codegen(matches[2]);
            // 3. Generate the vmux intrinsic.
            std::vector<Value *> Ops;
            Ops.push_back(Cond);
            Ops.push_back(VecA);
            Ops.push_back(VecB);
            Intrinsic::ID ID = IPICK(Intrinsic::hexagon_V6_vmux);
            Value *Mux = CallLLVMIntrinsic(Intrinsic::
                                               getDeclaration(module.get(), ID),
                                               Ops);
            value = convertValueType(Mux, llvm_type_of(op->type));
            return;
          }
        }
      }
  }
  if (!value) {
    checkVectorOp(op, "in visit(Select *)\n");
    CodeGen_Posix::visit(op);
  }
}
llvm::Value *
CodeGen_Hexagon::compare(llvm::Value *a, llvm::Value *b,
                         llvm::Function *F) {

  std::vector<Value*> Ops;
  Ops.push_back(a);
  Ops.push_back(b);
  Value *Cmp = CallLLVMIntrinsic(F, Ops);
  return Cmp;
}
llvm::Value *
CodeGen_Hexagon::negate(llvm::Value *a) {
  bool B128 = target.has_feature(Halide::Target::HVX_128);
  Intrinsic::ID PredNot = IPICK(Intrinsic::hexagon_V6_pred_not);
  llvm::Function *PredNotF = Intrinsic::getDeclaration(module.get(), PredNot);
  std::vector<Value*> Ops;
  Ops.push_back(a);
  Value *Cmp = CallLLVMIntrinsic(PredNotF, Ops);
  return Cmp;
}
llvm::Value*
CodeGen_Hexagon::generate_vector_comparison(const BaseExprNode *op,
                                          std::vector<Pattern> &VecPairCompares,
                                          std::vector<Pattern> &VecCompares,
                                          bool invert_ops, bool negate_after) {
  std::vector<Expr> matches;
  for (size_t I = 0; I < VecPairCompares.size(); ++I) {
    const Pattern &P = VecPairCompares[I];
    if (expr_match(P.pattern, op, matches)) {
      Value *DblVecA = codegen(matches[0]);
      Value *DblVecB = codegen(matches[1]);
      Intrinsic::ID IntrinsID = P.ID;
      std::vector<Value *> OpsA, OpsB;
      std::vector<Value *> Ops;
      getHighAndLowVectors(DblVecA, OpsA);
      getHighAndLowVectors(DblVecB, OpsB);
      // OpsA[0] == HighVector;
      // OpsA[1] = LowVector;
      // a <= b is !(a > b)
      llvm::Function *CmpF = Intrinsic::getDeclaration(module.get(), IntrinsID);
      Value *LowCmp, *HighCmp;
      if (invert_ops) {
       LowCmp = compare(OpsB[0], OpsA[0], CmpF);
       HighCmp = compare(OpsB[1], OpsA[1], CmpF);
      } else {
       LowCmp = compare(OpsA[0], OpsB[0], CmpF);
       HighCmp = compare(OpsA[1], OpsB[1], CmpF);
      }
      if (negate_after) {
        LowCmp = negate(LowCmp);
        HighCmp = negate(HighCmp);
      }
      Ops.clear();
      Ops.push_back(LowCmp);
      Ops.push_back(HighCmp);
      // Do not change type back to llvm_type_of(op->type);
      return concat_vectors(Ops);
     }
  }
  for (size_t I = 0; I < VecCompares.size(); ++I) {
    const Pattern &P = VecCompares[I];
    if (expr_match(P.pattern, op, matches)) {
      Value *VecA = codegen(matches[0]);
      Value *VecB = codegen(matches[1]);
      Intrinsic::ID IntrinsID = P.ID;
      // a <= b is !(a > b)
      llvm::Function *CmpF = Intrinsic::getDeclaration(module.get(), IntrinsID);
      Value *Cmp;
      if (invert_ops)
        Cmp = compare(VecB, VecA, CmpF);
      else
        Cmp =  compare(VecA, VecB, CmpF);
      if (negate_after)
        Cmp = negate(Cmp);
      // Do not change type back to llvm_type_of(op->type);
      return Cmp;
    }
  }
  return NULL;
}

void CodeGen_Hexagon::visit(const LE *op) {
  if (!op->type.is_vector()) {
    CodeGen_Posix::visit(op);
    return;
  }
  bool B128 = target.has_feature(Halide::Target::HVX_128);
  std::vector<Pattern> VecPairCompares;
  VecPairCompares.push_back(Pattern(wild_i8x2W <= wild_i8x2W,
                                    IPICK(Intrinsic::hexagon_V6_vgtb)));
  VecPairCompares.push_back(Pattern(wild_u8x2W <= wild_u8x2W,
                                    IPICK(Intrinsic::hexagon_V6_vgtub)));
  VecPairCompares.push_back(Pattern(wild_i16x2W <= wild_i16x2W,
                                    IPICK(Intrinsic::hexagon_V6_vgth)));
  VecPairCompares.push_back(Pattern(wild_u16x2W <= wild_u16x2W,
                                    IPICK(Intrinsic::hexagon_V6_vgtuh)));
  VecPairCompares.push_back(Pattern(wild_i32x2W <= wild_i32x2W,
                                    IPICK(Intrinsic::hexagon_V6_vgtw)));
  VecPairCompares.push_back(Pattern(wild_u32x2W <= wild_u32x2W,
                                    IPICK(Intrinsic::hexagon_V6_vgtuw)));
  std::vector<Pattern> VecCompares;
  VecCompares.push_back(Pattern(wild_i8xW <= wild_i8xW,
                                IPICK(Intrinsic::hexagon_V6_vgtb)));
  VecCompares.push_back(Pattern(wild_u8xW <= wild_u8xW,
                                IPICK(Intrinsic::hexagon_V6_vgtub)));
  VecCompares.push_back(Pattern(wild_i16xW <= wild_i16xW,
                                IPICK(Intrinsic::hexagon_V6_vgth)));
  VecCompares.push_back(Pattern(wild_u16xW <= wild_u16xW,
                                IPICK(Intrinsic::hexagon_V6_vgtuh)));
  VecCompares.push_back(Pattern(wild_i32xW <= wild_i32xW,
                                IPICK(Intrinsic::hexagon_V6_vgtw)));
  VecCompares.push_back(Pattern(wild_u32xW <= wild_u32xW,
                                IPICK(Intrinsic::hexagon_V6_vgtuw)));

  value = generate_vector_comparison(op,VecPairCompares, VecCompares, false,
                                     true);

  if (!value) {
    checkVectorOp(op, "in visit(LE *)\n");
    CodeGen_Posix::visit(op);
  }
}
void CodeGen_Hexagon::visit(const LT *op) {
  if (!op->type.is_vector()) {
    CodeGen_Posix::visit(op);
    return;
  }
  bool B128 = target.has_feature(Halide::Target::HVX_128);
  std::vector<Pattern> VecPairCompares;
  VecPairCompares.push_back(Pattern(wild_i8x2W < wild_i8x2W,
                                    IPICK(Intrinsic::hexagon_V6_vgtb)));
  VecPairCompares.push_back(Pattern(wild_u8x2W < wild_u8x2W,
                                    IPICK(Intrinsic::hexagon_V6_vgtub)));
  VecPairCompares.push_back(Pattern(wild_i16x2W < wild_i16x2W,
                                    IPICK(Intrinsic::hexagon_V6_vgth)));
  VecPairCompares.push_back(Pattern(wild_u16x2W < wild_u16x2W,
                                    IPICK(Intrinsic::hexagon_V6_vgtuh)));
  VecPairCompares.push_back(Pattern(wild_i32x2W < wild_i32x2W,
                                    IPICK(Intrinsic::hexagon_V6_vgtw)));
  VecPairCompares.push_back(Pattern(wild_u32x2W < wild_u32x2W,
                                    IPICK(Intrinsic::hexagon_V6_vgtuw)));
  std::vector<Pattern> VecCompares;
  VecCompares.push_back(Pattern(wild_i8xW < wild_i8xW,
                                IPICK(Intrinsic::hexagon_V6_vgtb)));
  VecCompares.push_back(Pattern(wild_u8xW < wild_u8xW,
                                IPICK(Intrinsic::hexagon_V6_vgtub)));
  VecCompares.push_back(Pattern(wild_i16xW < wild_i16xW,
                                IPICK(Intrinsic::hexagon_V6_vgth)));
  VecCompares.push_back(Pattern(wild_u16xW < wild_u16xW,
                                IPICK(Intrinsic::hexagon_V6_vgtuh)));
  VecCompares.push_back(Pattern(wild_i32xW < wild_i32xW,
                                IPICK(Intrinsic::hexagon_V6_vgtw)));
  VecCompares.push_back(Pattern(wild_u32xW < wild_u32xW,
                                IPICK(Intrinsic::hexagon_V6_vgtuw)));

  value = generate_vector_comparison(op,VecPairCompares, VecCompares, true,
                                     false);

  if (!value) {
    checkVectorOp(op, "in visit(LT *)\n");
    CodeGen_Posix::visit(op);
  }
}
void CodeGen_Hexagon::visit(const NE *op) {
  if (!op->type.is_vector()) {
    CodeGen_Posix::visit(op);
    return;
  }
  bool B128 = target.has_feature(Halide::Target::HVX_128);
  std::vector<Pattern> VecPairCompares;
  VecPairCompares.push_back(Pattern(wild_i8x2W != wild_i8x2W,
                                    IPICK(Intrinsic::hexagon_V6_veqb)));
  VecPairCompares.push_back(Pattern(wild_u8x2W != wild_u8x2W,
                                    IPICK(Intrinsic::hexagon_V6_veqb)));
  VecPairCompares.push_back(Pattern(wild_i16x2W != wild_i16x2W,
                                    IPICK(Intrinsic::hexagon_V6_veqh)));
  VecPairCompares.push_back(Pattern(wild_u16x2W != wild_u16x2W,
                                    IPICK(Intrinsic::hexagon_V6_veqh)));
  VecPairCompares.push_back(Pattern(wild_i32x2W != wild_i32x2W,
                                    IPICK(Intrinsic::hexagon_V6_veqw)));
  VecPairCompares.push_back(Pattern(wild_u32x2W != wild_u32x2W,
                                    IPICK(Intrinsic::hexagon_V6_veqw)));
  std::vector<Pattern> VecCompares;
  VecCompares.push_back(Pattern(wild_i8xW != wild_i8xW,
                                IPICK(Intrinsic::hexagon_V6_vgtb)));
  VecCompares.push_back(Pattern(wild_u8xW != wild_u8xW,
                                IPICK(Intrinsic::hexagon_V6_vgtub)));
  VecCompares.push_back(Pattern(wild_i16xW != wild_i16xW,
                                IPICK(Intrinsic::hexagon_V6_vgth)));
  VecCompares.push_back(Pattern(wild_u16xW != wild_u16xW,
                                IPICK(Intrinsic::hexagon_V6_vgtuh)));
  VecCompares.push_back(Pattern(wild_i32xW != wild_i32xW,
                                IPICK(Intrinsic::hexagon_V6_vgtw)));
  VecCompares.push_back(Pattern(wild_u32xW != wild_u32xW,
                                IPICK(Intrinsic::hexagon_V6_vgtuw)));

  value = generate_vector_comparison(op,VecPairCompares, VecCompares, false,
                                     true);

  if (!value) {
    checkVectorOp(op, "in visit(NE *)\n");
    CodeGen_Posix::visit(op);
  }
}
void CodeGen_Hexagon::visit(const GT *op) {
  if (!op->type.is_vector()) {
    CodeGen_Posix::visit(op);
    return;
  }
  bool B128 = target.has_feature(Halide::Target::HVX_128);
  std::vector<Pattern> VecPairCompares;
  VecPairCompares.push_back(Pattern(wild_i8x2W > wild_i8x2W,
                                    IPICK(Intrinsic::hexagon_V6_vgtb)));
  VecPairCompares.push_back(Pattern(wild_u8x2W > wild_u8x2W,
                                    IPICK(Intrinsic::hexagon_V6_vgtub)));
  VecPairCompares.push_back(Pattern(wild_i16x2W > wild_i16x2W,
                                    IPICK(Intrinsic::hexagon_V6_vgth)));
  VecPairCompares.push_back(Pattern(wild_u16x2W > wild_u16x2W,
                                    IPICK(Intrinsic::hexagon_V6_vgtuh)));
  VecPairCompares.push_back(Pattern(wild_i32x2W > wild_i32x2W,
                                    IPICK(Intrinsic::hexagon_V6_vgtw)));
  VecPairCompares.push_back(Pattern(wild_u32x2W > wild_u32x2W,
                                    IPICK(Intrinsic::hexagon_V6_vgtuw)));
  std::vector<Pattern> VecCompares;
  VecCompares.push_back(Pattern(wild_i8xW > wild_i8xW,
                                IPICK(Intrinsic::hexagon_V6_vgtb)));
  VecCompares.push_back(Pattern(wild_u8xW > wild_u8xW,
                                IPICK(Intrinsic::hexagon_V6_vgtub)));
  VecCompares.push_back(Pattern(wild_i16xW > wild_i16xW,
                                IPICK(Intrinsic::hexagon_V6_vgth)));
  VecCompares.push_back(Pattern(wild_u16xW > wild_u16xW,
                                IPICK(Intrinsic::hexagon_V6_vgtuh)));
  VecCompares.push_back(Pattern(wild_i32xW > wild_i32xW,
                                IPICK(Intrinsic::hexagon_V6_vgtw)));
  VecCompares.push_back(Pattern(wild_u32xW > wild_u32xW,
                                IPICK(Intrinsic::hexagon_V6_vgtuw)));

  value = generate_vector_comparison(op,VecPairCompares, VecCompares, false,
                                     false);

  if (!value) {
    checkVectorOp(op, "in visit(GT *)\n");
    CodeGen_Posix::visit(op);
  }
}
void CodeGen_Hexagon::visit(const EQ *op) {
  if (!op->type.is_vector()) {
    CodeGen_Posix::visit(op);
    return;
  }
  bool B128 = target.has_feature(Halide::Target::HVX_128);
  std::vector<Pattern> VecPairCompares;
  VecPairCompares.push_back(Pattern(wild_i8x2W == wild_i8x2W,
                                    IPICK(Intrinsic::hexagon_V6_veqb)));
  VecPairCompares.push_back(Pattern(wild_u8x2W == wild_u8x2W,
                                    IPICK(Intrinsic::hexagon_V6_veqb)));
  VecPairCompares.push_back(Pattern(wild_i16x2W == wild_i16x2W,
                                    IPICK(Intrinsic::hexagon_V6_veqh)));
  VecPairCompares.push_back(Pattern(wild_u16x2W == wild_u16x2W,
                                    IPICK(Intrinsic::hexagon_V6_veqh)));
  VecPairCompares.push_back(Pattern(wild_i32x2W == wild_i32x2W,
                                    IPICK(Intrinsic::hexagon_V6_veqw)));
  VecPairCompares.push_back(Pattern(wild_u32x2W == wild_u32x2W,
                                    IPICK(Intrinsic::hexagon_V6_veqw)));
  std::vector<Pattern> VecCompares;
  VecCompares.push_back(Pattern(wild_i8xW == wild_i8xW,
                                IPICK(Intrinsic::hexagon_V6_veqb)));
  VecCompares.push_back(Pattern(wild_u8xW == wild_u8xW,
                                IPICK(Intrinsic::hexagon_V6_veqb)));
  VecCompares.push_back(Pattern(wild_i16xW == wild_i16xW,
                                IPICK(Intrinsic::hexagon_V6_veqh)));
  VecCompares.push_back(Pattern(wild_u16xW == wild_u16xW,
                                IPICK(Intrinsic::hexagon_V6_veqh)));
  VecCompares.push_back(Pattern(wild_i32xW == wild_i32xW,
                                IPICK(Intrinsic::hexagon_V6_veqw)));
  VecCompares.push_back(Pattern(wild_u32xW == wild_u32xW,
                                IPICK(Intrinsic::hexagon_V6_veqw)));

  value = generate_vector_comparison(op,VecPairCompares, VecCompares, false,
                                     false);

  if (!value) {
    checkVectorOp(op, "in visit(EQ *)\n");
    CodeGen_Posix::visit(op);
  }
}
}}<|MERGE_RESOLUTION|>--- conflicted
+++ resolved
@@ -410,7 +410,6 @@
     return llvm_module;
 }
 
-<<<<<<< HEAD
 void CodeGen_Hexagon::compile_func(const LoweredFunc &f) {
     CodeGen_Posix::begin_func(f.linkage, f.name, f.args);
 
@@ -439,8 +438,6 @@
     CodeGen_Posix::end_func(f.args);
 }
 
-=======
->>>>>>> 59e1725d
 llvm::Value *
 CodeGen_Hexagon::CallLLVMIntrinsic(llvm::Function *F,
                                std::vector<Value *> &Ops) {
