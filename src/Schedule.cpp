--- conflicted
+++ resolved
@@ -212,20 +212,12 @@
     std::vector<Bound> bounds;
     std::vector<Bound> estimates;
     std::map<std::string, Internal::FunctionPtr> wrappers;
-<<<<<<< HEAD
+    MemoryType memory_type;
     bool memoized, async;
 
     FuncScheduleContents() :
         store_level(LoopLevel::inlined()), compute_level(LoopLevel::inlined()),
-        memoized(false), async(false) {};
-=======
-    bool memoized;
-    MemoryType memory_type;
-
-    FuncScheduleContents() :
-        store_level(LoopLevel::inlined()), compute_level(LoopLevel::inlined()),
-        memoized(false), memory_type(MemoryType::Auto) {};
->>>>>>> 57182f1d
+        memory_type(MemoryType::Auto), memoized(false), async(false) {};
 
     // Pass an IRMutator2 through to all Exprs referenced in the FuncScheduleContents
     void mutate(IRMutator2 *mutator) {
@@ -334,12 +326,9 @@
     copy.contents->storage_dims = contents->storage_dims;
     copy.contents->bounds = contents->bounds;
     copy.contents->estimates = contents->estimates;
+    copy.contents->memory_type = contents->memory_type;
     copy.contents->memoized = contents->memoized;
-<<<<<<< HEAD
     copy.contents->async = contents->async;
-=======
-    copy.contents->memory_type = contents->memory_type;
->>>>>>> 57182f1d
 
     // Deep-copy wrapper functions.
     for (const auto &iter : contents->wrappers) {
@@ -351,6 +340,14 @@
     return copy;
 }
 
+MemoryType FuncSchedule::memory_type() const {
+    return contents->memory_type;
+}
+
+MemoryType &FuncSchedule::memory_type() {
+    return contents->memory_type;
+}
+
 bool &FuncSchedule::memoized() {
     return contents->memoized;
 }
@@ -359,21 +356,12 @@
     return contents->memoized;
 }
 
-<<<<<<< HEAD
 bool &FuncSchedule::async() {
     return contents->async;
 }
 
 bool FuncSchedule::async() const {
     return contents->async;
-=======
-MemoryType FuncSchedule::memory_type() const {
-    return contents->memory_type;
-}
-
-MemoryType &FuncSchedule::memory_type() {
-    return contents->memory_type;
->>>>>>> 57182f1d
 }
 
 std::vector<StorageDim> &FuncSchedule::storage_dims() {
