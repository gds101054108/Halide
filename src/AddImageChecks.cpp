#include "AddImageChecks.h"
#include "Target.h"
#include "IRVisitor.h"
#include "Substitute.h"
#include "Simplify.h"

namespace Halide {
namespace Internal {

using std::vector;
using std::string;
using std::map;
using std::pair;

/* Find all the externally referenced buffers in a stmt */
class FindBuffers : public IRGraphVisitor {
public:
    struct Result {
        Buffer<> image;
        Parameter param;
        Type type;
        int dimensions;
        Result() : dimensions(0) {}
    };

    map<string, Result> buffers;

    using IRGraphVisitor::visit;

    void visit(const Call *op) {
        IRGraphVisitor::visit(op);
        if (op->image.defined()) {
            Result r;
            r.image = op->image;
            r.type = op->type.element_of();
            r.dimensions = (int)op->args.size();
            buffers[op->name] = r;
        } else if (op->param.defined()) {
            Result r;
            r.param = op->param;
            r.type = op->type.element_of();
            r.dimensions = (int)op->args.size();
            buffers[op->name] = r;
        }
    }

    void visit(const Variable *op) {
        if (ends_with(op->name, ".buffer") &&
            op->param.defined() &&
            op->param.is_buffer() &&
            buffers.find(op->param.name()) == buffers.end()) {
            Result r;
            r.param = op->param;
            r.type = op->param.type();
            r.dimensions = op->param.dimensions();
            buffers[op->param.name()] = r;
        }
    }
};

Stmt add_image_checks(Stmt s,
                      const vector<Function> &outputs,
                      const Target &t,
                      const vector<string> &order,
                      const map<string, Function> &env,
                      const FuncValueBounds &fb) {

    bool no_asserts = t.has_feature(Target::NoAsserts);
    bool no_bounds_query = t.has_feature(Target::NoBoundsQuery);

    // First hunt for all the referenced buffers
    FindBuffers finder;
    s.accept(&finder);
    map<string, FindBuffers::Result> bufs = finder.buffers;

    // Add the output buffer(s).
    for (Function f : outputs) {
        for (size_t i = 0; i < f.values().size(); i++) {
            FindBuffers::Result output_buffer;
            output_buffer.type = f.values()[i].type();
            output_buffer.param = f.output_buffers()[i];
            output_buffer.dimensions = f.dimensions();
            if (f.values().size() > 1) {
                bufs[f.name() + '.' + std::to_string(i)] = output_buffer;
            } else {
                bufs[f.name()] = output_buffer;
            }
        }
    }

    Scope<Interval> empty_scope;
    map<string, Box> boxes = boxes_touched(s, empty_scope, fb);

    // Now iterate through all the buffers, creating a list of lets
    // and a list of asserts.
    vector<pair<string, Expr>> lets_overflow;
    vector<pair<string, Expr>> lets_required;
    vector<pair<string, Expr>> lets_constrained;
    vector<pair<string, Expr>> lets_proposed;
    vector<Stmt> dims_no_overflow_asserts;
    vector<Stmt> asserts_required;
    vector<Stmt> asserts_constrained;
    vector<Stmt> asserts_proposed;
    vector<Stmt> asserts_elem_size;
    vector<Stmt> asserts_host_alignment;
    vector<Stmt> buffer_rewrites;

    // Inject the code that conditionally returns if we're in inference mode
    Expr maybe_return_condition = const_false();

    // We're also going to apply the constraints to the required min
    // and extent. To do this we have to substitute all references to
    // the actual sizes of the input images in the constraints with
    // references to the required sizes.
    map<string, Expr> replace_with_required;

    for (const pair<string, FindBuffers::Result> &buf : bufs) {
        const string &name = buf.first;

        for (int i = 0; i < buf.second.dimensions; i++) {
            string dim = std::to_string(i);

            Expr min_required = Variable::make(Int(32), name + ".min." + dim + ".required");
            replace_with_required[name + ".min." + dim] = min_required;

            Expr extent_required = Variable::make(Int(32), name + ".extent." + dim + ".required");
            replace_with_required[name + ".extent." + dim] = simplify(extent_required);

            Expr stride_required = Variable::make(Int(32), name + ".stride." + dim + ".required");
            replace_with_required[name + ".stride." + dim] = stride_required;
        }
    }

    // We also want to build a map that lets us replace values passed
    // in with the constrained version. This is applied to the rest of
    // the lowered pipeline to take advantage of the constraints,
    // e.g. for constant folding.
    map<string, Expr> replace_with_constrained;

    for (pair<const string, FindBuffers::Result> &buf : bufs) {
        const string &name = buf.first;
        Buffer<> &image = buf.second.image;
        Parameter &param = buf.second.param;
        Type type = buf.second.type;
        int dimensions = buf.second.dimensions;

        // Detect if this is one of the outputs of a multi-output pipeline.
        bool is_output_buffer = false;
        bool is_secondary_output_buffer = false;
        string buffer_name = name;
        for (Function f : outputs) {
            for (size_t i = 0; i < f.output_buffers().size(); i++) {
                if (param.defined() &&
                    param.same_as(f.output_buffers()[i])) {
                    is_output_buffer = true;
                    // If we're one of multiple output buffers, we should use the
                    // region inferred for the func in general.
                    buffer_name = f.name();
                    if (i > 0) {
                        is_secondary_output_buffer = true;
                    }
                }
            }
        }

        Box touched = boxes[buffer_name];
        internal_assert(touched.empty() || (int)(touched.size()) == dimensions);

        // The buffer may be used in one or more extern stage. If so we need to
        // expand the box touched to include the results of the
        // top-level bounds query calls to those extern stages.
        if (param.defined()) {
            // Find the extern users.
            vector<string> extern_users;
            for (size_t i = 0; i < order.size(); i++) {
                Function f = env.find(order[i])->second;
                if (f.has_extern_definition()) {
                    const vector<ExternFuncArgument> &args = f.extern_arguments();
                    for (size_t j = 0; j < args.size(); j++) {
                        if ((args[j].image_param.defined() &&
                             args[j].image_param.name() == param.name()) ||
                            (args[j].buffer.defined() &&
                             args[j].buffer.name() == param.name())) {
                            extern_users.push_back(order[i]);
                        }
                    }
                }
            }

            // Expand the box by the result of the bounds query from each.
            for (size_t i = 0; i < extern_users.size(); i++) {
                const string &extern_user = extern_users[i];
                Box query_box;
                Expr query_buf = Variable::make(type_of<struct halide_buffer_t *>(),
                                                param.name() + ".bounds_query." + extern_user);
                for (int j = 0; j < dimensions; j++) {
                    Expr min = Call::make(Int(32), Call::buffer_get_min,
                                          {query_buf, j}, Call::Extern);
                    Expr max = Call::make(Int(32), Call::buffer_get_max,
                                          {query_buf, j}, Call::Extern);
                    query_box.push_back(Interval(min, max));
                }
                merge_boxes(touched, query_box);
            }
        }

        // An expression returning whether or not we're in inference mode
        ReductionDomain rdom;
<<<<<<< HEAD
        Expr inference_mode = Variable::make(UInt(1), name + ".host_and_device_are_null", image, param, rdom);
=======
        Expr host_ptr = Variable::make(Handle(), name + ".host", image, param, rdom);
        Expr dev = Variable::make(UInt(64), name + ".dev", image, param, rdom);
        Expr inference_mode = (host_ptr == make_zero(host_ptr.type()) &&
                               dev == make_zero(dev.type()));
>>>>>>> 15e86bb7

        maybe_return_condition = maybe_return_condition || inference_mode;

        // Come up with a name to refer to this buffer in the error messages
        string error_name = (is_output_buffer ? "Output" : "Input");
        error_name += " buffer " + name;

        // Check the type matches the internally-understood type
        {
            string type_code_name = name + ".type.code";
            string type_bits_name = name + ".type.bits";
            string type_lanes_name = name + ".type.lanes";
            Expr type_code = Variable::make(UInt(8), type_code_name, image, param, rdom);
            Expr type_bits = Variable::make(UInt(8), type_bits_name, image, param, rdom);
            Expr type_lanes = Variable::make(UInt(16), type_lanes_name, image, param, rdom);
            Expr error = Call::make(Int(32), "halide_error_bad_type",
                                    {error_name,
                                     type_code, make_const(UInt(8), (int)type.code()),
                                     type_bits, make_const(UInt(8), type.bits()),
                                     type_lanes, make_const(UInt(16), type.lanes())},
                                    Call::Extern);
            asserts_elem_size.push_back(
                AssertStmt::make((type_code == type.code()) &&
                                 (type_bits == type.bits()) &&
                                 (type_lanes == type.lanes()), error));
        }

        if (touched.maybe_unused()) {
            debug(3) << "Image " << name << " is only used when " << touched.used << "\n";
        }

        // Check that the region passed in (after applying constraints) is within the region used
        debug(3) << "In image " << name << " region touched is:\n";


        for (int j = 0; j < dimensions; j++) {
            string dim = std::to_string(j);
            string actual_min_name = name + ".min." + dim;
            string actual_extent_name = name + ".extent." + dim;
            string actual_stride_name = name + ".stride." + dim;
            Expr actual_min = Variable::make(Int(32), actual_min_name, image, param, rdom);
            Expr actual_extent = Variable::make(Int(32), actual_extent_name, image, param, rdom);
            Expr actual_stride = Variable::make(Int(32), actual_stride_name, image, param, rdom);
            if (!touched[j].is_bounded()) {
                user_error << "Buffer " << name
                           << " may be accessed in an unbounded way in dimension "
                           << j << "\n";
            }

            Expr min_required = touched[j].min;
            Expr extent_required = touched[j].max + 1 - touched[j].min;

            if (touched.maybe_unused()) {
                min_required = select(touched.used, min_required, actual_min);
                extent_required = select(touched.used, extent_required, actual_extent);
            }

            string min_required_name = name + ".min." + dim + ".required";
            string extent_required_name = name + ".extent." + dim + ".required";

            Expr min_required_var = Variable::make(Int(32), min_required_name);
            Expr extent_required_var = Variable::make(Int(32), extent_required_name);

            lets_required.push_back(make_pair(extent_required_name, extent_required));
            lets_required.push_back(make_pair(min_required_name, min_required));

            Expr actual_max = actual_min + actual_extent - 1;
            Expr max_required = min_required_var + extent_required_var - 1;

            if (touched.maybe_unused()) {
                max_required = select(touched.used, max_required, actual_max);
            }

            Expr oob_condition = actual_min <= min_required_var && actual_max >= max_required;

            Expr oob_error = Call::make(Int(32), "halide_error_access_out_of_bounds",
                                        {error_name, j, min_required_var, max_required, actual_min, actual_max},
                                        Call::Extern);

            asserts_required.push_back(AssertStmt::make(oob_condition, oob_error));

            // Come up with a required stride to use in bounds
            // inference mode. We don't assert it. It's just used to
            // apply the constraints to to come up with a proposed
            // stride. Strides actually passed in may not be in this
            // order (e.g if storage is swizzled relative to dimension
            // order).
            Expr stride_required;
            if (j == 0) {
                stride_required = 1;
            } else {
                string last_dim = std::to_string(j-1);
                stride_required = (Variable::make(Int(32), name + ".stride." + last_dim + ".required") *
                                   Variable::make(Int(32), name + ".extent." + last_dim + ".required"));
            }
            lets_required.push_back(make_pair(name + ".stride." + dim + ".required", stride_required));

            // On 32-bit systems, insert checks to make sure the total
            // size of all input and output buffers is <= 2^31 - 1.
            // And that no product of extents overflows 2^31 - 1. This
            // second test is likely only needed if a fuse directive
            // is used in the schedule to combine multiple extents,
            // but it is here for extra safety. On targets with the
            // LargeBuffers feature, the maximum size is 2^63 - 1.
            Expr max_size = make_const(UInt(64), t.maximum_buffer_size());
            Expr max_extent = make_const(UInt(64), 0x7fffffff);
            Expr actual_size = abs(cast<int64_t>(actual_extent) * actual_stride);
            Expr allocation_size_error = Call::make(Int(32), "halide_error_buffer_allocation_too_large",
                                                    {name, actual_size, max_size}, Call::Extern);
            Stmt check = AssertStmt::make(actual_size <= max_size, allocation_size_error);
            dims_no_overflow_asserts.push_back(check);

            // Don't repeat extents check for secondary buffers as extents must be the same as for the first one.
            if (!is_secondary_output_buffer) {
                if (j == 0) {
                    lets_overflow.push_back(make_pair(name + ".total_extent." + dim, cast<int64_t>(actual_extent)));
                } else {
                    max_size = cast<int64_t>(max_size);
                    Expr last_dim = Variable::make(Int(64), name + ".total_extent." + std::to_string(j-1));
                    Expr this_dim = actual_extent * last_dim;
                    Expr this_dim_var = Variable::make(Int(64), name + ".total_extent." + dim);
                    lets_overflow.push_back(make_pair(name + ".total_extent." + dim, this_dim));
                    Expr error = Call::make(Int(32), "halide_error_buffer_extents_too_large",
                                            {name, this_dim_var, max_size}, Call::Extern);
                    Stmt check = AssertStmt::make(this_dim_var <= max_size, error);
                    dims_no_overflow_asserts.push_back(check);
                }
            }
        }

        // Create code that mutates the input buffers if we're in bounds inference mode.
<<<<<<< HEAD
        Expr buffer_name_expr = Variable::make(type_of<struct halide_buffer_t *>(), name + ".buffer");
        vector<Expr> args = {buffer_name_expr, make_zero(type)};
=======
        BufferBuilder builder;
        builder.buffer_memory = Variable::make(type_of<struct buffer_t *>(), name + ".buffer");
        builder.type = type;
        builder.dimensions = dimensions;
>>>>>>> 15e86bb7
        for (int i = 0; i < dimensions; i++) {
            string dim = std::to_string(i);
            builder.mins.push_back(Variable::make(Int(32), name + ".min." + dim + ".proposed"));
            builder.extents.push_back(Variable::make(Int(32), name + ".extent." + dim + ".proposed"));
            builder.strides.push_back(Variable::make(Int(32), name + ".stride." + dim + ".proposed"));
        }
        Stmt rewrite = Evaluate::make(builder.build());

        rewrite = IfThenElse::make(inference_mode, rewrite);
        buffer_rewrites.push_back(rewrite);

        // Build the constraints tests and proposed sizes.
        vector<pair<string, Expr>> constraints;
        for (int i = 0; i < dimensions; i++) {
            string dim = std::to_string(i);
            string min_name = name + ".min." + dim;
            string stride_name = name + ".stride." + dim;
            string extent_name = name + ".extent." + dim;

            Expr stride_constrained, extent_constrained, min_constrained;

            Expr stride_orig = Variable::make(Int(32), stride_name, image, param, rdom);
            Expr extent_orig = Variable::make(Int(32), extent_name, image, param, rdom);
            Expr min_orig    = Variable::make(Int(32), min_name, image, param, rdom);

            Expr stride_required = Variable::make(Int(32), stride_name + ".required");
            Expr extent_required = Variable::make(Int(32), extent_name + ".required");
            Expr min_required = Variable::make(Int(32), min_name + ".required");

            Expr stride_proposed = Variable::make(Int(32), stride_name + ".proposed");
            Expr extent_proposed = Variable::make(Int(32), extent_name + ".proposed");
            Expr min_proposed = Variable::make(Int(32), min_name + ".proposed");

            debug(2) << "Injecting constraints for " << name << "." << i << "\n";
            if (is_secondary_output_buffer) {
                // For multi-output (Tuple) pipelines, output buffers
                // beyond the first implicitly have their min and extent
                // constrained to match the first output.

                if (param.defined()) {
                    user_assert(!param.extent_constraint(i).defined() &&
                                !param.min_constraint(i).defined())
                        << "Can't constrain the min or extent of an output buffer beyond the "
                        << "first. They are implicitly constrained to have the same min and extent "
                        << "as the first output buffer.\n";

                    stride_constrained = param.stride_constraint(i);
                } else if (image.defined() && (int)i < image.dimensions()) {
                    stride_constrained = image.dim(i).stride();
                }

                std::string min0_name = buffer_name + ".0.min." + dim;
                if (replace_with_constrained.count(min0_name) > 0 ) {
                    min_constrained = replace_with_constrained[min0_name];
                } else {
                    min_constrained = Variable::make(Int(32), min0_name);
                }

                std::string extent0_name = buffer_name + ".0.extent." + dim;
                if (replace_with_constrained.count(extent0_name) > 0 ) {
                    extent_constrained = replace_with_constrained[extent0_name];
                } else {
                    extent_constrained = Variable::make(Int(32), extent0_name);
                }
            } else if (image.defined() && (int)i < image.dimensions()) {
                stride_constrained = image.dim(i).stride();
                extent_constrained = image.dim(i).extent();
                min_constrained = image.dim(i).min();
            } else if (param.defined()) {
                stride_constrained = param.stride_constraint(i);
                extent_constrained = param.extent_constraint(i);
                min_constrained = param.min_constraint(i);
            }

            if (stride_constrained.defined()) {
                // Come up with a suggested stride by passing the
                // required region through this constraint.
                constraints.push_back(make_pair(stride_name, stride_constrained));
                stride_constrained = substitute(replace_with_required, stride_constrained);
                lets_proposed.push_back(make_pair(stride_name + ".proposed", stride_constrained));
            } else {
                lets_proposed.push_back(make_pair(stride_name + ".proposed", stride_required));
            }

            if (min_constrained.defined()) {
                constraints.push_back(make_pair(min_name, min_constrained));
                min_constrained = substitute(replace_with_required, min_constrained);
                lets_proposed.push_back(make_pair(min_name + ".proposed", min_constrained));
            } else {
                lets_proposed.push_back(make_pair(min_name + ".proposed", min_required));
            }

            if (extent_constrained.defined()) {
                constraints.push_back(make_pair(extent_name, extent_constrained));
                extent_constrained = substitute(replace_with_required, extent_constrained);
                lets_proposed.push_back(make_pair(extent_name + ".proposed", extent_constrained));
            } else {
                lets_proposed.push_back(make_pair(extent_name + ".proposed", extent_required));
            }

            // In bounds inference mode, make sure the proposed
            // versions still satisfy the constraints.
            Expr max_proposed = min_proposed + extent_proposed - 1;
            Expr max_required = min_required + extent_required - 1;
            Expr check = (min_proposed <= min_required) && (max_proposed >= max_required);
            Expr error = Call::make(Int(32), "halide_error_constraints_make_required_region_smaller",
                                    {error_name, i, min_proposed, max_proposed, min_required, max_required},
                                    Call::Extern);
            asserts_proposed.push_back(AssertStmt::make((!inference_mode) || check, error));

            // stride_required is just a suggestion. It's ok if the
            // constraints shuffle them around in ways that make it
            // smaller.
            /*
            check = (stride_proposed >= stride_required);
            error = "Applying the constraints to the required stride made it smaller";
            asserts_proposed.push_back(AssertStmt::make((!inference_mode) || check, error, vector<Expr>()));
            */
        }

        // Assert all the conditions, and set the new values
        for (size_t i = 0; i < constraints.size(); i++) {
            Expr var = Variable::make(Int(32), constraints[i].first);
            Expr constrained_var = Variable::make(Int(32), constraints[i].first + ".constrained");

            const string &var_str = constraints[i].first;
            std::ostringstream ss;
            ss << constraints[i].second;
            string constrained_var_str = ss.str();

            replace_with_constrained[var_str] = constrained_var;

            lets_constrained.push_back(make_pair(var_str + ".constrained", constraints[i].second));

            Expr error = Call::make(Int(32), "halide_error_constraint_violated",
                                    {var_str, var, constrained_var_str, constrained_var},
                                    Call::Extern);

            // Check the var passed in equals the constrained version (when not in inference mode)
            asserts_constrained.push_back(AssertStmt::make(var == constrained_var, error));
        }
        if (param.defined() && param.host_alignment() != param.type().bytes()) {
            string host_name = name + ".host";
            int alignment_required = param.host_alignment();
            Expr host_ptr = Variable::make(Handle(), host_name);
            Expr u64t_host_ptr = reinterpret<uint64_t>(host_ptr);
            Expr align_condition = (u64t_host_ptr % alignment_required) == 0;
            Expr error = Call::make(Int(32), "halide_error_unaligned_host_ptr",
                                    {name, alignment_required}, Call::Extern);
            asserts_host_alignment.push_back(AssertStmt::make(align_condition, error));
        }
    }

    // Inject the code that check for the alignment of the host pointers.
    if (!no_asserts) {
        for (size_t i = asserts_host_alignment.size(); i > 0; i--) {
            s = Block::make(asserts_host_alignment[i-1], s);
        }
    }
    // Inject the code that checks that no dimension math overflows
    if (!no_asserts) {
        for (size_t i = dims_no_overflow_asserts.size(); i > 0; i--) {
            s = Block::make(dims_no_overflow_asserts[i-1], s);
        }

        // Inject the code that defines the proposed sizes.
        for (size_t i = lets_overflow.size(); i > 0; i--) {
            s = LetStmt::make(lets_overflow[i-1].first, lets_overflow[i-1].second, s);
        }
    }

    // Replace uses of the var with the constrained versions in the
    // rest of the program. We also need to respect the existence of
    // constrained versions during storage flattening and bounds
    // inference.
    s = substitute(replace_with_constrained, s);

    // Now we add a bunch of code to the top of the pipeline. This is
    // all in reverse order compared to execution, as we incrementally
    // prepending code.

    if (!no_asserts) {
        // Inject the code that checks the constraints are correct.
        for (size_t i = asserts_constrained.size(); i > 0; i--) {
            s = Block::make(asserts_constrained[i-1], s);
        }

        // Inject the code that checks for out-of-bounds access to the buffers.
        for (size_t i = asserts_required.size(); i > 0; i--) {
            s = Block::make(asserts_required[i-1], s);
        }

        // Inject the code that checks that elem_sizes are ok.
        for (size_t i = asserts_elem_size.size(); i > 0; i--) {
            s = Block::make(asserts_elem_size[i-1], s);
        }
    }

    // Inject the code that returns early for inference mode.
    if (!no_bounds_query) {
        s = IfThenElse::make(!maybe_return_condition, s);

        // Inject the code that does the buffer rewrites for inference mode.
        for (size_t i = buffer_rewrites.size(); i > 0; i--) {
            s = Block::make(buffer_rewrites[i-1], s);
        }
    }

    if (!no_asserts) {
        // Inject the code that checks the proposed sizes still pass the bounds checks
        for (size_t i = asserts_proposed.size(); i > 0; i--) {
            s = Block::make(asserts_proposed[i-1], s);
        }
    }

    // Inject the code that defines the proposed sizes.
    for (size_t i = lets_proposed.size(); i > 0; i--) {
        s = LetStmt::make(lets_proposed[i-1].first, lets_proposed[i-1].second, s);
    }

    // Inject the code that defines the constrained sizes.
    for (size_t i = lets_constrained.size(); i > 0; i--) {
        s = LetStmt::make(lets_constrained[i-1].first, lets_constrained[i-1].second, s);
    }

    // Inject the code that defines the required sizes produced by bounds inference.
    for (size_t i = lets_required.size(); i > 0; i--) {
        s = LetStmt::make(lets_required[i-1].first, lets_required[i-1].second, s);
    }

    return s;
}

}
}<|MERGE_RESOLUTION|>--- conflicted
+++ resolved
@@ -206,14 +206,10 @@
 
         // An expression returning whether or not we're in inference mode
         ReductionDomain rdom;
-<<<<<<< HEAD
-        Expr inference_mode = Variable::make(UInt(1), name + ".host_and_device_are_null", image, param, rdom);
-=======
         Expr host_ptr = Variable::make(Handle(), name + ".host", image, param, rdom);
-        Expr dev = Variable::make(UInt(64), name + ".dev", image, param, rdom);
+        Expr dev = Variable::make(UInt(64), name + ".device", image, param, rdom);
         Expr inference_mode = (host_ptr == make_zero(host_ptr.type()) &&
                                dev == make_zero(dev.type()));
->>>>>>> 15e86bb7
 
         maybe_return_condition = maybe_return_condition || inference_mode;
 
@@ -345,15 +341,13 @@
         }
 
         // Create code that mutates the input buffers if we're in bounds inference mode.
-<<<<<<< HEAD
-        Expr buffer_name_expr = Variable::make(type_of<struct halide_buffer_t *>(), name + ".buffer");
-        vector<Expr> args = {buffer_name_expr, make_zero(type)};
-=======
         BufferBuilder builder;
-        builder.buffer_memory = Variable::make(type_of<struct buffer_t *>(), name + ".buffer");
+        builder.buffer_memory = Variable::make(type_of<struct halide_buffer_t *>(), name + ".buffer");
+        builder.shape_memory = Call::make(type_of<struct halide_dimension_t *>(),
+                                          Call::buffer_get_shape, {builder.buffer_memory},
+                                          Call::Extern);
         builder.type = type;
         builder.dimensions = dimensions;
->>>>>>> 15e86bb7
         for (int i = 0; i < dimensions; i++) {
             string dim = std::to_string(i);
             builder.mins.push_back(Variable::make(Int(32), name + ".min." + dim + ".proposed"));
