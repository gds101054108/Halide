#include <iostream>
#include <algorithm>
#include <cmath>
#include <limits>
#include <stdio.h>

#include "Simplify.h"
#include "IROperator.h"
#include "IREquality.h"
#include "IRPrinter.h"
#include "IRMutator.h"
#include "Scope.h"
#include "Var.h"
#include "Debug.h"
#include "ModulusRemainder.h"
#include "Substitute.h"
#include "Bounds.h"
#include "Deinterleave.h"
#include "ExprUsesVar.h"

#ifdef _MSC_VER
#define snprintf _snprintf
#endif

namespace Halide {
namespace Internal {

using std::string;
using std::map;
using std::pair;
using std::make_pair;
using std::ostringstream;
using std::vector;

namespace {

// Things that we can constant fold: Immediates and broadcasts of immediates.
bool is_simple_const(Expr e) {
    if (e.as<IntImm>()) return true;
    if (e.as<UIntImm>()) return true;
    // Don't consider NaN to be a "simple const", since it doesn't obey equality rules assumed elsewere
    const FloatImm *f = e.as<FloatImm>();
    if (f && !std::isnan(f->value)) return true;
    if (const Broadcast *b = e.as<Broadcast>()) {
        return is_simple_const(b->value);
    }
    return false;
}

// If the Expr is (var relop const) or (const relop var),
// fill in the var name and return true.
template<typename RelOp>
bool is_var_relop_simple_const(Expr e, string* name) {
    if (const RelOp *r = e.as<RelOp>()) {
        if (is_simple_const(r->b)) {
            const Variable *v = r->a.template as<Variable>();
            if (v) {
                *name = v->name;
                return true;
            }
        }
        else if (is_simple_const(r->a)) {
            const Variable *v = r->b.template as<Variable>();
            if (v) {
                *name = v->name;
                return true;
            }
        }
    }
    return false;
}

bool is_var_simple_const_comparison(Expr e, string* name) {
    // It's not clear if GT, LT, etc would be useful
    // here; leaving them out until proven otherwise.
    return is_var_relop_simple_const<EQ>(e, name) ||
           is_var_relop_simple_const<NE>(e, name);
}

// Returns true iff t is a scalar integral type where overflow is undefined
bool no_overflow_scalar_int(Type t) {
    return (t.is_scalar() && t.is_int() && t.bits() >= 32);
}

// Returns true iff t does not have a well defined overflow behavior.
bool no_overflow(Type t) {
    return t.is_float() || no_overflow_scalar_int(t.element_of());
}

// Make a poison value used when overflow is detected during constant
// folding.
Expr signed_integer_overflow_error(Type t) {
    // Mark each call with an atomic counter, so that the errors can't
    // cancel against each other.
    static std::atomic<int> counter;
    return Call::make(t, Call::signed_integer_overflow, {counter++}, Call::Intrinsic);
}

// Make a poison value used when integer div/mod-by-zero is detected during constant folding.
Expr indeterminate_expression_error(Type t) {
    // Mark each call with an atomic counter, so that the errors can't
    // cancel against each other.
    static std::atomic<int> counter;
    return Call::make(t, Call::indeterminate_expression, {counter++}, Call::Intrinsic);
}

// If 'e' is indeterminate_expression of type t,
//      set *expr to it and return true.
// If 'e' is indeterminate_expression of other type,
//      make a new indeterminate_expression of the proper type, set *expr to it and return true.
// Otherwise, leave *expr untouched and return false.
bool propagate_indeterminate_expression(Expr e, Type t, Expr *expr) {
    const Call *call = e.as<Call>();
    if (call && call->is_intrinsic(Call::indeterminate_expression)) {
        if (call->type != t) {
            *expr = indeterminate_expression_error(t);
        } else {
            *expr = e;
        }
        return true;
    }
    return false;
}

bool propagate_indeterminate_expression(Expr e0, Expr e1, Type t, Expr *expr) {
    return propagate_indeterminate_expression(e0, t, expr) ||
           propagate_indeterminate_expression(e1, t, expr);
}

bool propagate_indeterminate_expression(Expr e0, Expr e1, Expr e2, Type t, Expr *expr) {
    return propagate_indeterminate_expression(e0, t, expr) ||
           propagate_indeterminate_expression(e1, t, expr) ||
           propagate_indeterminate_expression(e2, t, expr);
}

class ExprIsPure : public IRVisitor {
    using IRVisitor::visit;

    void visit(const Call *op) {
        if (!op->is_pure()) {
            result = false;
        } else {
            IRVisitor::visit(op);
        }
    }

    void visit(const Load *op) {
        if (!op->image.defined() && !op->param.defined()) {
            // It's a load from an internal buffer, which could
            // mutate.
            result = false;
        } else {
            IRVisitor::visit(op);
        }
    }
public:
    bool result = true;
};

/** Test if an expression's value could be different at different
 * points in the code. */
bool expr_is_pure(Expr e) {
    ExprIsPure pure;
    e.accept(&pure);
    return pure.result;
}

}

class Simplify : public IRMutator {
public:
    Simplify(bool r, const Scope<Interval> *bi, const Scope<ModulusRemainder> *ai) :
        simplify_lets(r) {
        alignment_info.set_containing_scope(ai);

        // Only respect the constant bounds from the containing scope.
        for (Scope<Interval>::const_iterator iter = bi->cbegin(); iter != bi->cend(); ++iter) {
            int64_t i_min, i_max;
            if (const_int(iter.value().min, &i_min) &&
                const_int(iter.value().max, &i_max)) {
                bounds_info.push(iter.name(), make_pair(i_min, i_max));
            }
        }

    }

    // Uncomment to debug all Expr mutations.
    /*
    Expr mutate(Expr e) {
        static int indent = 0;
        std::string spaces;
        for (int i = 0; i < indent; i++) spaces += ' ';

        debug(1) << spaces << "Simplifying " << e << "\n";
        indent++;
        Expr new_e = IRMutator::mutate(e);
        indent--;
        if (!new_e.same_as(e)) {
            debug(1)
                << spaces << "Before: " << e << "\n"
                << spaces << "After:  " << new_e << "\n";
        }
        return new_e;
    }
    using IRMutator::mutate;
    */

private:
    bool simplify_lets;

    struct VarInfo {
        Expr replacement;
        int old_uses, new_uses;
    };

    Scope<VarInfo> var_info;
    Scope<pair<int64_t, int64_t>> bounds_info;
    Scope<ModulusRemainder> alignment_info;


    using IRMutator::visit;

    // Wrappers for as_const_foo that are more convenient to use in
    // the large chains of conditions in the visit methods
    // below. Unlike the versions in IROperator, these only match
    // scalars.
    bool const_float(Expr e, double *f) {
        if (e.type().is_vector()) {
            return false;
        } else if (const double *p = as_const_float(e)) {
            *f = *p;
            return true;
        } else {
            return false;
        }
    }

    bool const_int(Expr e, int64_t *i) {
        if (e.type().is_vector()) {
            return false;
        } else if (const int64_t *p = as_const_int(e)) {
            *i = *p;
            return true;
        } else {
            return false;
        }
    }

    bool const_uint(Expr e, uint64_t *u) {
        if (e.type().is_vector()) {
            return false;
        } else if (const uint64_t *p = as_const_uint(e)) {
            *u = *p;
            return true;
        } else {
            return false;
        }
    }

    // Similar to bounds_of_expr_in_scope, but gives up immediately if
    // anything isn't a constant. This stops rules from taking the
    // bounds of something then having to simplify it to see whether
    // it constant-folds. For some expressions the bounds of the
    // expression is at least as complex as the expression, so
    // recursively mutating the bounds causes havoc.
    bool const_int_bounds(Expr e, int64_t *min_val, int64_t *max_val) {
        Type t = e.type();

        if (const int64_t *i = as_const_int(e)) {
            *min_val = *max_val = *i;
            return true;
        } else if (const Variable *v = e.as<Variable>()) {
            if (bounds_info.contains(v->name)) {
                pair<int64_t, int64_t> b = bounds_info.get(v->name);
                *min_val = b.first;
                *max_val = b.second;
                return true;
            }
        } else if (const Broadcast *b = e.as<Broadcast>()) {
            return const_int_bounds(b->value, min_val, max_val);
        } else if (const Max *max = e.as<Max>()) {
            int64_t min_a, min_b, max_a, max_b;
            // We only need to check the LHS for Min expr since simplify would
            // canonicalize min/max to always be in the LHS.
            if (const Min *min = max->a.as<Min>()) {
                // Bound of max(min(x, a), b) : [min_b, max(max_a, max_b)].
                // We need to check both LHS and RHS of the min, since if a is
                // a min/max clamp instead of a constant, simplify would have
                // reordered x and a.
                if (const_int_bounds(max->b, &min_b, &max_b) &&
                    (const_int_bounds(min->b, &min_a, &max_a) ||
                     const_int_bounds(min->a, &min_a, &max_a))) {
                    *min_val = min_b;
                    *max_val = std::max(max_a, max_b);
                    return true;
                }
            } else if (const_int_bounds(max->a, &min_a, &max_a) &&
                       const_int_bounds(max->b, &min_b, &max_b)) {
                *min_val = std::max(min_a, min_b);
                *max_val = std::max(max_a, max_b);
                return true;
            }
        } else if (const Min *min = e.as<Min>()) {
            int64_t min_a, min_b, max_a, max_b;
            // We only need to check the LHS for Max expr since simplify would
            // canonicalize min/max to always be in the LHS.
            if (const Max *max = min->a.as<Max>()) {
                // Bound of min(max(x, a), b) : [min(min_a, min_b), max_b].
                // We need to check both LHS and RHS of the max, since if a is
                // a min/max clamp instead of a constant, simplify would have
                // reordered x and a.
                if (const_int_bounds(min->b, &min_b, &max_b) &&
                    (const_int_bounds(max->b, &min_a, &max_a) ||
                     const_int_bounds(max->a, &min_a, &max_a))) {
                    *min_val = std::min(min_a, min_b);
                    *max_val = max_b;
                    return true;
                }
            } else if (const_int_bounds(min->a, &min_a, &max_a) &&
                       const_int_bounds(min->b, &min_b, &max_b)) {
                *min_val = std::min(min_a, min_b);
                *max_val = std::min(max_a, max_b);
                return true;
            }
        } else if (const Select *sel = e.as<Select>()) {
            int64_t min_a, min_b, max_a, max_b;
            if (const_int_bounds(sel->true_value, &min_a, &max_a) &&
                const_int_bounds(sel->false_value, &min_b, &max_b)) {
                *min_val = std::min(min_a, min_b);
                *max_val = std::max(max_a, max_b);
                return true;
            }
        } else if (const Add *add = e.as<Add>()) {
            int64_t min_a, min_b, max_a, max_b;
            if (const_int_bounds(add->a, &min_a, &max_a) &&
                const_int_bounds(add->b, &min_b, &max_b)) {
                *min_val = min_a + min_b;
                *max_val = max_a + max_b;
                return no_overflow_scalar_int(t.element_of()) ||
                       (t.can_represent(*min_val) && t.can_represent(*max_val));
            }
        } else if (const Sub *sub = e.as<Sub>()) {
            int64_t min_a, min_b, max_a, max_b;
            if (const_int_bounds(sub->a, &min_a, &max_a) &&
                const_int_bounds(sub->b, &min_b, &max_b)) {
                *min_val = min_a - max_b;
                *max_val = max_a - min_b;
                return no_overflow_scalar_int(t.element_of()) ||
                       (t.can_represent(*min_val) && t.can_represent(*max_val));
            }
        } else if (const Mul *mul = e.as<Mul>()) {
            int64_t min_a, min_b, max_a, max_b;
            if (const_int_bounds(mul->a, &min_a, &max_a) &&
                const_int_bounds(mul->b, &min_b, &max_b)) {
                int64_t
                    t0 = min_a*min_b,
                    t1 = min_a*max_b,
                    t2 = max_a*min_b,
                    t3 = max_a*max_b;
                *min_val = std::min(std::min(t0, t1), std::min(t2, t3));
                *max_val = std::max(std::max(t0, t1), std::max(t2, t3));
                return no_overflow_scalar_int(t.element_of()) ||
                       (t.can_represent(*min_val) && t.can_represent(*max_val));
            }
        } else if (const Mod *mod = e.as<Mod>()) {
            int64_t min_b, max_b;
            if (const_int_bounds(mod->b, &min_b, &max_b) &&
                (min_b > 0 || max_b < 0)) {
                *min_val = 0;
                *max_val = std::abs(max_b) - 1;
                return no_overflow_scalar_int(t.element_of()) ||
                       (t.can_represent(*min_val) && t.can_represent(*max_val));
            }
        } else if (const Div *div = e.as<Div>()) {
            int64_t min_a, min_b, max_a, max_b;
            if (const_int_bounds(div->a, &min_a, &max_a) &&
                const_int_bounds(div->b, &min_b, &max_b) &&
                (min_b > 0 || max_b < 0)) {
                int64_t
                    t0 = div_imp(min_a, min_b),
                    t1 = div_imp(min_a, max_b),
                    t2 = div_imp(max_a, min_b),
                    t3 = div_imp(max_a, max_b);
                *min_val = std::min(std::min(t0, t1), std::min(t2, t3));
                *max_val = std::max(std::max(t0, t1), std::max(t2, t3));
                return no_overflow_scalar_int(t.element_of()) ||
                       (t.can_represent(*min_val) && t.can_represent(*max_val));
            }
        } else if (const Ramp *r = e.as<Ramp>()) {
            int64_t min_base, max_base, min_stride, max_stride;
            if (const_int_bounds(r->base, &min_base, &max_base) &&
                const_int_bounds(r->stride, &min_stride, &max_stride)) {
                int64_t min_last_lane = min_base + min_stride * (r->lanes - 1);
                int64_t max_last_lane = max_base + max_stride * (r->lanes - 1);
                *min_val = std::min(min_base, min_last_lane);
                *max_val = std::max(max_base, max_last_lane);
                return no_overflow_scalar_int(t.element_of()) ||
                       (t.can_represent(*min_val) && t.can_represent(*max_val));
            }
        }
        return false;
    }


    // Check if an Expr is integer-division-rounding-up by the given
    // factor. If so, return the core expression.
    Expr is_round_up_div(Expr e, int64_t factor) {
        if (!no_overflow(e.type())) return Expr();
        const Div *div = e.as<Div>();
        if (!div) return Expr();
        if (!is_const(div->b, factor)) return Expr();
        const Add *add = div->a.as<Add>();
        if (!add) return Expr();
        if (!is_const(add->b, factor-1)) return Expr();
        return add->a;
    }

    // Check if an Expr is a rounding-up operation, and if so, return
    // the factor.
    Expr is_round_up(Expr e, int64_t *factor) {
        if (!no_overflow(e.type())) return Expr();
        const Mul *mul = e.as<Mul>();
        if (!mul) return Expr();
        if (!const_int(mul->b, factor)) return Expr();
        return is_round_up_div(mul->a, *factor);
    }

    void visit(const Cast *op) {
        Expr value = mutate(op->value);
        if (propagate_indeterminate_expression(value, op->type, &expr)) {
            return;
        }
        const Cast *cast = value.as<Cast>();
        const Broadcast *broadcast_value = value.as<Broadcast>();
        const Ramp *ramp_value = value.as<Ramp>();
        const Add *add = value.as<Add>();
        double f = 0.0;
        int64_t i = 0;
        uint64_t u = 0;
        if (value.type() == op->type) {
            expr = value;
        } else if (op->type.is_int() &&
                   const_float(value, &f)) {
            // float -> int
            expr = IntImm::make(op->type, (int64_t)f);
        } else if (op->type.is_uint() &&
                   const_float(value, &f)) {
            // float -> uint
            expr = UIntImm::make(op->type, (uint64_t)f);
        } else if (op->type.is_float() &&
                   const_float(value, &f)) {
            // float -> float
            expr = FloatImm::make(op->type, f);
        } else if (op->type.is_int() &&
                   const_int(value, &i)) {
            // int -> int
            expr = IntImm::make(op->type, i);
        } else if (op->type.is_uint() &&
                   const_int(value, &i)) {
            // int -> uint
            expr = UIntImm::make(op->type, (uint64_t)i);
        } else if (op->type.is_float() &&
                   const_int(value, &i)) {
            // int -> float
            expr = FloatImm::make(op->type, (double)i);
        } else if (op->type.is_int() &&
                   const_uint(value, &u)) {
            // uint -> int
            expr = IntImm::make(op->type, (int64_t)u);
        } else if (op->type.is_uint() &&
                   const_uint(value, &u)) {
            // uint -> uint
            expr = UIntImm::make(op->type, u);
        } else if (op->type.is_float() &&
                   const_uint(value, &u)) {
            // uint -> float
            expr = FloatImm::make(op->type, (double)u);
        } else if (cast &&
                   op->type.code() == cast->type.code() &&
                   op->type.bits() < cast->type.bits()) {
            // If this is a cast of a cast of the same type, where the
            // outer cast is narrower, the inner cast can be
            // eliminated.
            expr = mutate(Cast::make(op->type, cast->value));
        } else if (cast &&
                   (op->type.is_int() || op->type.is_uint()) &&
                   (cast->type.is_int() || cast->type.is_uint()) &&
                   op->type.bits() <= cast->type.bits() &&
                   op->type.bits() <= op->value.type().bits()) {
            // If this is a cast between integer types, where the
            // outer cast is narrower than the inner cast and the
            // inner cast's argument, the inner cast can be
            // eliminated. The inner cast is either a sign extend
            // or a zero extend, and the outer cast truncates the extended bits
            expr = mutate(Cast::make(op->type, cast->value));
        } else if (broadcast_value) {
            // cast(broadcast(x)) -> broadcast(cast(x))
            expr = mutate(Broadcast::make(Cast::make(op->type.element_of(), broadcast_value->value), broadcast_value->lanes));
        } else if (ramp_value &&
                   op->type.element_of() == Int(64) &&
                   op->value.type().element_of() == Int(32)) {
            // cast(ramp(a, b, w)) -> ramp(cast(a), cast(b), w)
            expr = mutate(Ramp::make(Cast::make(op->type.element_of(), ramp_value->base),
                                     Cast::make(op->type.element_of(), ramp_value->stride),
                                     ramp_value->lanes));
        } else if (add &&
                   op->type == Int(64) &&
                   op->value.type() == Int(32) &&
                   is_const(add->b)) {
            // In the interest of moving constants outwards so they
            // can cancel, pull the addition outside of the cast.
            expr = mutate(Cast::make(op->type, add->a) + add->b);
        } else if (value.same_as(op->value)) {
            expr = op;
        } else {
            expr = Cast::make(op->type, value);
        }
    }

    void visit(const Variable *op) {
        if (var_info.contains(op->name)) {
            VarInfo &info = var_info.ref(op->name);

            // if replacement is defined, we should substitute it in (unless
            // it's a var that has been hidden by a nested scope).
            if (info.replacement.defined()) {
                internal_assert(info.replacement.type() == op->type);
                expr = info.replacement;
                info.new_uses++;
            } else {
                // This expression was not something deemed
                // substitutable - no replacement is defined.
                expr = op;
                info.old_uses++;
            }
        } else {
            // We never encountered a let that defines this var. Must
            // be a uniform. Don't touch it.
            expr = op;
        }
    }

    void visit(const Add *op) {
        int64_t ia = 0, ib = 0, ic = 0;
        uint64_t ua = 0, ub = 0;
        double fa = 0.0f, fb = 0.0f;

        Expr a = mutate(op->a);
        Expr b = mutate(op->b);
        if (propagate_indeterminate_expression(a, b, op->type, &expr)) {
            return;
        }

        // Rearrange a few patterns to cut down on the number of cases
        // to check later.
        if ((is_simple_const(a) && !is_simple_const(b)) ||
            (b.as<Min>() && !a.as<Min>()) ||
            (b.as<Max>() && !a.as<Max>())) {
            std::swap(a, b);
        }
        if ((b.as<Min>() && a.as<Max>())) {
            std::swap(a, b);
        }

        const Call *call_a = a.as<Call>();
        const Call *call_b = b.as<Call>();

        const Shuffle *shuffle_a = a.as<Shuffle>();
        const Shuffle *shuffle_b = b.as<Shuffle>();

        const Ramp *ramp_a = a.as<Ramp>();
        const Ramp *ramp_b = b.as<Ramp>();
        const Broadcast *broadcast_a = a.as<Broadcast>();
        const Broadcast *broadcast_b = b.as<Broadcast>();
        const Add *add_a = a.as<Add>();
        const Add *add_b = b.as<Add>();
        const Sub *sub_a = a.as<Sub>();
        const Sub *sub_b = b.as<Sub>();
        const Mul *mul_a = a.as<Mul>();
        const Mul *mul_b = b.as<Mul>();

        const Div *div_a = a.as<Div>();

        const Div *div_a_a = mul_a ? mul_a->a.as<Div>() : nullptr;
        const Mod *mod_a = a.as<Mod>();
        const Mod *mod_b = b.as<Mod>();

        const Mul *mul_a_a = add_a ? add_a->a.as<Mul>(): nullptr;
        const Mod *mod_a_a = add_a ? add_a->a.as<Mod>(): nullptr;
        const Mul *mul_a_b = add_a ? add_a->b.as<Mul>(): nullptr;
        const Mod *mod_a_b = add_a ? add_a->b.as<Mod>(): nullptr;

        const Max *max_b = b.as<Max>();

        const Min *min_a = a.as<Min>();
        const Max *max_a = a.as<Max>();
        const Sub *sub_a_a = min_a ? min_a->a.as<Sub>() : nullptr;
        const Sub *sub_a_b = min_a ? min_a->b.as<Sub>() : nullptr;
        const Add *add_a_a = min_a ? min_a->a.as<Add>() : nullptr;
        const Add *add_a_b = min_a ? min_a->b.as<Add>() : nullptr;
        sub_a_a = max_a ? max_a->a.as<Sub>() : sub_a_a;
        sub_a_b = max_a ? max_a->b.as<Sub>() : sub_a_b;
        add_a_a = max_a ? max_a->a.as<Add>() : add_a_a;
        add_a_b = max_a ? max_a->b.as<Add>() : add_a_b;

        add_a_a = div_a ? div_a->a.as<Add>() : add_a_a;

        const Select *select_a = a.as<Select>();
        const Select *select_b = b.as<Select>();

        if (const_int(a, &ia) &&
            const_int(b, &ib)) {
            if (no_overflow(a.type()) &&
                add_would_overflow(a.type().bits(), ia, ib)) {
                expr = signed_integer_overflow_error(a.type());
            } else {
                expr = IntImm::make(a.type(), ia + ib);
            }
        } else if (const_uint(a, &ua) &&
                   const_uint(b, &ub)) {
            // const uint + const uint
            expr = UIntImm::make(a.type(), ua + ub);
        } else if (const_float(a, &fa) &&
                   const_float(b, &fb)) {
            // const float + const float
            expr = FloatImm::make(a.type(), fa + fb);
        } else if (is_zero(b)) {
            expr = a;
        } else if (is_zero(a)) {
            expr = b;
        } else if (equal(a, b)) {
            // x + x = x*2
            expr = mutate(a * make_const(op->type, 2));
        } else if (call_a &&
                   call_a->is_intrinsic(Call::signed_integer_overflow)) {
            expr = a;
        } else if (call_b &&
                   call_b->is_intrinsic(Call::signed_integer_overflow)) {
            expr = b;
        } else if (shuffle_a && shuffle_b &&
                   shuffle_a->is_slice() &&
                   shuffle_b->is_slice()) {
            if (a.same_as(op->a) && b.same_as(op->b)) {
                expr = hoist_slice_vector<Add>(op);
            } else {
                expr = hoist_slice_vector<Add>(Add::make(a, b));
            }
        } else if (ramp_a &&
                   ramp_b) {
            // Ramp + Ramp
            expr = mutate(Ramp::make(ramp_a->base + ramp_b->base,
                                     ramp_a->stride + ramp_b->stride, ramp_a->lanes));
        } else if (ramp_a &&
                   broadcast_b) {
            // Ramp + Broadcast
            expr = mutate(Ramp::make(ramp_a->base + broadcast_b->value,
                                     ramp_a->stride, ramp_a->lanes));
        } else if (broadcast_a &&
                   ramp_b) {
            // Broadcast + Ramp
            expr = mutate(Ramp::make(broadcast_a->value + ramp_b->base,
                                     ramp_b->stride, ramp_b->lanes));
        } else if (broadcast_a &&
                   broadcast_b) {
            // Broadcast + Broadcast
            expr = Broadcast::make(mutate(broadcast_a->value + broadcast_b->value),
                                   broadcast_a->lanes);

        } else if (select_a &&
                   select_b &&
                   equal(select_a->condition, select_b->condition)) {
            // select(c, a, b) + select(c, d, e) -> select(c, a+d, b+e)
            expr = mutate(Select::make(select_a->condition,
                                       select_a->true_value + select_b->true_value,
                                       select_a->false_value + select_b->false_value));
        } else if (select_a &&
                   is_simple_const(b) &&
                   (is_simple_const(select_a->true_value) ||
                    is_simple_const(select_a->false_value))) {
            // select(c, c1, c2) + c3 -> select(c, c1+c3, c2+c3)
            expr = mutate(Select::make(select_a->condition,
                                       select_a->true_value + b,
                                       select_a->false_value + b));
        } else if (add_a &&
                   is_simple_const(add_a->b)) {
            // In ternary expressions, pull constants outside
            if (is_simple_const(b)) {
                expr = mutate(add_a->a + (add_a->b + b));
            } else {
                expr = mutate((add_a->a + b) + add_a->b);
            }
        } else if (add_b &&
                   is_simple_const(add_b->b)) {
            expr = mutate((a + add_b->a) + add_b->b);
        } else if (sub_a &&
                   is_simple_const(sub_a->a)) {
            if (is_simple_const(b)) {
                expr = mutate((sub_a->a + b) - sub_a->b);
            } else {
                expr = mutate((b - sub_a->b) + sub_a->a);
            }

        } else if (sub_a &&
                   equal(b, sub_a->b)) {
            // Additions that cancel an inner term
            // (a - b) + b
            expr = sub_a->a;
        } else if (sub_a &&
                   is_zero(sub_a->a)) {
            expr = mutate(b - sub_a->b);
        } else if (sub_b && equal(a, sub_b->b)) {
            // a + (b - a)
            expr = sub_b->a;
        } else if (sub_b &&
                   is_simple_const(sub_b->a)) {
            // a + (7 - b) -> (a - b) + 7
            expr = mutate((a - sub_b->b) + sub_b->a);
        } else if (sub_a &&
                   sub_b &&
                   equal(sub_a->b, sub_b->a)) {
            // (a - b) + (b - c) -> a - c
            expr = mutate(sub_a->a - sub_b->b);
        } else if (sub_a &&
                   sub_b &&
                   equal(sub_a->a, sub_b->b)) {
            // (a - b) + (c - a) -> c - b
            expr = mutate(sub_b->a - sub_a->b);
        } else if (mul_b &&
                   is_negative_negatable_const(mul_b->b)) {
            // a + b*-x -> a - b*x
            expr = mutate(a - mul_b->a * (-mul_b->b));
        } else if (mul_a &&
                   is_negative_negatable_const(mul_a->b)) {
            // a*-x + b -> b - a*x
            expr = mutate(b - mul_a->a * (-mul_a->b));
        } else if (mul_b &&
                   !is_const(a) &&
                   equal(a, mul_b->a) &&
                   no_overflow(op->type)) {
            // a + a*b -> a*(1 + b)
            expr = mutate(a * (make_one(op->type) + mul_b->b));
        } else if (mul_b &&
                   !is_const(a) &&
                   equal(a, mul_b->b) &&
                   no_overflow(op->type)) {
            // a + b*a -> (1 + b)*a
            expr = mutate((make_one(op->type) + mul_b->a) * a);
        } else if (mul_a &&
                   !is_const(b) &&
                   equal(mul_a->a, b) &&
                   no_overflow(op->type)) {
            // a*b + a -> a*(b + 1)
            expr = mutate(mul_a->a * (mul_a->b + make_one(op->type)));
        } else if (mul_a &&
                   !is_const(b) &&
                   equal(mul_a->b, b) &&
                   no_overflow(op->type)) {
            // a*b + b -> (a + 1)*b
            expr = mutate((mul_a->a + make_one(op->type)) * b);
        } else if (no_overflow(op->type) &&
                   min_a &&
                   sub_a_b &&
                   equal(sub_a_b->b, b)) {
            // min(a, b-c) + c -> min(a+c, b)
            expr = mutate(Min::make(Add::make(min_a->a, b), sub_a_b->a));
        } else if (no_overflow(op->type) &&
                   min_a &&
                   sub_a_a &&
                   equal(sub_a_a->b, b)) {
            // min(a-c, b) + c -> min(a, b+c)
            expr = mutate(Min::make(sub_a_a->a, Add::make(min_a->b, b)));
        } else if (no_overflow(op->type) &&
                   max_a &&
                   sub_a_b &&
                   equal(sub_a_b->b, b)) {
            // max(a, b-c) + c -> max(a+c, b)
            expr = mutate(Max::make(Add::make(max_a->a, b), sub_a_b->a));
        } else if (no_overflow(op->type) &&
                   max_a &&
                   sub_a_a &&
                   equal(sub_a_a->b, b)) {
            // max(a-c, b) + c -> max(a, b+c)
            expr = mutate(Max::make(sub_a_a->a, Add::make(max_a->b, b)));

        } else if (no_overflow(op->type) &&
                   min_a &&
                   add_a_b &&
                   const_int(add_a_b->b, &ia) &&
                   const_int(b, &ib) &&
                   ia + ib == 0) {
            // min(a, b + (-2)) + 2 -> min(a + 2, b)
            expr = mutate(Min::make(Add::make(min_a->a, b), add_a_b->a));
        } else if (no_overflow(op->type) &&
                   min_a &&
                   add_a_a &&
                   const_int(add_a_a->b, &ia) &&
                   const_int(b, &ib) &&
                   ia + ib == 0) {
            // min(a + (-2), b) + 2 -> min(a, b + 2)
            expr = mutate(Min::make(add_a_a->a, Add::make(min_a->b, b)));
        } else if (no_overflow(op->type) &&
                   max_a &&
                   add_a_b &&
                   const_int(add_a_b->b, &ia) &&
                   const_int(b, &ib) &&
                   ia + ib == 0) {
            // max(a, b + (-2)) + 2 -> max(a + 2, b)
            expr = mutate(Max::make(Add::make(max_a->a, b), add_a_b->a));
        } else if (no_overflow(op->type) &&
                   max_a &&
                   add_a_a &&
                   const_int(add_a_a->b, &ia) &&
                   const_int(b, &ib) &&
                   ia + ib == 0) {
            // max(a + (-2), b) + 2 -> max(a, b + 2)
            expr = mutate(Max::make(add_a_a->a, Add::make(max_a->b, b)));
        } else if (min_a &&
                   max_b &&
                   equal(min_a->a, max_b->a) &&
                   equal(min_a->b, max_b->b)) {
            // min(x, y) + max(x, y) -> x + y
            expr = mutate(min_a->a + min_a->b);
        } else if (min_a &&
                   max_b &&
                   equal(min_a->a, max_b->b) &&
                   equal(min_a->b, max_b->a)) {
            // min(x, y) + max(y, x) -> x + y
            expr = mutate(min_a->a + min_a->b);
        } else if (no_overflow(op->type) &&
                   div_a &&
                   add_a_a &&
                   const_int(add_a_a->b, &ia) &&
                   const_int(div_a->b, &ib) && ib &&
                   const_int(b, &ic)) {
            // ((a + ia) / ib + ic) -> (a + (ia + ib*ic)) / ib
            expr = mutate((add_a_a->a + IntImm::make(op->type, ia + ib*ic)) / div_a->b);
        } else if (mul_a &&
                   mul_b &&
                   equal(mul_a->a, mul_b->a)) {
            // Pull out common factors a*x + b*x
            expr = mutate(mul_a->a * (mul_a->b + mul_b->b));
        } else if (mul_a &&
                   mul_b &&
                   equal(mul_a->b, mul_b->a)) {
            expr = mutate(mul_a->b * (mul_a->a + mul_b->b));
        } else if (mul_a &&
                   mul_b &&
                   equal(mul_a->b, mul_b->b)) {
            expr = mutate(mul_a->b * (mul_a->a + mul_b->a));
        } else if (mul_a &&
                   mul_b &&
                   equal(mul_a->a, mul_b->b)) {
            expr = mutate(mul_a->a * (mul_a->b + mul_b->a));
        } else if (mod_a &&
                   mul_b &&
                   equal(mod_a->b, mul_b->b)) {
            // (x%3) + y*3 -> y*3 + x%3
            expr = mutate(b + a);
        } else if (no_overflow(op->type) &&
                   mul_a &&
                   mod_b &&
                   div_a_a &&
                   equal(mul_a->b, div_a_a->b) &&
                   equal(mul_a->b, mod_b->b) &&
                   equal(div_a_a->a, mod_b->a)) {
            // (x/3)*3 + x%3 -> x
            expr = div_a_a->a;
        } else if (no_overflow(op->type) &&
                   add_a &&
                   mul_a_a &&
                   mod_b &&
                   equal(mul_a_a->b, mod_b->b) &&
                   (!mod_a_b || !equal(mod_a_b->b, mod_b->b))) {
            // ((x*3) + y) + z%3 -> (x*3 + z%3) + y
            expr = mutate((add_a->a + b) + add_a->b);
        } else if (no_overflow(op->type) &&
                   add_a &&
                   mod_a_a &&
                   mul_b &&
                   equal(mod_a_a->b, mul_b->b) &&
                   (!mod_a_b || !equal(mod_a_b->b, mul_b->b))) {
            // ((x%3) + y) + z*3 -> (z*3 + x%3) + y
            expr = mutate((b + add_a->a) + add_a->b);
        } else if (no_overflow(op->type) &&
                   add_a &&
                   mul_a_b &&
                   mod_b &&
                   equal(mul_a_b->b, mod_b->b) &&
                   (!mod_a_a || !equal(mod_a_a->b, mod_b->b))) {
            // (y + (x*3)) + z%3 -> y + (x*3 + z%3)
            expr = mutate(add_a->a + (add_a->b + b));
        } else if (no_overflow(op->type) &&
                   add_a &&
                   mod_a_b &&
                   mul_b &&
                   equal(mod_a_b->b, mul_b->b) &&
                   (!mod_a_a || !equal(mod_a_a->b, mul_b->b))) {
            // (y + (x%3)) + z*3 -> y + (z*3 + x%3)
            expr = mutate(add_a->a + (b + add_a->b));
        } else if (mul_a && mul_b &&
                   const_int(mul_a->b, &ia) &&
                   const_int(mul_b->b, &ib) &&
                   ia % ib == 0) {
            // x*4 + y*2 -> (x*2 + y)*2
            Expr ratio = make_const(a.type(), div_imp(ia, ib));
            expr = mutate((mul_a->a * ratio + mul_b->a) * mul_b->b);
        } else if (a.same_as(op->a) && b.same_as(op->b)) {
            // If we've made no changes, and can't find a rule to apply, return the operator unchanged.
            expr = op;
        } else {
            expr = Add::make(a, b);
        }
    }

    void visit(const Sub *op) {
        Expr a = mutate(op->a);
        Expr b = mutate(op->b);
        if (propagate_indeterminate_expression(a, b, op->type, &expr)) {
            return;
        }

        int64_t ia = 0, ib = 0;
        uint64_t ua = 0, ub = 0;
        double fa = 0.0f, fb = 0.0f;

        const Call *call_a = a.as<Call>();
        const Call *call_b = b.as<Call>();

        const Ramp *ramp_a = a.as<Ramp>();
        const Ramp *ramp_b = b.as<Ramp>();
        const Broadcast *broadcast_a = a.as<Broadcast>();
        const Broadcast *broadcast_b = b.as<Broadcast>();

        const Add *add_a = a.as<Add>();
        const Add *add_b = b.as<Add>();
        const Sub *sub_a = a.as<Sub>();
        const Sub *sub_b = b.as<Sub>();
        const Mul *mul_a = a.as<Mul>();
        const Mul *mul_b = b.as<Mul>();
        const Div *div_a_a = mul_a ? mul_a->a.as<Div>() : nullptr;
        const Div *div_b_a = mul_b ? mul_b->a.as<Div>() : nullptr;

        const Div *div_a = a.as<Div>();
        const Div *div_b = b.as<Div>();

        const Min *min_b = b.as<Min>();
        const Add *add_b_a = min_b ? min_b->a.as<Add>() : nullptr;
        const Add *add_b_b = min_b ? min_b->b.as<Add>() : nullptr;

        const Min *min_a = a.as<Min>();
        const Add *add_a_a = min_a ? min_a->a.as<Add>() : nullptr;
        const Add *add_a_b = min_a ? min_a->b.as<Add>() : nullptr;

        if (div_a) {
            add_a_a = div_a->a.as<Add>();
            add_a_b = div_a->b.as<Add>();
        }
        if (div_b) {
            add_b_a = div_b->a.as<Add>();
            add_b_b = div_b->b.as<Add>();
        }

        const Max *max_a = a.as<Max>();
        const Max *max_b = b.as<Max>();

        const Sub *sub_a_a = div_a ? div_a->a.as<Sub>() : nullptr;
        const Sub *sub_b_a = div_b ? div_b->a.as<Sub>() : nullptr;

        const Select *select_a = a.as<Select>();
        const Select *select_b = b.as<Select>();

        if (is_zero(b)) {
            expr = a;
        } else if (equal(a, b)) {
            expr = make_zero(op->type);
        } else if (const_int(a, &ia) && const_int(b, &ib)) {
            if (no_overflow(a.type()) &&
                sub_would_overflow(a.type().bits(), ia, ib)) {
                expr = signed_integer_overflow_error(a.type());
            } else {
                expr = IntImm::make(a.type(), ia - ib);
            }
        } else if (const_uint(a, &ua) && const_uint(b, &ub)) {
            expr = UIntImm::make(a.type(), ua - ub);
        } else if (const_float(a, &fa) && const_float(b, &fb)) {
            expr = FloatImm::make(a.type(), fa - fb);
        } else if (const_int(b, &ib)) {
            expr = mutate(a + IntImm::make(a.type(), (-ib)));
        } else if (const_float(b, &fb)) {
            expr = mutate(a + FloatImm::make(a.type(), (-fb)));
        } else if (call_a &&
                   call_a->is_intrinsic(Call::signed_integer_overflow)) {
            expr = a;
        } else if (call_b &&
                   call_b->is_intrinsic(Call::signed_integer_overflow)) {
            expr = b;
        } else if (ramp_a && ramp_b) {
            // Ramp - Ramp
            expr = mutate(Ramp::make(ramp_a->base - ramp_b->base,
                                   ramp_a->stride - ramp_b->stride, ramp_a->lanes));
        } else if (ramp_a && broadcast_b) {
            // Ramp - Broadcast
            expr = mutate(Ramp::make(ramp_a->base - broadcast_b->value,
                                   ramp_a->stride, ramp_a->lanes));
        } else if (broadcast_a && ramp_b) {
            // Broadcast - Ramp
            expr = mutate(Ramp::make(broadcast_a->value - ramp_b->base,
                                   make_zero(ramp_b->stride.type())- ramp_b->stride,
                                   ramp_b->lanes));
        } else if (broadcast_a && broadcast_b) {
            // Broadcast + Broadcast
            expr = Broadcast::make(mutate(broadcast_a->value - broadcast_b->value),
                                   broadcast_a->lanes);
        } else if (select_a && select_b &&
                   equal(select_a->condition, select_b->condition)) {
            // select(c, a, b) - select(c, d, e) -> select(c, a+d, b+e)
            expr = mutate(Select::make(select_a->condition,
                                       select_a->true_value - select_b->true_value,
                                       select_a->false_value - select_b->false_value));
        } else if (select_a &&
                   equal(select_a->true_value, b)) {
            // select(c, a, b) - a -> select(c, 0, b-a)
            expr = mutate(Select::make(select_a->condition,
                                       make_zero(op->type),
                                       select_a->false_value - select_a->true_value));
        } else if (select_a &&
                   equal(select_a->false_value, b)) {
            // select(c, a, b) - b -> select(c, a-b, 0)
            expr = mutate(Select::make(select_a->condition,
                                       select_a->true_value - select_a->false_value,
                                       make_zero(op->type)));
        } else if (select_b &&
                   equal(select_b->true_value, a)) {
            // a - select(c, a, b) -> select(c, 0, a-b)
            expr = mutate(Select::make(select_b->condition,
                                       make_zero(op->type),
                                       select_b->true_value - select_b->false_value));
        } else if (select_b &&
                   equal(select_b->false_value, a)) {
            // b - select(c, a, b) -> select(c, b-a, 0)
            expr = mutate(Select::make(select_b->condition,
                                       select_b->false_value - select_b->true_value,
                                       make_zero(op->type)));
        } else if (add_a && equal(add_a->b, b)) {
            // Ternary expressions where a term cancels
            expr = add_a->a;
        } else if (add_a &&
                   equal(add_a->a, b)) {
            expr = add_a->b;
        } else if (add_b &&
                   equal(add_b->b, a)) {
            expr = mutate(make_zero(add_b->a.type()) - add_b->a);
        } else if (add_b &&
                   equal(add_b->a, a)) {
            expr = mutate(make_zero(add_b->a.type()) - add_b->b);

        } else if (max_a &&
                   equal(max_a->a, b) &&
                   !is_const(b) &&
                   no_overflow(op->type)) {
            // max(a, b) - a -> max(0, b-a)
            expr = mutate(Max::make(make_zero(op->type), max_a->b - max_a->a));
        } else if (min_a &&
                   equal(min_a->a, b) &&
                   !is_const(b) &&
                   no_overflow(op->type)) {
            // min(a, b) - a -> min(0, b-a)
            expr = mutate(Min::make(make_zero(op->type), min_a->b - min_a->a));
        } else if (max_a &&
                   equal(max_a->b, b) &&
                   !is_const(b) &&
                   no_overflow(op->type)) {
            // max(a, b) - b -> max(a-b, 0)
            expr = mutate(Max::make(max_a->a - max_a->b, make_zero(op->type)));
        } else if (min_a &&
                   equal(min_a->b, b) &&
                   !is_const(b) &&
                   no_overflow(op->type)) {
            // min(a, b) - b -> min(a-b, 0)
            expr = mutate(Min::make(min_a->a - min_a->b, make_zero(op->type)));

        } else if (max_b &&
                   equal(max_b->a, a) &&
                   !is_const(a) &&
                   no_overflow(op->type)) {
            // a - max(a, b) -> 0 - max(0, b-a) -> min(0, a-b)
            expr = mutate(Min::make(make_zero(op->type), max_b->a - max_b->b));
        } else if (min_b &&
                   equal(min_b->a, a) &&
                   !is_const(a) &&
                   no_overflow(op->type)) {
            // a - min(a, b) -> 0 - min(0, b-a) -> max(0, a-b)
            expr = mutate(Max::make(make_zero(op->type), min_b->a - min_b->b));
        } else if (max_b &&
                   equal(max_b->b, a) &&
                   !is_const(a) &&
                   no_overflow(op->type)) {
            // b - max(a, b) -> 0 - max(a-b, 0) -> min(b-a, 0)
            expr = mutate(Min::make(max_b->b - max_b->a, make_zero(op->type)));
        } else if (min_b &&
                   equal(min_b->b, a) &&
                   !is_const(a) &&
                   no_overflow(op->type)) {
            // b - min(a, b) -> 0 - min(a-b, 0) -> max(b-a, 0)
            expr = mutate(Max::make(min_b->b - min_b->a, make_zero(op->type)));

        } else if (add_a &&
                   is_simple_const(add_a->b)) {
            // In ternary expressions, pull constants outside
            if (is_simple_const(b)) {
                expr = mutate(add_a->a + (add_a->b - b));
            } else {
                expr = mutate((add_a->a - b) + add_a->b);
            }
        } else if (sub_a &&
                   sub_b &&
                   is_const(sub_a->a) &&
                   is_const(sub_b->a)) {
            // (c1 - a) - (c2 - b) -> (b - a) + (c1 - c2)
            expr = mutate((sub_b->b - sub_a->b) + (sub_a->a - sub_b->a));
        } else if (sub_b) {
            // a - (b - c) -> a + (c - b)
            expr = mutate(a + (sub_b->b - sub_b->a));
        } else if (mul_b &&
                   is_negative_negatable_const(mul_b->b)) {
            // a - b*-x -> a + b*x
            expr = mutate(a + mul_b->a * (-mul_b->b));
        } else if (mul_b &&
                   !is_const(a) &&
                   equal(a, mul_b->a) &&
                   no_overflow(op->type)) {
            // a - a*b -> a*(1 - b)
            expr = mutate(a * (make_one(op->type) - mul_b->b));
        } else if (mul_b &&
                   !is_const(a) &&
                   equal(a, mul_b->b) &&
                   no_overflow(op->type)) {
            // a - b*a -> (1 - b)*a
            expr = mutate((make_one(op->type) - mul_b->a) * a);
        } else if (mul_a &&
                   !is_const(b) &&
                   equal(mul_a->a, b) &&
                   no_overflow(op->type)) {
            // a*b - a -> a*(b - 1)
            expr = mutate(mul_a->a * (mul_a->b - make_one(op->type)));
        } else if (mul_a &&
                   !is_const(b) &&
                   equal(mul_a->b, b) &&
                   no_overflow(op->type)) {
            // a*b - b -> (a - 1)*b
            expr = mutate((mul_a->a - make_one(op->type)) * b);
        } else if (add_b &&
                   is_simple_const(add_b->b)) {
            expr = mutate((a - add_b->a) - add_b->b);
        } else if (sub_a &&
                   is_simple_const(sub_a->a) &&
                   is_simple_const(b)) {
            expr = mutate((sub_a->a - b) - sub_a->b);
        } else if (mul_a &&
                   mul_b &&
                   equal(mul_a->a, mul_b->a)) {
            // Pull out common factors a*x + b*x
            expr = mutate(mul_a->a * (mul_a->b - mul_b->b));
        } else if (mul_a &&
                   mul_b &&
                   equal(mul_a->b, mul_b->a)) {
            expr = mutate(mul_a->b * (mul_a->a - mul_b->b));
        } else if (mul_a &&
                   mul_b &&
                   equal(mul_a->b, mul_b->b)) {
            expr = mutate(mul_a->b * (mul_a->a - mul_b->a));
        } else if (mul_a &&
                   mul_b &&
                   equal(mul_a->a, mul_b->b)) {
            expr = mutate(mul_a->a * (mul_a->b - mul_b->a));
        } else if (add_a &&
                   add_b &&
                   equal(add_a->b, add_b->b)) {
            // Quaternary expressions where a term cancels
            // (a + b) - (c + b) -> a - c
            expr = mutate(add_a->a - add_b->a);
        } else if (add_a &&
                   add_b &&
                   equal(add_a->a, add_b->a)) {
            // (a + b) - (a + c) -> b - c
            expr = mutate(add_a->b - add_b->b);
        } else if (add_a &&
                   add_b &&
                   equal(add_a->a, add_b->b)) {
            // (a + b) - (c + a) -> b - c
            expr = mutate(add_a->b - add_b->a);
        } else if (add_a &&
                   add_b &&
                   equal(add_a->b, add_b->a)) {
            // (b + a) - (a + c) -> b - c
            expr = mutate(add_a->a - add_b->b);
        } else if (no_overflow(op->type) &&
                   min_b &&
                   add_b_a &&
                   no_overflow(op->type) &&
                   equal(a, add_b_a->a)) {
            // Quaternary expressions involving mins where a term
            // cancels. These are important for bounds inference
            // simplifications.
            // a - min(a + b, c) -> max(-b, a-c)
            expr = mutate(max(0 - add_b_a->b, a - min_b->b));
        } else if (no_overflow(op->type) &&
                   min_b &&
                   add_b_a &&
                   no_overflow(op->type) &&
                   equal(a, add_b_a->b)) {
            // a - min(b + a, c) -> max(-b, a-c)
            expr = mutate(max(0 - add_b_a->a, a - min_b->b));
        } else if (no_overflow(op->type) &&
                   min_b &&
                   add_b_b &&
                   equal(a, add_b_b->a)) {
            // a - min(c, a + b) -> max(-b, a-c)
            expr = mutate(max(0 - add_b_b->b, a - min_b->a));
        } else if (no_overflow(op->type) &&
                   min_b &&
                   add_b_b &&
                   equal(a, add_b_b->b)) {
            // a - min(c, b + a) -> max(-b, a-c)
            expr = mutate(max(0 - add_b_b->a, a - min_b->a));
        } else if (no_overflow(op->type) &&
                   min_a &&
                   add_a_a &&
                   equal(b, add_a_a->a)) {
            // min(a + b, c) - a -> min(b, c-a)
            expr = mutate(min(add_a_a->b, min_a->b - b));
        } else if (no_overflow(op->type) &&
                   min_a &&
                   add_a_a &&
                   equal(b, add_a_a->b)) {
            // min(b + a, c) - a -> min(b, c-a)
            expr = mutate(min(add_a_a->a, min_a->b - b));
        } else if (no_overflow(op->type) &&
                   min_a &&
                   add_a_b &&
                   equal(b, add_a_b->a)) {
            // min(c, a + b) - a -> min(b, c-a)
            expr = mutate(min(add_a_b->b, min_a->a - b));
        } else if (no_overflow(op->type) &&
                   min_a &&
                   add_a_b &&
                   equal(b, add_a_b->b)) {
            // min(c, b + a) - a -> min(b, c-a)
            expr = mutate(min(add_a_b->a, min_a->a - b));
        } else if (min_a &&
                   min_b &&
                   equal(min_a->a, min_b->b) &&
                   equal(min_a->b, min_b->a)) {
            // min(a, b) - min(b, a) -> 0
            expr = make_zero(op->type);
        } else if (max_a &&
                   max_b &&
                   equal(max_a->a, max_b->b) &&
                   equal(max_a->b, max_b->a)) {
            // max(a, b) - max(b, a) -> 0
            expr = make_zero(op->type);
        } else if (min_a &&
                   min_b &&
                   is_zero(mutate((min_a->a + min_b->b) - (min_a->b + min_b->a)))) {
            // min(a, b) - min(c, d) where a-b == c-d -> b - d
            expr = mutate(min_a->b - min_b->b);
        } else if (max_a &&
                   max_b &&
                   is_zero(mutate((max_a->a + max_b->b) - (max_a->b + max_b->a)))) {
            // max(a, b) - max(c, d) where a-b == c-d -> b - d
            expr = mutate(max_a->b - max_b->b);
        } else if (min_a &&
                   min_b &&
                   is_zero(mutate((min_a->a + min_b->a) - (min_a->b + min_b->b)))) {
            // min(a, b) - min(c, d) where a-b == d-c -> b - c
            expr = mutate(min_a->b - min_b->a);
        } else if (max_a &&
                   max_b &&
                   is_zero(mutate((max_a->a + max_b->a) - (max_a->b + max_b->b)))) {
            // max(a, b) - max(c, d) where a-b == d-c -> b - c
            expr = mutate(max_a->b - max_b->a);
        } else if (no_overflow(op->type) &&
                   (op->type.is_int() || op->type.is_uint()) &&
                   mul_a &&
                   div_a_a &&
                   is_positive_const(mul_a->b) &&
                   equal(mul_a->b, div_a_a->b) &&
                   equal(div_a_a->a, b)) {
            // (x/4)*4 - x -> -(x%4)
            expr = mutate(make_zero(a.type()) - (b % mul_a->b));
        } else if (no_overflow(op->type) &&
                   (op->type.is_int() || op->type.is_uint()) &&
                   mul_b &&
                   div_b_a &&
                   is_positive_const(mul_b->b) &&
                   equal(mul_b->b, div_b_a->b) &&
                   equal(div_b_a->a, a)) {
            // x - (x/4)*4 -> x%4
            expr = mutate(a % mul_b->b);
        } else if (div_a &&
                   div_b &&
                   is_positive_const(div_a->b) &&
                   equal(div_a->b, div_b->b) &&
                   op->type.is_int() &&
                   no_overflow(op->type) &&
                   add_a_a &&
                   add_b_a &&
                   equal(add_a_a->a, add_b_a->a) &&
                   (is_simple_const(add_a_a->b) ||
                    is_simple_const(add_b_a->b))) {
            // This pattern comes up in bounds inference on upsampling code:
            // (x + a)/c - (x + b)/c ->
            //    ((c + a - 1 - b) - (x + a)%c)/c (duplicates a)
            // or ((x + b)%c + (a - b))/c         (duplicates b)
            Expr x = add_a_a->a, a = add_a_a->b, b = add_b_a->b, c = div_a->b;
            if (is_simple_const(b)) {
                // Use the version that injects two copies of b
                expr = mutate((((x + (b % c)) % c) + (a - b))/c);
            } else {
                // Use the version that injects two copies of a
                expr = mutate((((c + a - 1) - b) - ((x + (a % c)) % c))/c);
            }
        } else if (div_a &&
                   div_b &&
                   is_positive_const(div_a->b) &&
                   equal(div_a->b, div_b->b) &&
                   op->type.is_int() &&
                   no_overflow(op->type) &&
                   add_b_a &&
                   equal(div_a->a, add_b_a->a)) {
            // Same as above, where a == 0
            Expr x = div_a->a, b = add_b_a->b, c = div_a->b;
            expr = mutate(((c - 1 - b) - (x % c))/c);
        } else if (div_a &&
                   div_b &&
                   is_positive_const(div_a->b) &&
                   equal(div_a->b, div_b->b) &&
                   op->type.is_int() &&
                   no_overflow(op->type) &&
                   add_a_a &&
                   equal(add_a_a->a, div_b->a)) {
            // Same as above, where b == 0
            Expr x = add_a_a->a, a = add_a_a->b, c = div_a->b;
            expr = mutate(((x % c) + a)/c);
        } else if (div_a &&
                   div_b &&
                   is_positive_const(div_a->b) &&
                   equal(div_a->b, div_b->b) &&
                   op->type.is_int() &&
                   no_overflow(op->type) &&
                   sub_b_a &&
                   equal(div_a->a, sub_b_a->a)) {
            // Same as above, where a == 0 and b is subtracted
            Expr x = div_a->a, b = sub_b_a->b, c = div_a->b;
            expr = mutate(((c - 1 + b) - (x % c))/c);
        } else if (div_a &&
                   div_b &&
                   is_positive_const(div_a->b) &&
                   equal(div_a->b, div_b->b) &&
                   op->type.is_int() &&
                   no_overflow(op->type) &&
                   sub_a_a &&
                   equal(sub_a_a->a, div_b->a)) {
            // Same as above, where b == 0, and a is subtracted
            Expr x = sub_a_a->a, a = sub_a_a->b, c = div_a->b;
            expr = mutate(((x % c) - a)/c);
        } else if (div_a &&
                   div_b &&
                   is_positive_const(div_a->b) &&
                   equal(div_a->b, div_b->b) &&
                   op->type.is_int() &&
                   no_overflow(op->type) &&
                   sub_a_a &&
                   add_b_a &&
                   equal(sub_a_a->a, add_b_a->a) &&
                   is_simple_const(add_b_a->b)) {
            // Same as above, where a is subtracted and b is a constant
            // (x - a)/c - (x + b)/c -> ((x + b)%c - a - b)/c
            Expr x = sub_a_a->a, a = sub_a_a->b, b = add_b_a->b, c = div_a->b;
            expr = mutate((((x + (b % c)) % c) - a - b)/c);
        } else if (div_a &&
                   div_b &&
                   is_positive_const(div_a->b) &&
                   equal(div_a->b, div_b->b) &&
                   op->type.is_int() &&
                   no_overflow(op->type) &&
                   add_a_a &&
                   sub_b_a &&
                   equal(add_a_a->a, sub_b_a->a) &&
                   is_simple_const(add_a_a->b)) {
            // Same as above, where b is subtracted and a is a constant
            // (x + a)/c - (x - b)/c -> (b - (x + a)%c + (a + c - 1))/c
            Expr x = add_a_a->a, a = add_a_a->b, b = sub_b_a->b, c = div_a->b;
            expr = mutate((b - (x + (a % c))%c + (a + c - 1))/c);
        } else if (a.same_as(op->a) && b.same_as(op->b)) {
            expr = op;
        } else {
            expr = Sub::make(a, b);
        }
    }

    void visit(const Mul *op) {
        Expr a = mutate(op->a);
        Expr b = mutate(op->b);
        if (propagate_indeterminate_expression(a, b, op->type, &expr)) {
            return;
        }

        if (is_simple_const(a) ||
            (b.as<Min>() && a.as<Max>())) {
            std::swap(a, b);
        }

        int64_t ia = 0, ib = 0;
        uint64_t ua = 0, ub = 0;
        double fa = 0.0f, fb = 0.0f;

        const Call *call_a = a.as<Call>();
        const Call *call_b = b.as<Call>();
        const Shuffle *shuffle_a = a.as<Shuffle>();
        const Shuffle *shuffle_b = b.as<Shuffle>();
        const Ramp *ramp_a = a.as<Ramp>();
        const Ramp *ramp_b = b.as<Ramp>();
        const Broadcast *broadcast_a = a.as<Broadcast>();
        const Broadcast *broadcast_b = b.as<Broadcast>();
        const Add *add_a = a.as<Add>();
        const Sub *sub_a = a.as<Sub>();
        const Mul *mul_a = a.as<Mul>();
        const Min *min_a = a.as<Min>();
        const Mul *mul_b = b.as<Mul>();
        const Max *max_b = b.as<Max>();

        if (is_zero(a)) {
            expr = a;
        } else if (is_zero(b)) {
            expr = b;
        } else if (is_one(a)) {
            expr = b;
        } else if (is_one(b)) {
            expr = a;
        } else if (const_int(a, &ia) && const_int(b, &ib)) {
            if (no_overflow(a.type()) &&
                mul_would_overflow(a.type().bits(), ia, ib)) {
                expr = signed_integer_overflow_error(a.type());
            } else {
                expr = IntImm::make(a.type(), ia * ib);
            }
        } else if (const_uint(a, &ua) && const_uint(b, &ub)) {
            expr = UIntImm::make(a.type(), ua * ub);
        } else if (const_float(a, &fa) && const_float(b, &fb)) {
            expr = FloatImm::make(a.type(), fa * fb);
        } else if (call_a &&
                   call_a->is_intrinsic(Call::signed_integer_overflow)) {
            expr = a;
        } else if (call_b &&
                   call_b->is_intrinsic(Call::signed_integer_overflow)) {
            expr = b;
        } else if (shuffle_a && shuffle_b &&
                   shuffle_a->is_slice() &&
                   shuffle_b->is_slice()) {
            if (a.same_as(op->a) && b.same_as(op->b)) {
                expr = hoist_slice_vector<Mul>(op);
            } else {
                expr = hoist_slice_vector<Mul>(Mul::make(a, b));
            }
        }else if (broadcast_a && broadcast_b) {
            expr = Broadcast::make(mutate(broadcast_a->value * broadcast_b->value), broadcast_a->lanes);
        } else if (ramp_a && broadcast_b) {
            Expr m = broadcast_b->value;
            expr = mutate(Ramp::make(ramp_a->base * m, ramp_a->stride * m, ramp_a->lanes));
        } else if (broadcast_a && ramp_b) {
            Expr m = broadcast_a->value;
            expr = mutate(Ramp::make(m * ramp_b->base, m * ramp_b->stride, ramp_b->lanes));
        } else if (add_a &&
                   !(add_a->b.as<Ramp>() && ramp_b) &&
                   is_simple_const(add_a->b) &&
                   is_simple_const(b)) {
            expr = mutate(add_a->a * b + add_a->b * b);
        } else if (sub_a && is_negative_negatable_const(b)) {
            expr = mutate(Mul::make(Sub::make(sub_a->b, sub_a->a), -b));
        } else if (mul_a && is_simple_const(mul_a->b) && is_simple_const(b)) {
            expr = mutate(mul_a->a * (mul_a->b * b));
        } else if (mul_b && is_simple_const(mul_b->b)) {
            // Pull constants outside
            expr = mutate((a * mul_b->a) * mul_b->b);
        } else if (min_a &&
                   max_b &&
                   equal(min_a->a, max_b->a) &&
                   equal(min_a->b, max_b->b)) {
            // min(x, y) * max(x, y) -> x*y
            expr = mutate(min_a->a * min_a->b);
        } else if (min_a &&
                   max_b &&
                   equal(min_a->a, max_b->b) &&
                   equal(min_a->b, max_b->a)) {
            // min(x, y) * max(y, x) -> x*y
            expr = mutate(min_a->a * min_a->b);
        } else if (a.same_as(op->a) && b.same_as(op->b)) {
            expr = op;
        } else {
            expr = Mul::make(a, b);
        }
    }

    void visit(const Div *op) {
        Expr a = mutate(op->a);
        Expr b = mutate(op->b);
        if (propagate_indeterminate_expression(a, b, op->type, &expr)) {
            return;
        }

        int64_t ia = 0, ib = 0, ic = 0;
        uint64_t ua = 0, ub = 0;
        double fa = 0.0f, fb = 0.0f;

        const Mul *mul_a = a.as<Mul>();
        const Add *add_a = a.as<Add>();
        const Sub *sub_a = a.as<Sub>();
        const Div *div_a = a.as<Div>();
        const Div *div_a_a = nullptr;
        const Mul *mul_a_a = nullptr;
        const Mul *mul_a_b = nullptr;
        const Add *add_a_a = nullptr;
        const Add *add_a_b = nullptr;
        const Sub *sub_a_a = nullptr;
        const Sub *sub_a_b = nullptr;
        const Mul *mul_a_a_a = nullptr;
        const Mul *mul_a_b_a = nullptr;
        const Mul *mul_a_b_b = nullptr;

        const Broadcast *broadcast_a = a.as<Broadcast>();
        const Ramp *ramp_a = a.as<Ramp>();
        const Broadcast *broadcast_b = b.as<Broadcast>();

        if (add_a) {
            div_a_a = add_a->a.as<Div>();
            mul_a_a = add_a->a.as<Mul>();
            mul_a_b = add_a->b.as<Mul>();
            add_a_a = add_a->a.as<Add>();
            add_a_b = add_a->b.as<Add>();
            sub_a_a = add_a->a.as<Sub>();
            sub_a_b = add_a->b.as<Sub>();
        } else if (sub_a) {
            mul_a_a = sub_a->a.as<Mul>();
            mul_a_b = sub_a->b.as<Mul>();
            add_a_a = sub_a->a.as<Add>();
            add_a_b = sub_a->b.as<Add>();
            sub_a_a = sub_a->a.as<Sub>();
            sub_a_b = sub_a->b.as<Sub>();
        }

        if (add_a_a) {
            mul_a_a_a = add_a_a->a.as<Mul>();
        } else if (sub_a_a) {
            mul_a_a_a = sub_a_a->a.as<Mul>();
        }

        if (add_a_b) {
            mul_a_b_a = add_a_b->a.as<Mul>();
            mul_a_b_b = add_a_b->b.as<Mul>();
        } else if (sub_a_b) {
            mul_a_b_a = sub_a_b->a.as<Mul>();
            mul_a_b_b = sub_a_b->b.as<Mul>();
        }

        if (ramp_a) {
            mul_a_a = ramp_a->base.as<Mul>();
        }

        // Check for bounded numerators divided by constant
        // denominators.
        int64_t num_min, num_max;
        if (const_int(b, &ib) && ib &&
            const_int_bounds(a, &num_min, &num_max) &&
            div_imp(num_max, ib) == div_imp(num_min, ib)) {
            expr = make_const(op->type, div_imp(num_max, ib));
            return;
        }

        ModulusRemainder mod_rem(0, 1);
        if (ramp_a && no_overflow_scalar_int(ramp_a->base.type())) {
            // Do modulus remainder analysis on the base.
            mod_rem = modulus_remainder(ramp_a->base, alignment_info);
        }

        if (is_zero(b) && !op->type.is_float()) {
            expr = indeterminate_expression_error(op->type);
        } else if (is_zero(a)) {
            expr = a;
        } else if (is_one(b)) {
            expr = a;
        } else if (equal(a, b)) {
            expr = make_one(op->type);
        } else if (const_int(a, &ia) &&
                   const_int(b, &ib)) {
            expr = IntImm::make(op->type, div_imp(ia, ib));
        } else if (const_uint(a, &ua) &&
                   const_uint(b, &ub)) {
            expr = UIntImm::make(op->type, ua / ub);
        } else if (const_float(a, &fa) &&
                   const_float(b, &fb) &&
                   fb != 0.0f) {
            expr = FloatImm::make(op->type, fa / fb);
        } else if (broadcast_a && broadcast_b) {
            expr = mutate(Broadcast::make(Div::make(broadcast_a->value, broadcast_b->value), broadcast_a->lanes));
        } else if (no_overflow_scalar_int(op->type) &&
                   is_const(a, -1)) {
            // -1/x -> select(x < 0, 1, -1)
            expr = mutate(select(b < make_zero(op->type),
                                 make_one(op->type),
                                 make_const(op->type, -1)));
        } else if (ramp_a &&
                   no_overflow_scalar_int(ramp_a->base.type()) &&
                   const_int(ramp_a->stride, &ia) &&
                   broadcast_b &&
                   const_int(broadcast_b->value, &ib) &&
                   ib &&
                   ia % ib == 0) {
            // ramp(x, 4, w) / broadcast(2, w) -> ramp(x / 2, 2, w)
            Type t = op->type.element_of();
            expr = mutate(Ramp::make(ramp_a->base / broadcast_b->value,
                                     IntImm::make(t, div_imp(ia, ib)),
                                     ramp_a->lanes));
        } else if (ramp_a &&
                   no_overflow_scalar_int(ramp_a->base.type()) &&
                   const_int(ramp_a->stride, &ia) &&
                   broadcast_b &&
                   const_int(broadcast_b->value, &ib) &&
                   ib != 0 &&
                   mod_rem.modulus % ib == 0 &&
                   div_imp((int64_t)mod_rem.remainder, ib) == div_imp(mod_rem.remainder + (ramp_a->lanes-1)*ia, ib)) {
            // ramp(k*z + x, y, w) / z = broadcast(k, w) if x/z == (x + (w-1)*y)/z
            expr = mutate(Broadcast::make(ramp_a->base / broadcast_b->value, ramp_a->lanes));
        } else if (no_overflow(op->type) &&
                   div_a &&
                   const_int(div_a->b, &ia) &&
                   ia >= 0 &&
                   const_int(b, &ib) &&
                   ib >= 0) {
            // (x / 3) / 4 -> x / 12
            expr = mutate(div_a->a / make_const(op->type, ia * ib));
        } else if (no_overflow(op->type) &&
                   div_a_a &&
                   add_a &&
                   const_int(div_a_a->b, &ia) &&
                   ia >= 0 &&
                   const_int(add_a->b, &ib) &&
                   const_int(b, &ic) &&
                   ic >= 0) {
            // (x / ia + ib) / ic -> (x + ia*ib) / (ia*ic)
            expr = mutate((div_a_a->a + make_const(op->type, ia*ib)) / make_const(op->type, ia*ic));
        } else if (no_overflow(op->type) &&
                   mul_a &&
                   const_int(mul_a->b, &ia) &&
                   const_int(b, &ib) &&
                   ia > 0 &&
                   ib > 0 &&
                   (ia % ib == 0 || ib % ia == 0)) {
            if (ia % ib == 0) {
                // (x * 4) / 2 -> x * 2
                expr = mutate(mul_a->a * make_const(op->type, div_imp(ia, ib)));
            } else {
                // (x * 2) / 4 -> x / 2
                expr = mutate(mul_a->a / make_const(op->type, div_imp(ib, ia)));
            }
        } else if (no_overflow(op->type) &&
                   add_a &&
                   mul_a_a &&
                   const_int(mul_a_a->b, &ia) &&
                   const_int(b, &ib) &&
                   ib > 0 &&
                   (ia % ib == 0)) {
            // Pull terms that are a multiple of the divisor out
            // (x*4 + y) / 2 -> x*2 + y/2
            Expr ratio = make_const(op->type, div_imp(ia, ib));
            expr = mutate((mul_a_a->a * ratio) + (add_a->b / b));
        } else if (no_overflow(op->type) &&
                   add_a &&
                   mul_a_b &&
                   const_int(mul_a_b->b, &ia) &&
                   const_int(b, &ib) &&
                   ib > 0 &&
                   (ia % ib == 0)) {
            // (y + x*4) / 2 -> y/2 + x*2
            Expr ratio = make_const(op->type, div_imp(ia, ib));
            expr = mutate((add_a->a / b) + (mul_a_b->a * ratio));
        } else if (no_overflow(op->type) &&
                   sub_a &&
                   mul_a_a &&
                   const_int(mul_a_a->b, &ia) &&
                   const_int(b, &ib) &&
                   ib > 0 &&
                   (ia % ib == 0)) {
            // Pull terms that are a multiple of the divisor out
            // (x*4 - y) / 2 -> x*2 + (-y)/2
            Expr ratio = make_const(op->type, div_imp(ia, ib));
            expr = mutate((mul_a_a->a * ratio) + (-sub_a->b) / b);
        } else if (no_overflow(op->type) &&
                   sub_a &&
                   mul_a_b &&
                   const_int(mul_a_b->b, &ia) &&
                   const_int(b, &ib) &&
                   ib > 0 &&
                   (ia % ib == 0)) {
            // (y - x*4) / 2 -> y/2 - x*2
            Expr ratio = make_const(op->type, div_imp(ia, ib));
            expr = mutate((sub_a->a / b) - (mul_a_b->a * ratio));
        } else if (no_overflow(op->type) &&
                   add_a &&
                   add_a_a &&
                   mul_a_a_a &&
                   const_int(mul_a_a_a->b, &ia) &&
                   const_int(b, &ib) &&
                   ib > 0 &&
                   (ia % ib == 0)) {
            // Pull terms that are a multiple of the divisor out
            // ((x*4 + y) + z) / 2 -> x*2 + (y + z)/2
            Expr ratio = make_const(op->type, div_imp(ia, ib));
            expr = mutate((mul_a_a_a->a * ratio) + (add_a_a->b  + add_a->b) / b);
        } else if (no_overflow(op->type) &&
                   add_a &&
                   sub_a_a &&
                   mul_a_a_a &&
                   const_int(mul_a_a_a->b, &ia) &&
                   const_int(b, &ib) &&
                   ib > 0 &&
                   (ia % ib == 0)) {
            // ((x*4 - y) + z) / 2 -> x*2 + (z - y)/2
            Expr ratio = make_const(op->type, div_imp(ia, ib));
            expr = mutate((mul_a_a_a->a * ratio) + (add_a->b - sub_a_a->b) / b);
        } else if (no_overflow(op->type) &&
                   sub_a &&
                   add_a_a &&
                   mul_a_a_a &&
                   const_int(mul_a_a_a->b, &ia) &&
                   const_int(b, &ib) &&
                   ib > 0 &&
                   (ia % ib == 0)) {
            // ((x*4 + y) - z) / 2 -> x*2 + (y - z)/2
            Expr ratio = make_const(op->type, div_imp(ia, ib));
            expr = mutate((mul_a_a_a->a * ratio) + (add_a_a->b - sub_a->b) / b);
        } else if (no_overflow(op->type) &&
                   sub_a &&
                   sub_a_a &&
                   mul_a_a_a &&
                   const_int(mul_a_a_a->b, &ia) &&
                   const_int(b, &ib) &&
                   ib > 0 &&
                   (ia % ib == 0)) {
            // ((x*4 - y) - z) / 2 -> x*2 + (0 - y - z)/2
            Expr ratio = make_const(op->type, div_imp(ia, ib));
            expr = mutate((mul_a_a_a->a * ratio) + (- sub_a_a->b - sub_a->b) / b);
        } else if (no_overflow(op->type) &&
                   add_a &&
                   add_a_b &&
                   mul_a_b_a &&
                   const_int(mul_a_b_a->b, &ia) &&
                   const_int(b, &ib) &&
                   ib > 0 &&
                   (ia % ib == 0)) {
            // (x + (y*4 + z)) / 2 -> y*2 + (x + z)/2
            Expr ratio = make_const(op->type, div_imp(ia, ib));
            expr = mutate((mul_a_b_a->a * ratio) + (add_a->a + add_a_b->b) / b);
        } else if (no_overflow(op->type) &&
                   add_a &&
                   sub_a_b &&
                   mul_a_b_a &&
                   const_int(mul_a_b_a->b, &ia) &&
                   const_int(b, &ib) &&
                   ib > 0 &&
                   (ia % ib == 0)) {
            // (x + (y*4 - z)) / 2 -> y*2 + (x - z)/2
            Expr ratio = make_const(op->type, div_imp(ia, ib));
            expr = mutate((mul_a_b_a->a * ratio) + (add_a->a - sub_a_b->b) / b);
        } else if (no_overflow(op->type) &&
                   sub_a &&
                   add_a_b &&
                   mul_a_b_a &&
                   const_int(mul_a_b_a->b, &ia) &&
                   const_int(b, &ib) &&
                   ib > 0 &&
                   (ia % ib == 0)) {
            // (x - (y*4 + z)) / 2 -> (x - z)/2 - y*2
            Expr ratio = make_const(op->type, div_imp(ia, ib));
            expr = mutate((sub_a->a - add_a_b->b) / b - (mul_a_b_a->a * ratio));
        } else if (no_overflow(op->type) &&
                   add_a &&
                   sub_a_b &&
                   mul_a_b_b &&
                   const_int(mul_a_b_b->b, &ia) &&
                   const_int(b, &ib) &&
                   ib > 0 &&
                   (ia % ib == 0)) {
            // (x - (z*4 - y)) / 2 -> (x + (y - z*4)) / 2  -- by a rule from Sub
            // (x + (y - z*4)) / 2 -> (x + y)/2 - z*2  -- by this rule
            Expr ratio = make_const(op->type, div_imp(ia, ib));
            expr = mutate((add_a->a + sub_a_b->a) / b - (mul_a_b_b->a * ratio));
        } else if (no_overflow(op->type) &&
                   add_a &&
                   const_int(add_a->b, &ia) &&
                   const_int(b, &ib) &&
                   ib > 0 &&
                   (ia % ib == 0)) {
            // (y + 8) / 2 -> y/2 + 4
            Expr ratio = make_const(op->type, div_imp(ia, ib));
            expr = mutate((add_a->a / b) + ratio);


        } else if (no_overflow(op->type) &&
                   add_a &&
                   equal(add_a->a, b)) {
            // (x + y)/x -> y/x + 1
            expr = mutate(add_a->b/b + make_one(op->type));
        } else if (no_overflow(op->type) &&
                   add_a &&
                   equal(add_a->b, b)) {
            // (y + x)/x -> y/x + 1
            expr = mutate(add_a->a/b + make_one(op->type));
        } else if (no_overflow(op->type) &&
                   sub_a &&
                   !is_zero(b) &&
                   equal(sub_a->a, b)) {
            // (x - y)/x -> (-y)/x + 1
            expr = mutate((make_zero(op->type) - sub_a->b)/b + make_one(op->type));
        } else if (no_overflow(op->type) &&
                   sub_a &&
                   equal(sub_a->b, b)) {
            // (y - x)/x -> y/x - 1
            expr = mutate(sub_a->a/b + make_const(op->type, -1));


        } else if (no_overflow(op->type) &&
                   add_a &&
                   add_a_a &&
                   equal(add_a_a->a, b)) {
            // ((x + y) + z)/x -> ((y + z) + x)/x -> (y+z)/x + 1
            expr = mutate((add_a_a->b + add_a->b)/b + make_one(op->type));
        } else if (no_overflow(op->type) &&
                   add_a &&
                   add_a_a &&
                   equal(add_a_a->b, b)) {
            // ((y + x) + z)/x -> ((y + z) + x)/x -> (y+z)/x + 1
            expr = mutate((add_a_a->a + add_a->b)/b + make_one(op->type));
        } else if (no_overflow(op->type) &&
                   add_a &&
                   add_a_b &&
                   equal(add_a_b->b, b)) {
            // (y + (z + x))/x -> ((y + z) + x)/x -> (y+z)/x + 1
            expr = mutate((add_a->a + add_a_b->a)/b + make_one(op->type));
        } else if (no_overflow(op->type) &&
                   add_a &&
                   add_a_b &&
                   equal(add_a_b->a, b)) {
            // (y + (x + z))/x -> ((y + z) + x)/x -> (y+z)/x + 1
            expr = mutate((add_a->a + add_a_b->b)/b + make_one(op->type));

        } else if (no_overflow(op->type) &&
                   mul_a &&
                   equal(mul_a->b, b)) {
            // (x*y)/y
            expr = mul_a->a;
        } else if (no_overflow(op->type) &&
                   mul_a &&
                   equal(mul_a->a, b)) {
            // (y*x)/y
            expr = mul_a->b;
        } else if (no_overflow(op->type) &&
                   add_a &&
                   mul_a_a &&
                   equal(mul_a_a->b, b)) {
            // (x*a + y) / a -> x + y/a
            expr = mutate(mul_a_a->a + (add_a->b / b));
        } else if (no_overflow(op->type) &&
                   add_a &&
                   mul_a_a &&
                   equal(mul_a_a->a, b)) {
            // (a*x + y) / a -> x + y/a
            expr = mutate(mul_a_a->b + (add_a->b / b));
        } else if (no_overflow(op->type) &&
                   add_a &&
                   mul_a_b &&
                   equal(mul_a_b->b, b)) {
            // (y + x*a) / a -> y/a + x
            expr = mutate((add_a->a / b) + mul_a_b->a);
        } else if (no_overflow(op->type) &&
                   add_a &&
                   mul_a_b &&
                   equal(mul_a_b->a, b)) {
            // (y + a*x) / a -> y/a + x
            expr = mutate((add_a->a / b) + mul_a_b->b);

        } else if (no_overflow(op->type) &&
                   sub_a &&
                   mul_a_a &&
                   equal(mul_a_a->b, b)) {
            // (x*a - y) / a -> x + (-y)/a
            expr = mutate(mul_a_a->a + ((make_zero(op->type) - sub_a->b) / b));
        } else if (no_overflow(op->type) &&
                   sub_a &&
                   mul_a_a &&
                   equal(mul_a_a->a, b)) {
            // (a*x - y) / a -> x + (-y)/a
            expr = mutate(mul_a_a->b + ((make_zero(op->type) - sub_a->b) / b));
        } else if (no_overflow(op->type) &&
                   sub_a &&
                   mul_a_b &&
                   equal(mul_a_b->b, b)) {
            // (y - x*a) / a -> y/a - x
            expr = mutate((sub_a->a / b) - mul_a_b->a);
        } else if (no_overflow(op->type) &&
                   sub_a &&
                   mul_a_b &&
                   equal(mul_a_b->a, b)) {
            // (y - a*x) / a -> y/a - x
            expr = mutate((sub_a->a / b) - mul_a_b->b);

        } else if (b.type().is_float() && is_simple_const(b)) {
            // Convert const float division to multiplication
            // x / 2 -> x * 0.5
            expr = mutate(a * (make_one(b.type()) / b));
        } else if (a.same_as(op->a) && b.same_as(op->b)) {
            expr = op;
        } else {
            expr = Div::make(a, b);
        }
    }

    void visit(const Mod *op) {
        Expr a = mutate(op->a);
        Expr b = mutate(op->b);
        if (propagate_indeterminate_expression(a, b, op->type, &expr)) {
            return;
        }

        int64_t ia = 0, ib = 0;
        uint64_t ua = 0, ub = 0;
        double fa = 0.0f, fb = 0.0f;
        const Broadcast *broadcast_a = a.as<Broadcast>();
        const Broadcast *broadcast_b = b.as<Broadcast>();
        const Mul *mul_a = a.as<Mul>();
        const Add *add_a = a.as<Add>();
        const Mul *mul_a_a = add_a ? add_a->a.as<Mul>() : nullptr;
        const Mul *mul_a_b = add_a ? add_a->b.as<Mul>() : nullptr;
        const Ramp *ramp_a = a.as<Ramp>();

        // If the RHS is a constant, do modulus remainder analysis on the LHS
        ModulusRemainder mod_rem(0, 1);

        if (const_int(b, &ib) &&
            ib &&
            no_overflow_scalar_int(op->type)) {

            // If the LHS is bounded, we can possibly bail out early
            int64_t a_min, a_max;
            if (const_int_bounds(a, &a_min, &a_max) &&
                a_max < ib && a_min >= 0) {
                expr = a;
                return;
            }

            mod_rem = modulus_remainder(a, alignment_info);
        }

        // If the RHS is a constant and the LHS is a ramp, do modulus
        // remainder analysis on the base.
        if (broadcast_b &&
            const_int(broadcast_b->value, &ib) &&
            ib &&
            ramp_a &&
            no_overflow_scalar_int(ramp_a->base.type())) {
            mod_rem = modulus_remainder(ramp_a->base, alignment_info);
        }

        if (is_zero(b) && !op->type.is_float()) {
            expr = indeterminate_expression_error(op->type);
        } else if (is_zero(a)) {
            expr = a;
        } else if (const_int(a, &ia) && const_int(b, &ib)) {
            expr = IntImm::make(op->type, mod_imp(ia, ib));
        } else if (const_uint(a, &ua) && const_uint(b, &ub)) {
            expr = UIntImm::make(op->type, ua % ub);
        } else if (const_float(a, &fa) && const_float(b, &fb)) {
            expr = FloatImm::make(op->type, mod_imp(fa, fb));
        } else if (broadcast_a && broadcast_b) {
            expr = mutate(Broadcast::make(Mod::make(broadcast_a->value, broadcast_b->value), broadcast_a->lanes));
        } else if (no_overflow(op->type) &&
                   mul_a &&
                   const_int(b, &ib) &&
                   ib &&
                   const_int(mul_a->b, &ia) &&
                   (ia % ib == 0)) {
            // (x * (b*a)) % b -> 0
            expr = make_zero(op->type);
        } else if (no_overflow(op->type) &&
                   add_a &&
                   mul_a_a &&
                   const_int(mul_a_a->b, &ia) &&
                   const_int(b, &ib) &&
                   ib &&
                   (ia % ib == 0)) {
            // (x * (b*a) + y) % b -> (y % b)
            expr = mutate(add_a->b % b);
        } else if (no_overflow(op->type) &&
                   add_a &&
                   const_int(add_a->b, &ia) &&
                   const_int(b, &ib) &&
                   ib &&
                   (ia % ib == 0)) {
            // (y + (b*a)) % b -> (y % b)
            expr = mutate(add_a->a % b);
        } else if (no_overflow(op->type) &&
                   add_a &&
                   mul_a_b &&
                   const_int(mul_a_b->b, &ia) &&
                   const_int(b, &ib) &&
                   ib &&
                   (ia % ib == 0)) {
            // (y + x * (b*a)) % b -> (y % b)
            expr = mutate(add_a->a % b);
        } else if (no_overflow_scalar_int(op->type) &&
                   const_int(b, &ib) &&
                   ib &&
                   mod_rem.modulus % ib == 0) {
            // ((a*b)*x + c) % a -> c % a
            expr = make_const(op->type, mod_imp((int64_t)mod_rem.remainder, ib));
        } else if (no_overflow(op->type) &&
                   ramp_a &&
                   const_int(ramp_a->stride, &ia) &&
                   broadcast_b &&
                   const_int(broadcast_b->value, &ib) &&
                   ib &&
                   ia % ib == 0) {
            // ramp(x, 4, w) % broadcast(2, w)
            expr = mutate(Broadcast::make(ramp_a->base % broadcast_b->value, ramp_a->lanes));
        } else if (ramp_a &&
                   no_overflow_scalar_int(ramp_a->base.type()) &&
                   const_int(ramp_a->stride, &ia) &&
                   broadcast_b &&
                   const_int(broadcast_b->value, &ib) &&
                   ib != 0 &&
                   mod_rem.modulus % ib == 0 &&
                   div_imp((int64_t)mod_rem.remainder, ib) == div_imp(mod_rem.remainder + (ramp_a->lanes-1)*ia, ib)) {
            // ramp(k*z + x, y, w) % z = ramp(x, y, w) if x/z == (x + (w-1)*y)/z
            Expr new_base = make_const(ramp_a->base.type(), mod_imp((int64_t)mod_rem.remainder, ib));
            expr = mutate(Ramp::make(new_base, ramp_a->stride, ramp_a->lanes));
        } else if (ramp_a &&
                   no_overflow_scalar_int(ramp_a->base.type()) &&
                   const_int(ramp_a->stride, &ia) &&
                   !is_const(ramp_a->base) &&
                   broadcast_b &&
                   const_int(broadcast_b->value, &ib) &&
                   ib != 0 &&
                   mod_rem.modulus % ib == 0) {
            // ramp(k*z + x, y, w) % z = ramp(x, y, w) % z
            Type t = ramp_a->base.type();
            Expr new_base = make_const(t, mod_imp((int64_t)mod_rem.remainder, ib));
            expr = mutate(Ramp::make(new_base, ramp_a->stride, ramp_a->lanes) % b);
        } else if (a.same_as(op->a) && b.same_as(op->b)) {
            expr = op;
        } else {
            expr = Mod::make(a, b);
        }
    }

    void visit(const Min *op) {
        Expr a = mutate(op->a);
        Expr b = mutate(op->b);
        if (propagate_indeterminate_expression(a, b, op->type, &expr)) {
            return;
        }

        // Move constants to the right to cut down on number of cases to check
        if (is_simple_const(a) && !is_simple_const(b)) {
            std::swap(a, b);
        } else if (a.as<Broadcast>() && !b.as<Broadcast>()) {
            std::swap(a, b);
        } else if (!a.as<Max>() && b.as<Max>()) {
            std::swap(a, b);
        }

        int64_t ia = 0, ib = 0, ic = 0;
        uint64_t ua = 0, ub = 0;
        double fa = 0.0f, fb = 0.0f;
        int64_t a_min, a_max, b_min, b_max;
        const Broadcast *broadcast_a = a.as<Broadcast>();
        const Broadcast *broadcast_b = b.as<Broadcast>();
        const Ramp *ramp_a = a.as<Ramp>();
        const Add *add_a = a.as<Add>();
        const Add *add_b = b.as<Add>();
        const Div *div_a = a.as<Div>();
        const Div *div_b = b.as<Div>();
        const Mul *mul_a = a.as<Mul>();
        const Mul *mul_b = b.as<Mul>();
        const Sub *sub_a = a.as<Sub>();
        const Sub *sub_b = b.as<Sub>();
        const Min *min_a = a.as<Min>();
        const Min *min_b = b.as<Min>();
        const Min *min_a_a = min_a ? min_a->a.as<Min>() : nullptr;
        const Min *min_a_a_a = min_a_a ? min_a_a->a.as<Min>() : nullptr;
        const Min *min_a_a_a_a = min_a_a_a ? min_a_a_a->a.as<Min>() : nullptr;
        const Max *max_a = a.as<Max>();
        const Max *max_b = b.as<Max>();
        const Call *call_a = a.as<Call>();
        const Call *call_b = b.as<Call>();
        const Shuffle *shuffle_a = a.as<Shuffle>();
        const Shuffle *shuffle_b = b.as<Shuffle>();
        const Select *select_a = a.as<Select>();
        const Select *select_b = b.as<Select>();
        const Broadcast *broadcast_a_b = min_a ? min_a->b.as<Broadcast>() : nullptr;

        min_a_a = max_a ? max_a->a.as<Min>() : min_a_a;

        // Detect if the lhs or rhs is a rounding-up operation
        int64_t a_round_up_factor = 0, b_round_up_factor = 0;
        Expr a_round_up = is_round_up(a, &a_round_up_factor);
        Expr b_round_up = is_round_up(b, &b_round_up_factor);

        int64_t ramp_min, ramp_max;

        if (equal(a, b)) {
            expr = a;
            return;
        } else if (const_int(a, &ia) &&
                   const_int(b, &ib)) {
            expr = IntImm::make(op->type, std::min(ia, ib));
            return;
        } else if (const_uint(a, &ua) &&
                   const_uint(b, &ub)) {
            expr = UIntImm::make(op->type, std::min(ua, ub));
            return;
        } else if (const_float(a, &fa) &&
                   const_float(b, &fb)) {
            expr = FloatImm::make(op->type, std::min(fa, fb));
            return;
        } else if (const_int(b, &ib) &&
                   b.type().is_max(ib)) {
            // Compute minimum of expression of type and maximum of type --> expression
            expr = a;
            return;
        } else if (const_int(b, &ib) &&
                   b.type().is_min(ib)) {
            // Compute minimum of expression of type and minimum of type --> min of type
            expr = b;
            return;
        } else if (const_uint(b, &ub) &&
                   b.type().is_max(ub)) {
            // Compute minimum of expression of type and maximum of type --> expression
            expr = a;
            return;
        } else if (op->type.is_uint() &&
                   is_zero(b)) {
            // Compute minimum of expression of type and minimum of type --> min of type
            expr = b;
            return;
        } else if (broadcast_a &&
                   broadcast_b) {
            expr = mutate(Broadcast::make(Min::make(broadcast_a->value, broadcast_b->value), broadcast_a->lanes));
            return;
        } else if (const_int_bounds(a, &a_min, &a_max) &&
                   const_int_bounds(b, &b_min, &b_max)) {
            if (a_min >= b_max) {
                expr = b;
                return;
            } else if (b_min >= a_max) {
                expr = a;
                return;
            }
        } else if (no_overflow(op->type) &&
                   ramp_a &&
                   broadcast_b &&
                   const_int_bounds(ramp_a, &ramp_min, &ramp_max) &&
                   const_int(broadcast_b->value, &ic)) {
            // min(ramp(a, b, n), broadcast(c, n))
            if (ramp_min <= ic && ramp_max <= ic) {
                // ramp dominates
                expr = a;
                return;
            } if (ramp_min >= ic && ramp_max >= ic) {
                // broadcast dominates
                expr = b;
                return;
            }
        }

        if (no_overflow(op->type) &&
            add_a &&
            const_int(add_a->b, &ia) &&
            add_b &&
            const_int(add_b->b, &ib) &&
            equal(add_a->a, add_b->a)) {
            // min(x + 3, x - 2) -> x - 2
            if (ia > ib) {
                expr = b;
            } else {
                expr = a;
            }
        } else if (no_overflow(op->type) &&
                   add_a &&
                   const_int(add_a->b, &ia) &&
                   equal(add_a->a, b)) {
            // min(x + 5, x) -> x
            if (ia > 0) {
                expr = b;
            } else {
                expr = a;
            }
        } else if (no_overflow(op->type) &&
                   add_b &&
                   const_int(add_b->b, &ib) &&
                   equal(add_b->a, a)) {
            // min(x, x + 5) -> x
            if (ib > 0) {
                expr = a;
            } else {
                expr = b;
            }
        } else if (no_overflow(op->type) &&
                   sub_a &&
                   sub_b &&
                   equal(sub_a->b, sub_b->b) &&
                   const_int(sub_a->a, &ia) &&
                   const_int(sub_b->a, &ib)) {
            // min (100-x, 101-x) -> 100-x
            if (ia < ib) {
                expr = a;
            } else {
                expr = b;
            }
        } else if (a_round_up.defined() &&
                   equal(a_round_up, b)) {
            // min(((a + 3)/4)*4, a) -> a
            expr = b;
        } else if (a_round_up.defined() &&
                   max_b &&
                   equal(a_round_up, max_b->a) &&
                   is_const(max_b->b, a_round_up_factor)) {
            // min(((a + 3)/4)*4, max(a, 4)) -> max(a, 4)
            expr = b;
        } else if (b_round_up.defined() &&
                   equal(b_round_up, a)) {
            // min(a, ((a + 3)/4)*4) -> a
            expr = a;
        } else if (b_round_up.defined() &&
                   max_a &&
                   equal(b_round_up, max_a->a) &&
                   is_const(max_a->b, b_round_up_factor)) {
            // min(max(a, 4), ((a + 3)/4)*4) -> max(a, 4)
            expr = a;
        } else if (max_a &&
                   min_b &&
                   equal(max_a->a, min_b->a) &&
                   equal(max_a->b, min_b->b)) {
            // min(max(x, y), min(x, y)) -> min(x, y)
            expr = mutate(min(max_a->a, max_a->b));
        } else if (max_a &&
                   min_b &&
                   equal(max_a->a, min_b->b) &&
                   equal(max_a->b, min_b->a)) {
            // min(max(x, y), min(y, x)) -> min(x, y)
            expr = mutate(min(max_a->a, max_a->b));
        } else if (max_a &&
                   (equal(max_a->a, b) || equal(max_a->b, b))) {
            // min(max(x, y), x) -> x
            // min(max(x, y), y) -> y
            expr = b;
        } else if (min_a &&
                   (equal(min_a->b, b) || equal(min_a->a, b))) {
            // min(min(x, y), y) -> min(x, y)
            expr = a;
        } else if (min_b &&
                   (equal(min_b->b, a) || equal(min_b->a, a))) {
            // min(y, min(x, y)) -> min(x, y)
            expr = b;
        } else if (min_a &&
                   broadcast_a_b &&
                   broadcast_b ) {
            // min(min(x, broadcast(y, n)), broadcast(z, n))) -> min(x, broadcast(min(y, z), n))
            expr = mutate(Min::make(min_a->a, Broadcast::make(Min::make(broadcast_a_b->value, broadcast_b->value), broadcast_b->lanes)));
        } else if (min_a &&
                   min_a_a &&
                   equal(min_a_a->b, b)) {
            // min(min(min(x, y), z), y) -> min(min(x, y), z)
            expr = a;
        } else if (min_a &&
                   min_a_a_a &&
                   equal(min_a_a_a->b, b)) {
            // min(min(min(min(x, y), z), w), y) -> min(min(min(x, y), z), w)
            expr = a;
        } else if (min_a &&
                   min_a_a_a_a &&
                   equal(min_a_a_a_a->b, b)) {
            // min(min(min(min(min(x, y), z), w), l), y) -> min(min(min(min(x, y), z), w), l)
            expr = a;
        } else if (max_a &&
                   max_b &&
                   equal(max_a->a, max_b->a)) {
            // Distributive law for min/max
            // min(max(x, y), max(x, z)) -> max(min(y, z), x)
            expr = mutate(Max::make(Min::make(max_a->b, max_b->b), max_a->a));
        } else if (max_a &&
                   max_b &&
                   equal(max_a->a, max_b->b)) {
            // min(max(x, y), max(z, x)) -> max(min(y, z), x)
            expr = mutate(Max::make(Min::make(max_a->b, max_b->a), max_a->a));
        } else if (max_a &&
                   max_b &&
                   equal(max_a->b, max_b->a)) {
            // min(max(y, x), max(x, z)) -> max(min(y, z), x)
            expr = mutate(Max::make(Min::make(max_a->a, max_b->b), max_a->b));
        } else if (max_a &&
                   max_b &&
                   equal(max_a->b, max_b->b)) {
            // min(max(y, x), max(z, x)) -> max(min(y, z), x)
            expr = mutate(Max::make(Min::make(max_a->a, max_b->a), max_a->b));
        } else if (min_a &&
                   min_b &&
                   equal(min_a->a, min_b->a)) {
            // min(min(x, y), min(x, z)) -> min(min(y, z), x)
            expr = mutate(Min::make(Min::make(min_a->b, min_b->b), min_a->a));
        } else if (min_a &&
                   min_b &&
                   equal(min_a->a, min_b->b)) {
            // min(min(x, y), min(z, x)) -> min(min(y, z), x)
            expr = mutate(Min::make(Min::make(min_a->b, min_b->a), min_a->a));
        } else if (min_a &&
                   min_b &&
                   equal(min_a->b, min_b->a)) {
            // min(min(y, x), min(x, z)) -> min(min(y, z), x)
            expr = mutate(Min::make(Min::make(min_a->a, min_b->b), min_a->b));
        } else if (min_a &&
                   min_b &&
                   equal(min_a->b, min_b->b)) {
            // min(min(y, x), min(z, x)) -> min(min(y, z), x)
            expr = mutate(Min::make(Min::make(min_a->a, min_b->a), min_a->b));
        } else if (max_a &&
                   min_a_a &&
                   equal(min_a_a->b, b)) {
            // min(max(min(x, y), z), y) -> min(max(x, z), y)
            expr = mutate(min(max(min_a_a->a, max_a->b), b));
        } else if (max_a &&
                   min_a_a &&
                   equal(min_a_a->a, b)) {
            // min(max(min(y, x), z), y) -> min(max(x, z), y)
            expr = mutate(min(max(min_a_a->b, max_a->b), b));
        } else if (no_overflow(op->type) &&
                   add_a &&
                   add_b &&
                   equal(add_a->b, add_b->b)) {
            // Distributive law for addition
            // min(a + b, c + b) -> min(a, c) + b
            expr = mutate(min(add_a->a, add_b->a)) + add_a->b;
        } else if (no_overflow(op->type) &&
                   add_a &&
                   add_b &&
                   equal(add_a->a, add_b->a)) {
            // min(b + a, b + c) -> min(a, c) + b
            expr = mutate(min(add_a->b, add_b->b)) + add_a->a;
        } else if (no_overflow(op->type) &&
                   add_a &&
                   add_b &&
                   equal(add_a->a, add_b->b)) {
            // min(b + a, c + b) -> min(a, c) + b
            expr = mutate(min(add_a->b, add_b->a)) + add_a->a;
        } else if (no_overflow(op->type) &&
                   add_a &&
                   add_b &&
                   equal(add_a->b, add_b->a)) {
            // min(a + b, b + c) -> min(a, c) + b
            expr = mutate(min(add_a->a, add_b->b)) + add_a->b;
        } else if (min_a &&
                   is_simple_const(min_a->b)) {
            if (is_simple_const(b)) {
                // min(min(x, 4), 5) -> min(x, 4)
                expr = Min::make(min_a->a, mutate(Min::make(b, min_a->b)));
            } else {
                // min(min(x, 4), y) -> min(min(x, y), 4)
                expr = mutate(Min::make(Min::make(min_a->a, b), min_a->b));
            }
        } else if (no_overflow(op->type) &&
                   div_a &&
                   div_b &&
                   const_int(div_a->b, &ia) &&
                   ia &&
                   const_int(div_b->b, &ib) &&
                   (ia == ib)) {
            // min(a / 4, b / 4) -> min(a, b) / 4
            Expr factor = make_const(op->type, ia);
            if (ia > 0) {
                expr = mutate(min(div_a->a, div_b->a) / factor);
            } else {
                expr = mutate(max(div_a->a, div_b->a) / factor);
            }
        } else if (no_overflow(op->type) &&
                   mul_a &&
                   mul_b &&
                   const_int(mul_a->b, &ia) &&
                   const_int(mul_b->b, &ib) &&
                   (ia == ib)) {
            Expr factor = make_const(op->type, ia);
            if (ia > 0) {
                expr = mutate(min(mul_a->a, mul_b->a) * factor);
            } else {
                expr = mutate(max(mul_a->a, mul_b->a) * factor);
            }
        } else if (no_overflow(op->type) &&
                   mul_a &&
                   const_int(mul_a->b, &ia) &&
                   const_int(b, &ib) &&
                   ia &&
                   (ib % ia == 0)) {
            // min(x*8, 24) -> min(x, 3)*8
            Expr ratio  = make_const(op->type, ib / ia);
            Expr factor = make_const(op->type, ia);
            if (ia > 0) {
                expr = mutate(min(mul_a->a, ratio) * factor);
            } else {
                expr = mutate(max(mul_a->a, ratio) * factor);
            }
        } else if (call_a &&
                   call_a->is_intrinsic(Call::likely) &&
                   equal(call_a->args[0], b)) {
            // min(likely(b), b) -> likely(b)
            expr = a;
        } else if (call_b &&
                   call_b->is_intrinsic(Call::likely) &&
                   equal(call_b->args[0], a)) {
            // min(a, likely(a)) -> likely(a)
            expr = b;
        } else if (shuffle_a && shuffle_b &&
                   shuffle_a->is_slice() &&
                   shuffle_b->is_slice()) {
            if (a.same_as(op->a) && b.same_as(op->b)) {
                expr = hoist_slice_vector<Min>(op);
            } else {
                expr = hoist_slice_vector<Min>(min(a, b));
            }
        } else if (no_overflow(op->type) &&
                   sub_a &&
                   is_const(sub_a->a) &&
                   is_const(b)) {
            // min(8 - x, 3) -> 8 - max(x, 5)
            expr = mutate(sub_a->a - max(sub_a->b, sub_a->a - b));
        } else if (select_a &&
                   select_b &&
                   equal(select_a->condition, select_b->condition)) {
            expr = mutate(select(select_a->condition,
                                 min(select_a->true_value, select_b->true_value),
                                 min(select_a->false_value, select_b->false_value)));
        } else if (a.same_as(op->a) && b.same_as(op->b)) {
            expr = op;
        } else {
            expr = Min::make(a, b);
        }
    }

    void visit(const Max *op) {
        Expr a = mutate(op->a), b = mutate(op->b);
        if (propagate_indeterminate_expression(a, b, op->type, &expr)) {
            return;
        }

        // Move constants to the right to cut down on number of cases to check
        if (is_simple_const(a) && !is_simple_const(b)) {
            std::swap(a, b);
        } else if (a.as<Broadcast>() && !b.as<Broadcast>()) {
            std::swap(a, b);
        } else if (!a.as<Min>() && b.as<Min>()) {
            std::swap(a, b);
        }

        int64_t ia = 0, ib = 0, ic = 0;
        uint64_t ua = 0, ub = 0;
        double fa = 0.0f, fb = 0.0f;
        int64_t a_min, a_max, b_min, b_max;
        const Broadcast *broadcast_a = a.as<Broadcast>();
        const Broadcast *broadcast_b = b.as<Broadcast>();
        const Ramp *ramp_a = a.as<Ramp>();
        const Add *add_a = a.as<Add>();
        const Add *add_b = b.as<Add>();
        const Div *div_a = a.as<Div>();
        const Div *div_b = b.as<Div>();
        const Mul *mul_a = a.as<Mul>();
        const Mul *mul_b = b.as<Mul>();
        const Sub *sub_a = a.as<Sub>();
        const Sub *sub_b = b.as<Sub>();
        const Max *max_a = a.as<Max>();
        const Max *max_b = b.as<Max>();
        const Max *max_a_a = max_a ? max_a->a.as<Max>() : nullptr;
        const Max *max_a_a_a = max_a_a ? max_a_a->a.as<Max>() : nullptr;
        const Max *max_a_a_a_a = max_a_a_a ? max_a_a_a->a.as<Max>() : nullptr;
        const Min *min_a = a.as<Min>();
        const Min *min_b = b.as<Min>();
        const Call *call_a = a.as<Call>();
        const Call *call_b = b.as<Call>();
        const Shuffle *shuffle_a = a.as<Shuffle>();
        const Shuffle *shuffle_b = b.as<Shuffle>();
        const Select *select_a = a.as<Select>();
        const Select *select_b = b.as<Select>();
        const Broadcast *broadcast_a_b = max_a ? max_a->b.as<Broadcast>() : nullptr;

        max_a_a = min_a ? min_a->a.as<Max>() : max_a_a;

        int64_t ramp_min, ramp_max;

        if (equal(a, b)) {
            expr = a;
            return;
        } else if (const_int(a, &ia) &&
                   const_int(b, &ib)) {
            expr = IntImm::make(op->type, std::max(ia, ib));
            return;
        } else if (const_uint(a, &ua) &&
                   const_uint(b, &ub)) {
            expr = UIntImm::make(op->type, std::max(ua, ub));
            return;
        } else if (const_float(a, &fa) &&
                   const_float(b, &fb)) {
            expr = FloatImm::make(op->type, std::max(fa, fb));
            return;
        } else if (const_int(b, &ib) &&
                   b.type().is_min(ib)) {
            // Compute maximum of expression of type and minimum of type --> expression
            expr = a;
            return;
        } else if (const_int(b, &ib) &&
                   b.type().is_max(ib)) {
            // Compute maximum of expression of type and maximum of type --> max of type
            expr = b;
            return;
        } else if (op->type.is_uint() &&
                   is_zero(b)) {
            // Compute maximum of expression of type and minimum of type --> expression
            expr = a;
            return;
        } else if (const_uint(b, &ub) &&
                   b.type().is_max(ub)) {
            // Compute maximum of expression of type and maximum of type --> max of type
            expr = b;
            return;
        } else if (broadcast_a && broadcast_b) {
            expr = mutate(Broadcast::make(Max::make(broadcast_a->value, broadcast_b->value), broadcast_a->lanes));
            return;
        } else if (const_int_bounds(a, &a_min, &a_max) &&
                   const_int_bounds(b, &b_min, &b_max)) {
            if (a_min >= b_max) {
                expr = a;
                return;
            } else if (b_min >= a_max) {
                expr = b;
                return;
            }
        } else if (no_overflow(op->type) &&
                   ramp_a &&
                   broadcast_b &&
                   const_int_bounds(ramp_a, &ramp_min, &ramp_max) &&
                   const_int(broadcast_b->value, &ic)) {
            // max(ramp(a, b, n), broadcast(c, n))
            if (ramp_min >= ic && ramp_max >= ic) {
                // ramp dominates
                expr = a;
                return;
            }
            if (ramp_min <= ic && ramp_max <= ic) {
                // broadcast dominates
                expr = b;
                return;
            }
        }

        if (no_overflow(op->type) &&
            add_a &&
            const_int(add_a->b, &ia) &&
            add_b &&
            const_int(add_b->b, &ib) &&
            equal(add_a->a, add_b->a)) {
            // max(x + 3, x - 2) -> x - 2
            if (ia > ib) {
                expr = a;
            } else {
                expr = b;
            }
        } else if (no_overflow(op->type) &&
                   add_a &&
                   const_int(add_a->b, &ia) &&
                   equal(add_a->a, b)) {
            // max(x + 5, x)
            if (ia > 0) {
                expr = a;
            } else {
                expr = b;
            }
        } else if (no_overflow(op->type) &&
                   add_b &&
                   const_int(add_b->b, &ib) &&
                   equal(add_b->a, a)) {
            // max(x, x + 5)
            if (ib > 0) {
                expr = b;
            } else {
                expr = a;
            }
        } else if (no_overflow(op->type) &&
                   sub_a &&
                   sub_b &&
                   equal(sub_a->b, sub_b->b) &&
                   const_int(sub_a->a, &ia) &&
                   const_int(sub_b->a, &ib)) {
            // max (100-x, 101-x) -> 101-x
            if (ia > ib) {
                expr = a;
            } else {
                expr = b;
            }
        } else if (min_a &&
                   max_b &&
                   equal(min_a->a, max_b->a) &&
                   equal(min_a->b, max_b->b)) {
            // max(min(x, y), max(x, y)) -> max(x, y)
            expr = mutate(max(min_a->a, min_a->b));
        } else if (min_a &&
                   max_b &&
                   equal(min_a->a, max_b->b) &&
                   equal(min_a->b, max_b->a)) {
            // max(min(x, y), max(y, x)) -> max(x, y)
            expr = mutate(max(min_a->a, min_a->b));
        } else if (min_a &&
                   (equal(min_a->a, b) || equal(min_a->b, b))) {
            // max(min(x, y), x) -> x
            // max(min(x, y), y) -> y
            expr = b;
        } else if (max_a &&
                   (equal(max_a->b, b) || equal(max_a->a, b))) {
            // max(max(x, y), y) -> max(x, y)
            expr = a;
        } else if (max_b &&
                   (equal(max_b->b, a) || equal(max_b->a, a))) {
            // max(y, max(x, y)) -> max(x, y)
            expr = b;
        } else if (max_a &&
                   broadcast_a_b &&
                   broadcast_b ) {
            // max(max(x, broadcast(y, n)), broadcast(z, n))) -> max(x, broadcast(max(y, z), n))
            expr = mutate(Max::make(max_a->a, Broadcast::make(Max::make(broadcast_a_b->value, broadcast_b->value), broadcast_b->lanes)));
        } else if (max_a &&
                   max_a_a &&
                   equal(max_a_a->b, b)) {
            // max(max(max(x, y), z), y) -> max(max(x, y), z)
            expr = a;
        } else if (max_a_a_a &&
                   equal(max_a_a_a->b, b)) {
            // max(max(max(max(x, y), z), w), y) -> max(max(max(x, y), z), w)
            expr = a;
        } else if (max_a_a_a_a &&
                   equal(max_a_a_a_a->b, b)) {
            // max(max(max(max(max(x, y), z), w), l), y) -> max(max(max(max(x, y), z), w), l)
            expr = a;
        } else if (max_a &&
                   max_b &&
                   equal(max_a->a, max_b->a)) {
            // Distributive law for min/max
            // max(max(x, y), max(x, z)) -> max(max(y, z), x)
            expr = mutate(Max::make(Max::make(max_a->b, max_b->b), max_a->a));
        } else if (max_a &&
                   max_b &&
                   equal(max_a->a, max_b->b)) {
            // max(max(x, y), max(z, x)) -> max(max(y, z), x)
            expr = mutate(Max::make(Max::make(max_a->b, max_b->a), max_a->a));
        } else if (max_a &&
                   max_b &&
                   equal(max_a->b, max_b->a)) {
            // max(max(y, x), max(x, z)) -> max(max(y, z), x)
            expr = mutate(Max::make(Max::make(max_a->a, max_b->b), max_a->b));
        } else if (max_a &&
                   max_b &&
                   equal(max_a->b, max_b->b)) {
            // max(max(y, x), max(z, x)) -> max(max(y, z), x)
            expr = mutate(Max::make(Max::make(max_a->a, max_b->a), max_a->b));
        } else if (min_a &&
                   min_b &&
                   equal(min_a->a, min_b->a)) {
            // max(min(x, y), min(x, z)) -> min(max(y, z), x)
            expr = mutate(Min::make(Max::make(min_a->b, min_b->b), min_a->a));
        } else if (min_a &&
                   min_b &&
                   equal(min_a->a, min_b->b)) {
            // max(min(x, y), min(z, x)) -> min(max(y, z), x)
            expr = mutate(Min::make(Max::make(min_a->b, min_b->a), min_a->a));
        } else if (min_a &&
                   min_b &&
                   equal(min_a->b, min_b->a)) {
            // max(min(y, x), min(x, z)) -> min(max(y, z), x)
            expr = mutate(Min::make(Max::make(min_a->a, min_b->b), min_a->b));
        } else if (min_a &&
                   min_b &&
                   equal(min_a->b, min_b->b)) {
            // max(min(y, x), min(z, x)) -> min(max(y, z), x)
            expr = mutate(Min::make(Max::make(min_a->a, min_b->a), min_a->b));
        } else if (min_a &&
                   max_a_a &&
                   equal(max_a_a->b, b)) {
            // max(min(max(x, y), z), y) -> max(min(x, z), y)
            expr = mutate(max(min(max_a_a->a, min_a->b), b));
        } else if (min_a &&
                   max_a_a &&
                   equal(max_a_a->a, b)) {
            // max(min(max(y, x), z), y) -> max(min(x, z), y)
            expr = mutate(max(min(max_a_a->b, min_a->b), b));
        } else if (no_overflow(op->type) &&
                   add_a &&
                   add_b &&
                   equal(add_a->b, add_b->b)) {
            // Distributive law for addition
            // max(a + b, c + b) -> max(a, c) + b
            expr = mutate(max(add_a->a, add_b->a)) + add_a->b;
        } else if (no_overflow(op->type) &&
                   add_a &&
                   add_b &&
                   equal(add_a->a, add_b->a)) {
            // max(b + a, b + c) -> max(a, c) + b
            expr = mutate(max(add_a->b, add_b->b)) + add_a->a;
        } else if (no_overflow(op->type) &&
                   add_a &&
                   add_b &&
                   equal(add_a->a, add_b->b)) {
            // max(b + a, c + b) -> max(a, c) + b
            expr = mutate(max(add_a->b, add_b->a)) + add_a->a;
        } else if (no_overflow(op->type) &&
                   add_a &&
                   add_b &&
                   equal(add_a->b, add_b->a)) {
            // max(a + b, b + c) -> max(a, c) + b
            expr = mutate(max(add_a->a, add_b->b)) + add_a->b;
        } else if (max_a && is_simple_const(max_a->b)) {
            if (is_simple_const(b)) {
                // max(max(x, 4), 5) -> max(x, 4)
                expr = Max::make(max_a->a, mutate(Max::make(b, max_a->b)));
            } else {
                // max(max(x, 4), y) -> max(max(x, y), 4)
                expr = mutate(Max::make(Max::make(max_a->a, b), max_a->b));
            }
        } else if (no_overflow(op->type) &&
                   div_a &&
                   div_b &&
                   const_int(div_a->b, &ia) &&
                   ia &&
                   const_int(div_b->b, &ib) &&
                   (ia == ib)) {
            // max(a / 4, b / 4) -> max(a, b) / 4
            Expr factor = make_const(op->type, ia);
            if (ia > 0) {
                expr = mutate(max(div_a->a, div_b->a) / factor);
            } else {
                expr = mutate(min(div_a->a, div_b->a) / factor);
            }
        } else if (no_overflow(op->type) &&
                   mul_a &&
                   mul_b &&
                   const_int(mul_a->b, &ia) &&
                   const_int(mul_b->b, &ib) &&
                   (ia == ib)) {
            Expr factor = make_const(op->type, ia);
            if (ia > 0) {
                expr = mutate(max(mul_a->a, mul_b->a) * factor);
            } else {
                expr = mutate(min(mul_a->a, mul_b->a) * factor);
            }
        } else if (no_overflow(op->type) &&
                   mul_a &&
                   const_int(mul_a->b, &ia) &&
                   const_int(b, &ib) &&
                   ia &&
                   (ib % ia == 0)) {
            // max(x*8, 24) -> max(x, 3)*8
            Expr ratio = make_const(op->type, ib / ia);
            Expr factor = make_const(op->type, ia);
            if (ia > 0) {
                expr = mutate(max(mul_a->a, ratio) * factor);
            } else {
                expr = mutate(min(mul_a->a, ratio) * factor);
            }
        } else if (call_a &&
                   call_a->is_intrinsic(Call::likely) &&
                   equal(call_a->args[0], b)) {
            // max(likely(b), b) -> likely(b)
            expr = a;
        } else if (call_b &&
                   call_b->is_intrinsic(Call::likely) &&
                   equal(call_b->args[0], a)) {
            // max(a, likely(a)) -> likely(a)
            expr = b;
        } else if (shuffle_a && shuffle_b &&
                   shuffle_a->is_slice() &&
                   shuffle_b->is_slice()) {
            if (a.same_as(op->a) && b.same_as(op->b)) {
                expr = hoist_slice_vector<Max>(op);
            } else {
                expr = hoist_slice_vector<Max>(max(a, b));
            }
        } else if (no_overflow(op->type) &&
                   sub_a &&
                   is_simple_const(sub_a->a) &&
                   is_simple_const(b)) {
            // max(8 - x, 3) -> 8 - min(x, 5)
            expr = mutate(sub_a->a - min(sub_a->b, sub_a->a - b));
        } else if (select_a &&
                   select_b &&
                   equal(select_a->condition, select_b->condition)) {
            expr = mutate(select(select_a->condition,
                                 max(select_a->true_value, select_b->true_value),
                                 max(select_a->false_value, select_b->false_value)));
        } else if (a.same_as(op->a) && b.same_as(op->b)) {
            expr = op;
        } else {
            expr = Max::make(a, b);
        }
    }

    void visit(const EQ *op) {
        Expr delta = mutate(op->a - op->b);
        if (propagate_indeterminate_expression(delta, op->type, &expr)) {
            return;
        }

        const Broadcast *broadcast = delta.as<Broadcast>();
        const Add *add = delta.as<Add>();
        const Sub *sub = delta.as<Sub>();
        const Mul *mul = delta.as<Mul>();
        const Select *sel = delta.as<Select>();

        Expr zero = make_zero(delta.type());

        if (is_zero(delta)) {
            expr = const_true(op->type.lanes());
            return;
        } else if (is_const(delta)) {
            bool t = true;
            bool f = true;
            for (int i = 0; i < delta.type().lanes(); i++) {
                Expr deltai = extract_lane(delta, i);
                if (is_zero(deltai)) {
                    f = false;
                } else {
                    t = false;
                }
            }
            if (t) {
                expr = const_true(op->type.lanes());
                return;
            } else if (f) {
                expr = const_false(op->type.lanes());
                return;
            }
        } else if (no_overflow_scalar_int(delta.type())) {
            // Attempt to disprove using modulus remainder analysis
            ModulusRemainder mod_rem = modulus_remainder(delta, alignment_info);
            if (mod_rem.remainder) {
                expr = const_false();
                return;
            }

            // Attempt to disprove using bounds analysis
            int64_t delta_min, delta_max;
            if (const_int_bounds(delta, &delta_min, &delta_max) &&
                (delta_min > 0 || delta_max < 0)) {
                expr = const_false();
                return;
            }
        }

        if (broadcast) {
            // Push broadcasts outwards
            expr = Broadcast::make(mutate(broadcast->value ==
                                          make_zero(broadcast->value.type())),
                                   broadcast->lanes);
        } else if (add && is_const(add->b)) {
            // x + const = 0 -> x = -const
            expr = (add->a == mutate(make_zero(delta.type()) - add->b));
        } else if (sub) {
            if (is_const(sub->a)) {
                // const - x == 0 -> x == const
                expr = sub->b == sub->a;
            } else if (sub->a.same_as(op->a) && sub->b.same_as(op->b)) {
                expr = op;
            } else {
                // x - y == 0 -> x == y
                expr = (sub->a == sub->b);
            }
        } else if (mul &&
                   no_overflow(mul->type)) {
            // Restrict to int32 and greater, because, e.g. 64 * 4 == 0 as a uint8.
            expr = mutate(mul->a == zero || mul->b == zero);
        } else if (sel && is_zero(sel->true_value)) {
            // select(c, 0, f) == 0 -> c || (f == 0)
            expr = mutate(sel->condition || (sel->false_value == zero));
        } else if (sel &&
                   (is_positive_const(sel->true_value) || is_negative_const(sel->true_value))) {
            // select(c, 4, f) == 0 -> !c && (f == 0)
            expr = mutate((!sel->condition) && (sel->false_value == zero));
        } else if (sel && is_zero(sel->false_value)) {
            // select(c, t, 0) == 0 -> !c || (t == 0)
            expr = mutate((!sel->condition) || (sel->true_value == zero));
        } else if (sel &&
                   (is_positive_const(sel->false_value) || is_negative_const(sel->false_value))) {
            // select(c, t, 4) == 0 -> c && (t == 0)
            expr = mutate((sel->condition) && (sel->true_value == zero));
        } else {
            expr = (delta == make_zero(delta.type()));
        }
    }

    void visit(const NE *op) {
        expr = mutate(Not::make(op->a == op->b));
    }

    void visit(const LT *op) {
        Expr a = mutate(op->a), b = mutate(op->b);
        if (propagate_indeterminate_expression(a, b, op->type, &expr)) {
            return;
        }

        int64_t a_min, a_max, b_min, b_max;
        if (const_int_bounds(a, &a_min, &a_max) &&
            const_int_bounds(b, &b_min, &b_max)) {
            if (a_max < b_min) {
                expr = const_true(op->type.lanes());
                return;
            }
            if (a_min >= b_max) {
                expr = const_false(op->type.lanes());
                return;
            }
        }

        Expr delta = mutate(a - b);

        const Ramp *ramp_a = a.as<Ramp>();
        const Ramp *ramp_b = b.as<Ramp>();
        const Ramp *delta_ramp = delta.as<Ramp>();
        const Broadcast *broadcast_a = a.as<Broadcast>();
        const Broadcast *broadcast_b = b.as<Broadcast>();
        const Add *add_a = a.as<Add>();
        const Add *add_b = b.as<Add>();
        const Sub *sub_a = a.as<Sub>();
        const Sub *sub_b = b.as<Sub>();
        const Mul *mul_a = a.as<Mul>();
        const Mul *mul_b = b.as<Mul>();
        const Div *div_a = a.as<Div>();
        const Div *div_b = b.as<Div>();
        const Min *min_a = a.as<Min>();
        const Min *min_b = b.as<Min>();
        const Max *max_a = a.as<Max>();
        const Max *max_b = b.as<Max>();
        const Div *div_a_a = mul_a ? mul_a->a.as<Div>() : nullptr;
        const Add *add_a_a_a = div_a_a ? div_a_a->a.as<Add>() : nullptr;

        int64_t ia = 0, ib = 0, ic = 0;
        uint64_t ua = 0, ub = 0;

        ModulusRemainder mod_rem(0, 1);
        if (delta_ramp &&
            no_overflow_scalar_int(delta_ramp->base.type())) {
            // Do modulus remainder analysis on the base.
            mod_rem = modulus_remainder(delta_ramp->base, alignment_info);
        }

        // Note that the computation of delta could be incorrect if
        // ia and/or ib are large unsigned integer constants, especially when
        // int is 32 bits on the machine.
        // Explicit comparison is preferred.
        if (const_int(a, &ia) &&
            const_int(b, &ib)) {
            expr = make_bool(ia < ib, op->type.lanes());
        } else if (const_uint(a, &ua) &&
                   const_uint(b, &ub)) {
            expr = make_bool(ua < ub, op->type.lanes());
        } else if (const_int(a, &ia) &&
                   a.type().is_max(ia)) {
            // Comparing maximum of type < expression of type.  This can never be true.
            expr = const_false(op->type.lanes());
        } else if (const_int(b, &ib) &&
                   b.type().is_min(ib)) {
            // Comparing expression of type < minimum of type.  This can never be true.
            expr = const_false(op->type.lanes());
        } else if (is_zero(delta) ||
                   (no_overflow(delta.type()) &&
                    is_positive_const(delta))) {
            expr = const_false(op->type.lanes());
        } else if (no_overflow(delta.type()) &&
                   is_negative_const(delta)) {
            expr = const_true(op->type.lanes());
        } else if (broadcast_a &&
                   broadcast_b) {
            // Push broadcasts outwards
            expr = mutate(Broadcast::make(broadcast_a->value < broadcast_b->value, broadcast_a->lanes));
        } else if (no_overflow(delta.type())) {
            if (ramp_a &&
                ramp_b &&
                equal(ramp_a->stride, ramp_b->stride)) {
                // Ramps with matching stride
                Expr bases_lt = (ramp_a->base < ramp_b->base);
                expr = mutate(Broadcast::make(bases_lt, ramp_a->lanes));
            } else if (add_a &&
                       add_b &&
                       equal(add_a->a, add_b->a)) {
                // Subtract a term from both sides
                expr = mutate(add_a->b < add_b->b);
            } else if (add_a &&
                       add_b &&
                       equal(add_a->a, add_b->b)) {
                expr = mutate(add_a->b < add_b->a);
            } else if (add_a &&
                       add_b &&
                       equal(add_a->b, add_b->a)) {
                expr = mutate(add_a->a < add_b->b);
            } else if (add_a &&
                       add_b &&
                       equal(add_a->b, add_b->b)) {
                expr = mutate(add_a->a < add_b->a);
            } else if (sub_a &&
                       sub_b &&
                       equal(sub_a->a, sub_b->a)) {
                // Add a term to both sides and negate.
                expr = mutate(sub_b->b < sub_a->b);
            } else if (sub_a &&
                       sub_b &&
                       equal(sub_a->b, sub_b->b)) {
                expr = mutate(sub_a->a < sub_b->a);
            } else if (add_a) {
                // Rearrange so that all adds and subs are on the rhs to cut down on further cases
                expr = mutate(add_a->a < (b - add_a->b));
            } else if (sub_a) {
                expr = mutate(sub_a->a < (b + sub_a->b));
            } else if (add_b &&
                       equal(add_b->a, a)) {
                // Subtract a term from both sides
                expr = mutate(make_zero(add_b->b.type()) < add_b->b);
            } else if (add_b &&
                       equal(add_b->b, a)) {
                expr = mutate(make_zero(add_b->a.type()) < add_b->a);
            } else if (add_b &&
                       is_simple_const(a) &&
                       is_simple_const(add_b->b)) {
                // a < x + b -> (a - b) < x
                expr = mutate((a - add_b->b) < add_b->a);
            } else if (sub_b &&
                       equal(sub_b->a, a)) {
                // Subtract a term from both sides
                expr = mutate(sub_b->b < make_zero(sub_b->b.type()));
            } else if (sub_b &&
                       is_const(a) &&
                       is_const(sub_b->a) &&
                       !is_const(sub_b->b)) {
                // (c1 < c2 - x) -> (x < c2 - c1)
                expr = mutate(sub_b->b < (sub_b->a - a));
            } else if (mul_a &&
                       mul_b &&
                       is_positive_const(mul_a->b) &&
                       is_positive_const(mul_b->b) &&
                       equal(mul_a->b, mul_b->b)) {
                // Divide both sides by a constant
                expr = mutate(mul_a->a < mul_b->a);
            } else if (mul_a &&
                       is_positive_const(mul_a->b) &&
                       is_const(b)) {
                if (mul_a->type.is_int()) {
                    // (a * c1 < c2) <=> (a < (c2 - 1) / c1 + 1)
                    expr = mutate(mul_a->a < (((b - 1) / mul_a->b) + 1));
                } else {
                    // (a * c1 < c2) <=> (a < c2 / c1)
                    expr = mutate(mul_a->a < (b / mul_a->b));
                }
            } else if (mul_b &&
                       is_positive_const(mul_b->b) &&
                       is_const(a)) {
                // (c1 < b * c2) <=> ((c1 / c2) < b)
                expr = mutate((a / mul_b->b) < mul_b->a);
            } else if (a.type().is_int() &&
                       div_a &&
                       is_positive_const(div_a->b) &&
                       is_const(b)) {
                // a / c1 < c2 <=> a < c1*c2
                expr = mutate(div_a->a < (div_a->b * b));
            } else if (a.type().is_int() &&
                       div_b &&
                       is_positive_const(div_b->b) &&
                       is_const(a)) {
                // c1 < b / c2 <=> (c1+1)*c2-1 < b
                Expr one = make_one(a.type());
                expr = mutate((a + one)*div_b->b - one < div_b->a);
            } else if (min_a) {
                // (min(a, b) < c) <=> (a < c || b < c)
                // See if that would simplify usefully:
                Expr lt_a = mutate(min_a->a < b);
                Expr lt_b = mutate(min_a->b < b);
                if (is_const(lt_a) || is_const(lt_b)) {
                    expr = mutate(lt_a || lt_b);
                } else if (a.same_as(op->a) && b.same_as(op->b)) {
                    expr = op;
                } else {
                    expr = LT::make(a, b);
                }
            } else if (max_a) {
                // (max(a, b) < c) <=> (a < c && b < c)
                Expr lt_a = mutate(max_a->a < b);
                Expr lt_b = mutate(max_a->b < b);
                if (is_const(lt_a) || is_const(lt_b)) {
                    expr = mutate(lt_a && lt_b);
                } else if (a.same_as(op->a) && b.same_as(op->b)) {
                    expr = op;
                } else {
                    expr = LT::make(a, b);
                }
            } else if (min_b) {
                // (a < min(b, c)) <=> (a < b && a < c)
                Expr lt_a = mutate(a < min_b->a);
                Expr lt_b = mutate(a < min_b->b);
                if (is_const(lt_a) || is_const(lt_b)) {
                    expr = mutate(lt_a && lt_b);
                } else if (a.same_as(op->a) && b.same_as(op->b)) {
                    expr = op;
                } else {
                    expr = LT::make(a, b);
                }
            } else if (max_b) {
                // (a < max(b, c)) <=> (a < b || a < c)
                Expr lt_a = mutate(a < max_b->a);
                Expr lt_b = mutate(a < max_b->b);
                if (is_const(lt_a) || is_const(lt_b)) {
                    expr = mutate(lt_a || lt_b);
                } else if (a.same_as(op->a) && b.same_as(op->b)) {
                    expr = op;
                } else {
                    expr = LT::make(a, b);
                }
            } else if (mul_a &&
                       div_a_a &&
                       const_int(div_a_a->b, &ia) &&
                       const_int(mul_a->b, &ib) &&
                       ia > 0 &&
                       ia == ib &&
                       equal(div_a_a->a, b)) {
                // subtract (x/c1)*c1 from both sides
                // (x/c1)*c1 < x -> 0 < x % c1
                expr = mutate(0 < b % make_const(a.type(), ia));
            } else if (mul_a &&
                       div_a_a &&
                       add_b &&
                       const_int(div_a_a->b, &ia) &&
                       const_int(mul_a->b, &ib) &&
                       ia > 0 &&
                       ia == ib &&
                       equal(div_a_a->a, add_b->a)) {
                // subtract (x/c1)*c1 from both sides
                // (x/c1)*c1 < x + y -> 0 < x % c1 + y
                expr = mutate(0 < add_b->a % div_a_a->b + add_b->b);
            } else if (mul_a &&
                       div_a_a &&
                       sub_b &&
                       const_int(div_a_a->b, &ia) &&
                       const_int(mul_a->b, &ib) &&
                       ia > 0 &&
                       ia == ib &&
                       equal(div_a_a->a, sub_b->a)) {
                // subtract (x/c1)*c1 from both sides
                // (x/c1)*c1 < x - y -> y < x % c1
                expr = mutate(sub_b->b < sub_b->a % div_a_a->b);
            } else if (mul_a &&
                       div_a_a &&
                       add_a_a_a &&
                       const_int(div_a_a->b, &ia) &&
                       const_int(mul_a->b, &ib) &&
                       const_int(add_a_a_a->b, &ic) &&
                       ia > 0 &&
                       ia == ib &&
                       equal(add_a_a_a->a, b)) {
                // subtract ((x+c2)/c1)*c1 from both sides
                // ((x+c2)/c1)*c1 < x -> c2 < (x+c2) % c1
                expr = mutate(add_a_a_a->b < div_a_a->a % div_a_a->b);
            } else if (mul_a &&
                       div_a_a &&
                       add_b &&
                       add_a_a_a &&
                       const_int(div_a_a->b, &ia) &&
                       const_int(mul_a->b, &ib) &&
                       const_int(add_a_a_a->b, &ic) &&
                       ia > 0 &&
                       ia == ib &&
                       equal(add_a_a_a->a, add_b->a)) {
                // subtract ((x+c2)/c1)*c1 from both sides
                // ((x+c2)/c1)*c1 < x + y -> c2 < (x+c2) % c1 + y
                expr = mutate(add_a_a_a->b < div_a_a->a % div_a_a->b + add_b->b);
            } else if (mul_a &&
                       div_a_a &&
                       add_a_a_a &&
                       sub_b &&
                       const_int(div_a_a->b, &ia) &&
                       const_int(mul_a->b, &ib) &&
                       const_int(add_a_a_a->b, &ic) &&
                       ia > 0 &&
                       ia == ib &&
                       equal(add_a_a_a->a, sub_b->a)) {
                // subtract ((x+c2)/c1)*c1 from both sides
                // ((x+c2)/c1)*c1 < x - y -> y < (x+c2) % c1 + (-c2)
                expr = mutate(sub_b->b < div_a_a->a % div_a_a->b + make_const(a.type(), -ic));
            } else if (delta_ramp &&
                       is_positive_const(delta_ramp->stride) &&
                       is_one(mutate(delta_ramp->base + delta_ramp->stride*(delta_ramp->lanes - 1) < 0))) {
                expr = const_true(delta_ramp->lanes);
            } else if (delta_ramp &&
                       is_positive_const(delta_ramp->stride) &&
                       is_one(mutate(delta_ramp->base >= 0))) {
                expr = const_false(delta_ramp->lanes);
            } else if (delta_ramp &&
                       is_negative_const(delta_ramp->stride) &&
                       is_one(mutate(delta_ramp->base < 0))) {
                expr = const_true(delta_ramp->lanes);
            } else if (delta_ramp &&
                       is_negative_const(delta_ramp->stride) &&
                       is_one(mutate(delta_ramp->base + delta_ramp->stride*(delta_ramp->lanes - 1) >= 0))) {
                expr = const_false(delta_ramp->lanes);
            } else if (delta_ramp && mod_rem.modulus > 0 &&
                       const_int(delta_ramp->stride, &ia) &&
                       0 <= ia * (delta_ramp->lanes - 1) + mod_rem.remainder &&
                       ia * (delta_ramp->lanes - 1) + mod_rem.remainder < mod_rem.modulus) {
                // ramp(x, a, b) < 0 -> broadcast(x < 0, b)
                expr = Broadcast::make(mutate(LT::make(delta_ramp->base / mod_rem.modulus, 0)), delta_ramp->lanes);
            } else if (a.same_as(op->a) && b.same_as(op->b)) {
                expr = op;
            } else {
                expr = LT::make(a, b);
            }
        } else if (a.same_as(op->a) && b.same_as(op->b)) {
            expr = op;
        } else {
            expr = LT::make(a, b);
        }
    }

    void visit(const LE *op) {
        expr = mutate(!(op->b < op->a));
    }

    void visit(const GT *op) {
        expr = mutate(op->b < op->a);
    }

    void visit(const GE *op) {
        expr = mutate(!(op->a < op->b));
    }

    void visit(const And *op) {
        Expr a = mutate(op->a);
        Expr b = mutate(op->b);
        if (propagate_indeterminate_expression(a, b, op->type, &expr)) {
            return;
        }

        const Broadcast *broadcast_a = a.as<Broadcast>();
        const Broadcast *broadcast_b = b.as<Broadcast>();
        const LE *le_a = a.as<LE>();
        const LE *le_b = b.as<LE>();
        const LT *lt_a = a.as<LT>();
        const LT *lt_b = b.as<LT>();
        const EQ *eq_a = a.as<EQ>();
        const EQ *eq_b = b.as<EQ>();
        const NE *neq_a = a.as<NE>();
        const NE *neq_b = b.as<NE>();
        const Not *not_a = a.as<Not>();
        const Not *not_b = b.as<Not>();
        const Variable *var_a = a.as<Variable>();
        const Variable *var_b = b.as<Variable>();

        if (is_one(a)) {
            expr = b;
        } else if (is_one(b)) {
            expr = a;
        } else if (is_zero(a)) {
            expr = a;
        } else if (is_zero(b)) {
            expr = b;
        } else if (equal(a, b)) {
            // a && a -> a
            expr = a;
        } else if (le_a &&
                   le_b &&
                   equal(le_a->a, le_b->a)) {
            // (x <= foo && x <= bar) -> x <= min(foo, bar)
            expr = mutate(le_a->a <= min(le_a->b, le_b->b));
        } else if (le_a &&
                   le_b &&
                   equal(le_a->b, le_b->b)) {
            // (foo <= x && bar <= x) -> max(foo, bar) <= x
            expr = mutate(max(le_a->a, le_b->a) <= le_a->b);
        } else if (lt_a &&
                   lt_b &&
                   equal(lt_a->a, lt_b->a)) {
            // (x < foo && x < bar) -> x < min(foo, bar)
            expr = mutate(lt_a->a < min(lt_a->b, lt_b->b));
        } else if (lt_a &&
                   lt_b &&
                   equal(lt_a->b, lt_b->b)) {
            // (foo < x && bar < x) -> max(foo, bar) < x
            expr = mutate(max(lt_a->a, lt_b->a) < lt_a->b);
        } else if (eq_a &&
                   neq_b &&
                   ((equal(eq_a->a, neq_b->a) && equal(eq_a->b, neq_b->b)) ||
                    (equal(eq_a->a, neq_b->b) && equal(eq_a->b, neq_b->a)))) {
            // a == b && a != b
            expr = const_false(op->type.lanes());
        } else if (eq_b &&
                   neq_a &&
                   ((equal(eq_b->a, neq_a->a) && equal(eq_b->b, neq_a->b)) ||
                    (equal(eq_b->a, neq_a->b) && equal(eq_b->b, neq_a->a)))) {
            // a != b && a == b
            expr = const_false(op->type.lanes());
        } else if ((not_a && equal(not_a->a, b)) ||
                   (not_b && equal(not_b->a, a))) {
            // a && !a
            expr = const_false(op->type.lanes());
        } else if (le_a &&
                   lt_b &&
                   equal(le_a->a, lt_b->b) &&
                   equal(le_a->b, lt_b->a)) {
            // a <= b && b < a
            expr = const_false(op->type.lanes());
        } else if (lt_a &&
                   le_b &&
                   equal(lt_a->a, le_b->b) &&
                   equal(lt_a->b, le_b->a)) {
            // a < b && b <= a
            expr = const_false(op->type.lanes());
        } else if (eq_a &&
                   neq_b &&
                   equal(eq_a->a, neq_b->a) &&
                   is_simple_const(eq_a->b) &&
                   is_simple_const(neq_b->b)) {
            // (a == k1) && (a != k2) -> (a == k1) && (k1 != k2)
            // (second term always folds away)
            expr = mutate(And::make(a, NE::make(eq_a->b, neq_b->b)));
        } else if (neq_a &&
                   eq_b &&
                   equal(neq_a->a, eq_b->a) &&
                   is_simple_const(neq_a->b) &&
                   is_simple_const(eq_b->b)) {
            // (a != k1) && (a == k2) -> (a == k2) && (k1 != k2)
            // (second term always folds away)
            expr = mutate(And::make(b, NE::make(neq_a->b, eq_b->b)));
        } else if (eq_a &&
                   eq_a->a.as<Variable>() &&
                   is_simple_const(eq_a->b) &&
                   expr_uses_var(b, eq_a->a.as<Variable>()->name)) {
            // (somevar == k) && b -> (somevar == k) && substitute(somevar, k, b)
            expr = mutate(And::make(a, substitute(eq_a->a.as<Variable>(), eq_a->b, b)));
        } else if (eq_b &&
                   eq_b->a.as<Variable>() &&
                   is_simple_const(eq_b->b) &&
                   expr_uses_var(a, eq_b->a.as<Variable>()->name)) {
            // a && (somevar == k) -> substitute(somevar, k1, a) && (somevar == k)
            expr = mutate(And::make(substitute(eq_b->a.as<Variable>(), eq_b->b, a), b));
        } else if (broadcast_a &&
                   broadcast_b &&
                   broadcast_a->lanes == broadcast_b->lanes) {
            // x8(a) && x8(b) -> x8(a && b)
            expr = Broadcast::make(mutate(And::make(broadcast_a->value, broadcast_b->value)), broadcast_a->lanes);
        } else if (var_a && expr_uses_var(b, var_a->name)) {
            expr = mutate(a && substitute(var_a->name, make_one(a.type()), b));
        } else if (var_b && expr_uses_var(a, var_b->name)) {
            expr = mutate(substitute(var_b->name, make_one(b.type()), a) && b);
        } else if (a.same_as(op->a) &&
                   b.same_as(op->b)) {
            expr = op;
        } else {
            expr = And::make(a, b);
        }
    }

    void visit(const Or *op) {
        Expr a = mutate(op->a), b = mutate(op->b);
        if (propagate_indeterminate_expression(a, b, op->type, &expr)) {
            return;
        }

        const Broadcast *broadcast_a = a.as<Broadcast>();
        const Broadcast *broadcast_b = b.as<Broadcast>();
        const EQ *eq_a = a.as<EQ>();
        const EQ *eq_b = b.as<EQ>();
        const NE *neq_a = a.as<NE>();
        const NE *neq_b = b.as<NE>();
        const Not *not_a = a.as<Not>();
        const Not *not_b = b.as<Not>();
        const LE *le_a = a.as<LE>();
        const LE *le_b = b.as<LE>();
        const LT *lt_a = a.as<LT>();
        const LT *lt_b = b.as<LT>();
        const Variable *var_a = a.as<Variable>();
        const Variable *var_b = b.as<Variable>();
        const And *and_a = a.as<And>();
        const And *and_b = b.as<And>();
        string name_a, name_b, name_c;

        if (is_one(a)) {
            expr = a;
        } else if (is_one(b)) {
            expr = b;
        } else if (is_zero(a)) {
            expr = b;
        } else if (is_zero(b)) {
            expr = a;
        } else if (equal(a, b)) {
            expr = a;
        } else if (eq_a &&
                   neq_b &&
                   ((equal(eq_a->a, neq_b->a) && equal(eq_a->b, neq_b->b)) ||
                    (equal(eq_a->a, neq_b->b) && equal(eq_a->b, neq_b->a)))) {
            // a == b || a != b
            expr = const_true(op->type.lanes());
        } else if (neq_a &&
                   eq_b &&
                   ((equal(eq_b->a, neq_a->a) && equal(eq_b->b, neq_a->b)) ||
                    (equal(eq_b->a, neq_a->b) && equal(eq_b->b, neq_a->a)))) {
            // a != b || a == b
            expr = const_true(op->type.lanes());
        } else if ((not_a && equal(not_a->a, b)) ||
                   (not_b && equal(not_b->a, a))) {
            // a || !a
            expr = const_true(op->type.lanes());
        } else if (le_a &&
                   lt_b &&
                   equal(le_a->a, lt_b->b) &&
                   equal(le_a->b, lt_b->a)) {
            // a <= b || b < a
            expr = const_true(op->type.lanes());
        } else if (lt_a &&
                   le_b &&
                   equal(lt_a->a, le_b->b) &&
                   equal(lt_a->b, le_b->a)) {
            // a < b || b <= a
            expr = const_true(op->type.lanes());
        } else if (broadcast_a &&
                   broadcast_b &&
                   broadcast_a->lanes == broadcast_b->lanes) {
            // x8(a) || x8(b) -> x8(a || b)
            expr = Broadcast::make(mutate(Or::make(broadcast_a->value, broadcast_b->value)), broadcast_a->lanes);
        } else if (eq_a &&
                   neq_b &&
                   equal(eq_a->a, neq_b->a) &&
                   is_simple_const(eq_a->b) &&
                   is_simple_const(neq_b->b)) {
            // (a == k1) || (a != k2) -> (a != k2) || (k1 == k2)
            // (second term always folds away)
            expr = mutate(Or::make(b, EQ::make(eq_a->b, neq_b->b)));
        } else if (neq_a &&
                   eq_b &&
                   equal(neq_a->a, eq_b->a) &&
                   is_simple_const(neq_a->b) &&
                   is_simple_const(eq_b->b)) {
            // (a != k1) || (a == k2) -> (a != k1) || (k1 == k2)
            // (second term always folds away)
            expr = mutate(Or::make(a, EQ::make(neq_a->b, eq_b->b)));
        } else if (var_a && expr_uses_var(b, var_a->name)) {
            expr = mutate(a || substitute(var_a->name, make_zero(a.type()), b));
        } else if (var_b && expr_uses_var(a, var_b->name)) {
            expr = mutate(substitute(var_b->name, make_zero(b.type()), a) || b);
        } else if (is_var_simple_const_comparison(b, &name_c) &&
                   and_a &&
                   ((is_var_simple_const_comparison(and_a->a, &name_a) && name_a == name_c) ||
                   (is_var_simple_const_comparison(and_a->b, &name_b) && name_b == name_c))) {
            // (a && b) || (c) -> (a || c) && (b || c)
            // iff c and at least one of a or b is of the form
            //     (var == const) or (var != const)
            // (and the vars are the same)
            expr = mutate(And::make(Or::make(and_a->a, b), Or::make(and_a->b, b)));
        } else if (is_var_simple_const_comparison(a, &name_c) &&
                   and_b &&
                   ((is_var_simple_const_comparison(and_b->a, &name_a) && name_a == name_c) ||
                   (is_var_simple_const_comparison(and_b->b, &name_b) && name_b == name_c))) {
            // (c) || (a && b) -> (a || c) && (b || c)
            // iff c and at least one of a or b is of the form
            //     (var == const) or (var != const)
            // (and the vars are the same)
            expr = mutate(And::make(Or::make(and_b->a, a), Or::make(and_b->b, a)));
        } else if (a.same_as(op->a) && b.same_as(op->b)) {
            expr = op;
        } else {
            expr = Or::make(a, b);
        }
    }

    void visit(const Not *op) {
        Expr a = mutate(op->a);
        if (propagate_indeterminate_expression(a, op->type, &expr)) {
            return;
        }

        if (is_one(a)) {
            expr = make_zero(a.type());
        } else if (is_zero(a)) {
            expr = make_one(a.type());
        } else if (const Not *n = a.as<Not>()) {
            // Double negatives cancel
            expr = n->a;
        } else if (const LE *n = a.as<LE>()) {
            expr = LT::make(n->b, n->a);
        } else if (const GE *n = a.as<GE>()) {
            expr = LT::make(n->a, n->b);
        } else if (const LT *n = a.as<LT>()) {
            expr = LE::make(n->b, n->a);
        } else if (const GT *n = a.as<GT>()) {
            expr = LE::make(n->a, n->b);
        } else if (const NE *n = a.as<NE>()) {
            expr = EQ::make(n->a, n->b);
        } else if (const EQ *n = a.as<EQ>()) {
            expr = NE::make(n->a, n->b);
        } else if (const Broadcast *n = a.as<Broadcast>()) {
            expr = mutate(Broadcast::make(!n->value, n->lanes));
        } else if (a.same_as(op->a)) {
            expr = op;
        } else {
            expr = Not::make(a);
        }
    }

    void visit(const Select *op) {
        Expr condition = mutate(op->condition);
        Expr true_value = mutate(op->true_value);
        Expr false_value = mutate(op->false_value);
        if (propagate_indeterminate_expression(condition, true_value, false_value, op->type, &expr)) {
            return;
        }

        const Call *ct = true_value.as<Call>();
        const Call *cf = false_value.as<Call>();
        const Select *sel_t = true_value.as<Select>();
        const Select *sel_f = false_value.as<Select>();
        const Add *add_t = true_value.as<Add>();
        const Add *add_f = false_value.as<Add>();
        const Sub *sub_t = true_value.as<Sub>();
        const Sub *sub_f = false_value.as<Sub>();
        const Mul *mul_t = true_value.as<Mul>();
        const Mul *mul_f = false_value.as<Mul>();

        if (is_zero(condition)) {
            expr = false_value;
        } else if (is_one(condition)) {
            expr = true_value;
        } else if (equal(true_value, false_value)) {
            expr = true_value;
        } else if (true_value.type().is_bool() &&
                   is_one(true_value) &&
                   is_zero(false_value)) {
            if (true_value.type().is_vector() && condition.type().is_scalar()) {
                expr = Broadcast::make(condition, true_value.type().lanes());
            } else {
                expr = condition;
            }
        } else if (true_value.type().is_bool() &&
                   is_zero(true_value) &&
                   is_one(false_value)) {
            if (true_value.type().is_vector() && condition.type().is_scalar()) {
                expr = Broadcast::make(mutate(!condition), true_value.type().lanes());
            } else {
                expr = mutate(!condition);
            }
        } else if (const Broadcast *b = condition.as<Broadcast>()) {
            // Select of broadcast -> scalar select
            expr = mutate(Select::make(b->value, true_value, false_value));
        } else if (const NE *ne = condition.as<NE>()) {
            // Normalize select(a != b, c, d) to select(a == b, d, c)
            expr = mutate(Select::make(ne->a == ne->b, false_value, true_value));
        } else if (const LE *le = condition.as<LE>()) {
            // Normalize select(a <= b, c, d) to select(b < a, d, c)
            expr = mutate(Select::make(le->b < le->a, false_value, true_value));
        } else if (ct && ct->is_intrinsic(Call::likely) &&
                   equal(ct->args[0], false_value)) {
            // select(cond, likely(a), a) -> likely(a)
            expr = true_value;
        } else if (cf &&
                   cf->is_intrinsic(Call::likely) &&
                   equal(cf->args[0], true_value)) {
            // select(cond, a, likely(a)) -> likely(a)
            expr = false_value;
        } else if (sel_t &&
                   equal(sel_t->true_value, false_value)) {
            // select(a, select(b, c, d), c) -> select(a && !b, d, c)
            expr = mutate(Select::make(condition && !sel_t->condition, sel_t->false_value, false_value));
        } else if (sel_t &&
                   equal(sel_t->false_value, false_value)) {
            // select(a, select(b, c, d), d) -> select(a && b, c, d)
            expr = mutate(Select::make(condition && sel_t->condition, sel_t->true_value, false_value));
        } else if (sel_f &&
                   equal(sel_f->false_value, true_value)) {
            // select(a, d, select(b, c, d)) -> select(a || !b, d, c)
            expr = mutate(Select::make(condition || !sel_f->condition, true_value, sel_f->true_value));
        } else if (sel_f &&
                   equal(sel_f->true_value, true_value)) {
            // select(a, d, select(b, d, c)) -> select(a || b, d, c)
            expr = mutate(Select::make(condition || sel_f->condition, true_value, sel_f->false_value));
        } else if (add_t &&
                   add_f &&
                   equal(add_t->a, add_f->a)) {
            // select(c, a+b, a+d) -> a + select(x, b, d)
            expr = mutate(add_t->a + Select::make(condition, add_t->b, add_f->b));
        } else if (add_t &&
                   add_f &&
                   equal(add_t->a, add_f->b)) {
            // select(c, a+b, d+a) -> a + select(x, b, d)
            expr = mutate(add_t->a + Select::make(condition, add_t->b, add_f->a));
        } else if (add_t &&
                   add_f &&
                   equal(add_t->b, add_f->a)) {
            // select(c, b+a, a+d) -> a + select(x, b, d)
            expr = mutate(add_t->b + Select::make(condition, add_t->a, add_f->b));
        } else if (add_t &&
                   add_f &&
                   equal(add_t->b, add_f->b)) {
            // select(c, b+a, d+a) -> select(x, b, d) + a
            expr = mutate(Select::make(condition, add_t->a, add_f->a) + add_t->b);
        } else if (sub_t &&
                   sub_f &&
                   equal(sub_t->a, sub_f->a)) {
            // select(c, a-b, a-d) -> a - select(x, b, d)
            expr = mutate(sub_t->a - Select::make(condition, sub_t->b, sub_f->b));
        } else if (sub_t &&
                   sub_f &&
                   equal(sub_t->b, sub_f->b)) {
            // select(c, b-a, d-a) -> select(x, b, d) - a
            expr = mutate(Select::make(condition, sub_t->a, sub_f->a) - sub_t->b);\
        } else if (add_t &&
                   sub_f &&
                   equal(add_t->a, sub_f->a)) {
            // select(c, a+b, a-d) -> a + select(x, b, 0-d)
            expr = mutate(add_t->a + Select::make(condition, add_t->b, make_zero(sub_f->b.type()) - sub_f->b));
        } else if (add_t &&
                   sub_f &&
                   equal(add_t->b, sub_f->a)) {
            // select(c, b+a, a-d) -> a + select(x, b, 0-d)
            expr = mutate(add_t->b + Select::make(condition, add_t->a, make_zero(sub_f->b.type()) - sub_f->b));
        } else if (sub_t &&
                   add_f &&
                   equal(sub_t->a, add_f->a)) {
            // select(c, a-b, a+d) -> a + select(x, 0-b, d)
            expr = mutate(sub_t->a + Select::make(condition, make_zero(sub_t->b.type()) - sub_t->b, add_f->b));
        } else if (sub_t &&
                   add_f &&
                   equal(sub_t->a, add_f->b)) {
            // select(c, a-b, d+a) -> a + select(x, 0-b, d)
            expr = mutate(sub_t->a + Select::make(condition, make_zero(sub_t->b.type()) - sub_t->b, add_f->a));
        } else if (mul_t &&
                   mul_f &&
                   equal(mul_t->a, mul_f->a)) {
            // select(c, a*b, a*d) -> a * select(x, b, d)
            expr = mutate(mul_t->a * Select::make(condition, mul_t->b, mul_f->b));
        } else if (mul_t &&
                   mul_f &&
                   equal(mul_t->a, mul_f->b)) {
            // select(c, a*b, d*a) -> a * select(x, b, d)
            expr = mutate(mul_t->a * Select::make(condition, mul_t->b, mul_f->a));
        } else if (mul_t &&
                   mul_f &&
                   equal(mul_t->b, mul_f->a)) {
            // select(c, b*a, a*d) -> a * select(x, b, d)
            expr = mutate(mul_t->b * Select::make(condition, mul_t->a, mul_f->b));
        } else if (mul_t &&
                   mul_f &&
                   equal(mul_t->b, mul_f->b)) {
            // select(c, b*a, d*a) -> select(x, b, d) * a
            expr = mutate(Select::make(condition, mul_t->a, mul_f->a) * mul_t->b);
        } else if (condition.same_as(op->condition) &&
                   true_value.same_as(op->true_value) &&
                   false_value.same_as(op->false_value)) {
            expr = op;
        } else {
            expr = Select::make(condition, true_value, false_value);
        }
    }

    void visit(const Ramp *op) {
        Expr base = mutate(op->base);
        Expr stride = mutate(op->stride);

        if (is_zero(stride)) {
            expr = Broadcast::make(base, op->lanes);
        } else if (base.same_as(op->base) &&
                   stride.same_as(op->stride)) {
            expr = op;
        } else {
            expr = Ramp::make(base, stride, op->lanes);
        }
    }

    void visit(const IfThenElse *op) {
        Expr condition = mutate(op->condition);

        // If (true) ...
        if (is_one(condition)) {
            stmt = mutate(op->then_case);
            return;
        }

        // If (false) ...
        if (is_zero(condition)) {
            stmt = mutate(op->else_case);
            if (!stmt.defined()) {
                // Emit a noop
                stmt = Evaluate::make(0);
            }
            return;
        }

        Stmt then_case = mutate(op->then_case);
        Stmt else_case = mutate(op->else_case);

        // If both sides are no-ops, bail out.
        if (is_no_op(then_case) && is_no_op(else_case)) {
            stmt = then_case;
            return;
        }

        // Remember the statements before substitution.
        Stmt then_nosubs = then_case;
        Stmt else_nosubs = else_case;

        // Mine the condition for useful constraints to apply (eg var == value && bool_param).
        vector<Expr> stack;
        stack.push_back(condition);
        bool and_chain = false, or_chain = false;
        while (!stack.empty()) {
            Expr next = stack.back();
            stack.pop_back();

            if (!or_chain) {
                then_case = substitute(next, const_true(), then_case);
            }
            if (!and_chain) {
                else_case = substitute(next, const_false(), else_case);
            }

            if (const And *a = next.as<And>()) {
                if (!or_chain) {
                    stack.push_back(a->b);
                    stack.push_back(a->a);
                    and_chain = true;
                }
            } else if (const Or *o = next.as<Or>()) {
                if (!and_chain) {
                    stack.push_back(o->b);
                    stack.push_back(o->a);
                    or_chain = true;
                }
            } else {
                const EQ *eq = next.as<EQ>();
                const NE *ne = next.as<NE>();
                const Variable *var = eq ? eq->a.as<Variable>() : next.as<Variable>();

                if (eq && var) {
                    if (!or_chain) {
                        then_case = substitute(var->name, eq->b, then_case);
                    }
                    if (!and_chain && eq->b.type().is_bool()) {
                        else_case = substitute(var->name, !eq->b, then_case);
                    }
                } else if (var) {
                    if (!or_chain) {
                        then_case = substitute(var->name, const_true(), then_case);
                    }
                    if (!and_chain) {
                        else_case = substitute(var->name, const_false(), else_case);
                    }
                } else if (eq && is_const(eq->b) && !or_chain) {
                    // some_expr = const
                    then_case = substitute(eq->a, eq->b, then_case);
                } else if (ne && is_const(ne->b) && !and_chain) {
                    // some_expr != const
                    else_case = substitute(ne->a, ne->b, else_case);
                }
            }
        }

        // If substitutions have been made, simplify again.
        if (!then_case.same_as(then_nosubs)) {
            then_case = mutate(then_case);
        }
        if (!else_case.same_as(else_nosubs)) {
            else_case = mutate(else_case);
        }

        if (condition.same_as(op->condition) &&
            then_case.same_as(op->then_case) &&
            else_case.same_as(op->else_case)) {
            stmt = op;
        } else {
            stmt = IfThenElse::make(condition, then_case, else_case);
        }
    }

    void visit(const Load *op) {
        Expr predicate = mutate(op->predicate);
        Expr index = mutate(op->index);

        const Broadcast *b_index = index.as<Broadcast>();
        const Broadcast *b_pred = predicate.as<Broadcast>();
        if (is_zero(predicate)) {
            // Predicate is always false
            expr = undef(op->type);
        } else if (b_index && b_pred) {
            // Load of a broadcast should be broadcast of the load
            Expr load = Load::make(op->type.element_of(), op->name, b_index->value, op->image, op->param, b_pred->value);
            expr = Broadcast::make(load, b_index->lanes);
        } else if (predicate.same_as(op->predicate) && index.same_as(op->index)) {
            expr = op;
        } else {
            expr = Load::make(op->type, op->name, index, op->image, op->param, predicate);
        }
    }

    void visit(const Call *op) {
        // Calls implicitly depend on mins and strides of the buffer referenced
        if (op->call_type == Call::Image || op->call_type == Call::Halide) {
            for (size_t i = 0; i < op->args.size(); i++) {
                {
                    ostringstream oss;
                    oss << op->name << ".stride." << i;
                    string stride = oss.str();
                    if (var_info.contains(stride)) {
                        var_info.ref(stride).old_uses++;
                    }
                }
                {
                    ostringstream oss;
                    oss << op->name << ".min." << i;
                    string min = oss.str();
                    if (var_info.contains(min)) {
                        var_info.ref(min).old_uses++;
                    }
                }
            }
        }

        if (op->is_intrinsic(Call::shift_left) ||
            op->is_intrinsic(Call::shift_right)) {
            Expr a = mutate(op->args[0]), b = mutate(op->args[1]);
            if (propagate_indeterminate_expression(a, b, op->type, &expr)) {
                return;
            }

            int64_t ib = 0;
            if (const_int(b, &ib) || const_uint(b, (uint64_t *)(&ib))) {
                Type t = op->type;

                bool shift_left = op->is_intrinsic(Call::shift_left);
                if (t.is_int() && ib < 0) {
                    shift_left = !shift_left;
                    ib = -ib;
                }

                if (ib >= 0 && ib < std::min(t.bits(), 64) - 1) {
                    ib = 1LL << ib;
                    b = make_const(t, ib);

                    if (shift_left) {
                        expr = mutate(Mul::make(a, b));
                    } else {
                        expr = mutate(Div::make(a, b));
                    }
                    return;
                } else {
                    user_warning << "Cannot replace bit shift with arithmetic "
                                 << "operator (integer overflow).\n";
                }
            }

            if (a.same_as(op->args[0]) && b.same_as(op->args[1])) {
                expr = op;
            } else if (op->is_intrinsic(Call::shift_left)) {
                expr = a << b;
            } else {
                expr = a >> b;
            }
        } else if (op->is_intrinsic(Call::bitwise_and)) {
            Expr a = mutate(op->args[0]), b = mutate(op->args[1]);
            if (propagate_indeterminate_expression(a, b, op->type, &expr)) {
                return;
            }

            int64_t ib = 0;
            uint64_t ub = 0;
            int bits;

            if (const_int(b, &ib) &&
                !b.type().is_max(ib) &&
                is_const_power_of_two_integer(make_const(a.type(), ib + 1), &bits)) {
                expr = Mod::make(a, make_const(a.type(), ib + 1));
            } else if (const_uint(b, &ub)) {
                if (b.type().is_max(ub)) {
                    expr = a;
                } else if (is_const_power_of_two_integer(make_const(a.type(), ub + 1), &bits)) {
                    expr = Mod::make(a, make_const(a.type(), ub + 1));
                }
            } else if (a.same_as(op->args[0]) && b.same_as(op->args[1])) {
                expr = op;
            } else {
                expr = a & b;
            }
        } else if (op->is_intrinsic(Call::bitwise_or)) {
            Expr a = mutate(op->args[0]), b = mutate(op->args[1]);
            if (propagate_indeterminate_expression(a, b, op->type, &expr)) {
                return;
            }
            if (a.same_as(op->args[0]) && b.same_as(op->args[1])) {
                expr = op;
            } else {
                expr = a | b;
            }
        } else if (op->is_intrinsic(Call::abs)) {
            // Constant evaluate abs(x).
            Expr a = mutate(op->args[0]);
            if (propagate_indeterminate_expression(a, op->type, &expr)) {
                return;
            }
            Type ta = a.type();
            int64_t ia = 0;
            double fa = 0;
            if (ta.is_int() && const_int(a, &ia)) {
                if (ia < 0 && !(Int(64).is_min(ia))) {
                    ia = -ia;
                }
                expr = make_const(op->type, ia);
            } else if (ta.is_uint()) {
                // abs(uint) is a no-op.
                expr = a;
            } else if (const_float(a, &fa)) {
                if (fa < 0) {
                    fa = -fa;
                }
                expr = make_const(a.type(), fa);
            } else if (a.same_as(op->args[0])) {
                expr = op;
            } else {
                expr = abs(a);
            }
        } else if (op->call_type == Call::PureExtern &&
                   op->name == "is_nan_f32") {
            Expr arg = mutate(op->args[0]);
            double f = 0.0;
            if (const_float(arg, &f)) {
                expr = std::isnan(f);
            } else if (arg.same_as(op->args[0])) {
                expr = op;
            } else {
                expr = Call::make(op->type, op->name, {arg}, op->call_type);
            }
<<<<<<< HEAD
        } else if (op->is_intrinsic(Call::predicated_store)) {
            IRMutator::visit(op);
            const Call *store = expr.as<Call>();

            Expr pred = store->args[1];
            internal_assert(pred.defined());
            if (is_zero(pred)) {
                // Predicate of a predicated store is always false
                expr = make_zero(op->type);
                return;
            }

            internal_assert(store->args.size() == 3) << "predicated_store takes three arguments: {store addr, predicate, value}\n";
            const Call *addr = store->args[0].as<Call>();
            internal_assert(addr && (addr->is_intrinsic(Call::address_of)))
                << "The first argument to predicated_store must be call to address_of of the store\n";
            const Broadcast *broadcast = addr->args[0].as<Broadcast>();
            const Load *load = broadcast ? broadcast->value.as<Load>() : addr->args[0].as<Load>();
            internal_assert(load) << "The sole argument to address_of must be a load or broadcast of load\n";

            const Call *val = store->args[2].as<Call>();
            if (val && val->is_intrinsic(Call::predicated_load)) {
                const Call *load_addr = val->args[0].as<Call>();
                internal_assert(load_addr);
                const Broadcast *b = load_addr->args[0].as<Broadcast>();
                const Load *l = b ? b->value.as<Load>() : load_addr->args[0].as<Load>();
                Expr store_index = broadcast ? Broadcast::make(load->index, broadcast->lanes) : load->index;
                Expr val_index = b ? Broadcast::make(l->index, b->lanes) : l->index;
                if (l && (l->name == load->name) && equal(val_index, store_index)) {
                    // foo[ramp(x, 0, 1)] = foo[ramp(x, 0, 1)] is a no-op
                    expr = make_zero(op->type);
                }
            }

        } else if (op->is_intrinsic(Call::predicated_load)) {
            IRMutator::visit(op);
            const Call *call = expr.as<Call>();

            Expr pred = call->args[1];
            internal_assert(pred.defined());
            if (is_zero(pred)) {
                // Predicate of a predicated load is always false. Replace
                // with undef
                expr = undef(call->type);
=======
        } else if (op->is_intrinsic(Call::interleave_vectors)) {
            // Mutate the args
            vector<Expr> new_args;
            bool changed = false;
            for (Expr arg : op->args) {
                Expr new_arg = mutate(arg);
                if (!arg.same_as(new_arg)) {
                    changed = true;
                }
                new_args.push_back(new_arg);
            }
            int terms = (int)new_args.size();

            // Try to collapse an interleave of broadcast into a single broadcast.
            const Broadcast *b1 = new_args[0].as<Broadcast>();
            if (b1) {
                bool can_collapse = true;
                for (size_t i = 1; i < new_args.size() && can_collapse; i++) {
                    if (const Broadcast *b2 = new_args[i].as<Broadcast>()) {
                        Expr check = mutate(b1->value - b2->value);
                        can_collapse &= is_zero(check);
                    } else {
                        can_collapse = false;
                    }
                }
                if (can_collapse) {
                    expr = Broadcast::make(b1->value, b1->lanes * terms);
                    return;
                }
            }

            // Try to collapse an interleave of ramps into a single ramp.
            const Ramp *r = new_args[0].as<Ramp>();
            if (r) {
                bool can_collapse = true;
                for (size_t i = 1; i < new_args.size() && can_collapse; i++) {
                    // If we collapse these terms into a single ramp,
                    // the new stride is going to be the old stride
                    // divided by the number of terms, so the
                    // difference between two adjacent terms in the
                    // interleave needs to be a broadcast of the new
                    // stride.
                    Expr diff = mutate(new_args[i] - new_args[i-1]);
                    const Broadcast *b = diff.as<Broadcast>();
                    if (b) {
                        Expr check = mutate(b->value * terms - r->stride);
                        can_collapse &= is_zero(check);
                    } else {
                        can_collapse = false;
                    }
                }
                if (can_collapse) {
                    expr = Ramp::make(r->base, mutate(r->stride / terms), r->lanes * terms);
                    return;
                }
            }

            // Try to collapse an interleave of strided loads of ramps
            // from the same buffer into a single load of a ramp.
            if (const Load *first_load = new_args[0].as<Load>()) {
                vector<Expr> load_predicates;
                vector<Expr> load_indices;
                bool always_true = true;
                for (Expr e : new_args) {
                    const Load *load = e.as<Load>();
                    if (load && load->name == first_load->name) {
                        load_predicates.push_back(load->predicate);
                        load_indices.push_back(load->index);
                        always_true = always_true && is_one(load->predicate);
                    }
                }

                if ((int)load_indices.size() == terms) {
                    Type t = load_indices[0].type().with_lanes(load_indices[0].type().lanes() * terms);
                    Expr interleaved_index = Call::make(t, Call::interleave_vectors, load_indices, Call::PureIntrinsic);
                    interleaved_index = mutate(interleaved_index);
                    Expr interleaved_predicate;
                    if (always_true) {
                        interleaved_predicate = const_true(t.lanes());
                    } else {
                        interleaved_predicate = Call::make(t, Call::interleave_vectors, load_predicates, Call::PureIntrinsic);
                        interleaved_predicate = mutate(interleaved_predicate);
                    }
                    if (interleaved_index.as<Ramp>()) {
                        t = first_load->type;
                        t = t.with_lanes(t.lanes() * terms);
                        expr = Load::make(t, first_load->name, interleaved_index, first_load->image,
                                          first_load->param, interleaved_predicate);
                        return;
                    }
                }
            }

            if (!changed) {
                expr = op;
            } else {
                expr = Call::make(op->type, op->name, new_args, op->call_type);
            }
        } else if (op->is_intrinsic(Call::shuffle_vector) &&
                   op->args.size() == 2 &&
                   (op->args[0].as<Ramp>() ||
                    op->args[0].as<Broadcast>())) {
            // Extracting a single lane of a ramp or broadcast
            if (const Ramp *r = op->args[0].as<Ramp>()) {
                expr = mutate(r->base + op->args[1]*r->stride);
            } else if (const Broadcast *b = op->args[0].as<Broadcast>()) {
                expr = mutate(b->value);
            } else {
                internal_error << "Unreachable";
>>>>>>> 3e6f6b44
            }
        } else if (op->is_intrinsic(Call::stringify)) {
            // Eagerly concat constant arguments to a stringify.
            bool changed = false;
            vector<Expr> new_args;
            const StringImm *last = nullptr;
            for (size_t i = 0; i < op->args.size(); i++) {
                Expr arg = mutate(op->args[i]);
                if (!arg.same_as(op->args[i])) {
                    changed = true;
                }
                const StringImm *string_imm = arg.as<StringImm>();
                const IntImm    *int_imm    = arg.as<IntImm>();
                const FloatImm  *float_imm  = arg.as<FloatImm>();
                // We use snprintf here rather than stringstreams,
                // because the runtime's float printing is guaranteed
                // to match snprintf.
                char buf[64]; // Large enough to hold the biggest float literal.
                if (last && string_imm) {
                    new_args.back() = last->value + string_imm->value;
                    changed = true;
                } else if (int_imm) {
                    snprintf(buf, sizeof(buf), "%lld", (long long)int_imm->value);
                    if (last) {
                        new_args.back() = last->value + buf;
                    } else {
                        new_args.push_back(string(buf));
                    }
                    changed = true;
                } else if (last && float_imm) {
                    snprintf(buf, sizeof(buf), "%f", float_imm->value);
                    if (last) {
                        new_args.back() = last->value + buf;
                    } else {
                        new_args.push_back(string(buf));
                    }
                    changed = true;
                } else {
                    new_args.push_back(arg);
                }
                last = new_args.back().as<StringImm>();
            }

            if (new_args.size() == 1 && new_args[0].as<StringImm>()) {
                // stringify of a string constant is just the string constant
                expr = new_args[0];
            } else if (changed) {
                expr = Call::make(op->type, op->name, new_args, op->call_type);
            } else {
                expr = op;
            }
        } else if (op->call_type == Call::PureExtern &&
                   op->name == "sqrt_f32") {
            Expr arg = mutate(op->args[0]);
            if (propagate_indeterminate_expression(arg, op->type, &expr)) {
                return;
            }
            if (const double *f = as_const_float(arg)) {
                expr = FloatImm::make(arg.type(), std::sqrt(*f));
            } else if (!arg.same_as(op->args[0])) {
                expr = Call::make(op->type, op->name, {arg}, op->call_type);
            } else {
                expr = op;
            }
        } else if (op->call_type == Call::PureExtern &&
                   op->name == "log_f32") {
            Expr arg = mutate(op->args[0]);
            if (propagate_indeterminate_expression(arg, op->type, &expr)) {
                return;
            }
            if (const double *f = as_const_float(arg)) {
                expr = FloatImm::make(arg.type(), std::log(*f));
            } else if (!arg.same_as(op->args[0])) {
                expr = Call::make(op->type, op->name, {arg}, op->call_type);
            } else {
                expr = op;
            }
        } else if (op->call_type == Call::PureExtern &&
                   op->name == "exp_f32") {
            Expr arg = mutate(op->args[0]);
            if (propagate_indeterminate_expression(arg, op->type, &expr)) {
                return;
            }
            if (const double *f = as_const_float(arg)) {
                expr = FloatImm::make(arg.type(), std::exp(*f));
            } else if (!arg.same_as(op->args[0])) {
                expr = Call::make(op->type, op->name, {arg}, op->call_type);
            } else {
                expr = op;
            }
        } else if (op->call_type == Call::PureExtern &&
                   op->name == "pow_f32") {
            Expr arg0 = mutate(op->args[0]);
            Expr arg1 = mutate(op->args[1]);
            if (propagate_indeterminate_expression(arg0, arg1, op->type, &expr)) {
                return;
            }
            const double *f0 = as_const_float(arg0);
            const double *f1 = as_const_float(arg1);
            if (f0 && f1) {
                expr = FloatImm::make(arg0.type(), std::pow(*f0, *f1));
            } else if (!arg0.same_as(op->args[0]) || !arg1.same_as(op->args[1])) {
                expr = Call::make(op->type, op->name, {arg0, arg1}, op->call_type);
            } else {
                expr = op;
            }
        } else if (op->call_type == Call::PureExtern &&
                   (op->name == "floor_f32" || op->name == "ceil_f32" ||
                    op->name == "round_f32" || op->name == "trunc_f32")) {
            internal_assert(op->args.size() == 1);
            Expr arg = mutate(op->args[0]);
            if (propagate_indeterminate_expression(arg, op->type, &expr)) {
                return;
            }
            const Call *call = arg.as<Call>();
            if (const double *f = as_const_float(arg)) {
                if (op->name == "floor_f32") {
                    expr = FloatImm::make(arg.type(), std::floor(*f));
                } else if (op->name == "ceil_f32") {
                    expr = FloatImm::make(arg.type(), std::ceil(*f));
                } else if (op->name == "round_f32") {
                    expr = FloatImm::make(arg.type(), std::nearbyint(*f));
                } else if (op->name == "trunc_f32") {
                    expr = FloatImm::make(arg.type(), (*f < 0 ? std::ceil(*f) : std::floor(*f)));
                }
            } else if (call && call->call_type == Call::PureExtern &&
                       (call->name == "floor_f32" || call->name == "ceil_f32" ||
                        call->name == "round_f32" || call->name == "trunc_f32")) {
                // For any combination of these integer-valued functions, we can
                // discard the outer function. For example, floor(ceil(x)) == ceil(x).
                expr = call;
            } else if (!arg.same_as(op->args[0])) {
                expr = Call::make(op->type, op->name, {arg}, op->call_type);
            } else {
                expr = op;
            }
        } else {
            IRMutator::visit(op);
        }
    }

    void visit(const Shuffle *op) {
        if (op->is_interleave()) {
            // Mutate the vectors
            vector<Expr> new_vectors;
            bool changed = false;
            for (Expr vector : op->vectors) {
                Expr new_vector = mutate(vector);
                if (!vector.same_as(new_vector)) {
                    changed = true;
                }
                new_vectors.push_back(new_vector);
            }
            int terms = (int)new_vectors.size();

            // Try to collapse an interleave of ramps into a single ramp.
            const Ramp *r = new_vectors[0].as<Ramp>();
            if (r) {
                bool can_collapse = true;
                for (size_t i = 1; i < new_vectors.size(); i++) {
                    // If we collapse these terms into a single ramp,
                    // the new stride is going to be the old stride
                    // divided by the number of terms, so the
                    // difference between two adjacent terms in the
                    // interleave needs to be a broadcast of the new
                    // stride.
                    Expr diff = mutate(new_vectors[i] - new_vectors[i-1]);
                    const Broadcast *b = diff.as<Broadcast>();
                    if (b) {
                        Expr check = mutate(b->value * terms - r->stride);
                        can_collapse &= is_zero(check);
                    } else {
                        can_collapse = false;
                    }
                }
                if (can_collapse) {
                    expr = Ramp::make(r->base, mutate(r->stride / terms), r->lanes * terms);
                    return;
                }
            }

            // Try to collapse an interleave of strided loads of ramps
            // from the same buffer into a single load of a ramp.
            if (const Load *first_load = new_vectors[0].as<Load>()) {
                vector<Expr> load_indices;
                for (Expr e : new_vectors) {
                    const Load *load = e.as<Load>();
                    if (load && load->name == first_load->name) {
                        load_indices.push_back(load->index);
                    }
                }

                if ((int)load_indices.size() == terms) {
                    Type t = load_indices[0].type().with_lanes(load_indices[0].type().lanes() * terms);
                    Expr interleaved_index = Shuffle::make_interleave(load_indices);
                    interleaved_index = mutate(interleaved_index);
                    if (interleaved_index.as<Ramp>()) {
                        t = first_load->type;
                        t = t.with_lanes(t.lanes() * terms);
                        expr = Load::make(t, first_load->name, interleaved_index, first_load->image, first_load->param);
                        return;
                    }
                }
            }

            if (!changed) {
                expr = op;
            } else {
                expr = Shuffle::make_interleave(new_vectors);
            }
        } else if (op->indices.size() == 1 &&
                   (op->vectors[0].as<Ramp>() ||
                    op->vectors[0].as<Broadcast>())) {
            // Extracting a single lane of a ramp or broadcast
            if (const Ramp *r = op->vectors[0].as<Ramp>()) {
                expr = mutate(r->base + op->vectors[1]*r->stride);
            } else if (const Broadcast *b = op->vectors[0].as<Broadcast>()) {
                expr = mutate(b->value);
            } else {
                internal_error << "Unreachable";
            }
        } else {
            IRMutator::visit(op);
        }
    }

    template <typename T>
    Expr hoist_slice_vector(Expr e) {
        const T *op = e.as<T>();
        internal_assert(op);

        const Shuffle *shuffle_a = op->a.template as<Shuffle>();
        const Shuffle *shuffle_b = op->b.template as<Shuffle>();

        internal_assert(shuffle_a && shuffle_b &&
                        shuffle_a->is_slice() &&
                        shuffle_b->is_slice());

        if (shuffle_a->indices != shuffle_b->indices) {
            return e;
        }

        const std::vector<Expr> &slices_a = shuffle_a->vectors;
        const std::vector<Expr> &slices_b = shuffle_b->vectors;
        if (slices_a.size() != slices_b.size()) {
            return e;
        }

        for (size_t i = 0; i < slices_a.size(); i++) {
            if (slices_a[i].type() != slices_b[i].type()) {
                return e;
            }
        }

        vector<Expr> new_slices;
        for (size_t i = 0; i < slices_a.size(); i++) {
            new_slices.push_back(T::make(slices_a[i], slices_b[i]));
        }

        return Shuffle::make(new_slices, shuffle_a->indices);
    }

    template<typename T, typename Body>
    Body simplify_let(const T *op) {
        internal_assert(!var_info.contains(op->name))
            << "Simplify only works on code where every name is unique. Repeated name: " << op->name << "\n";

        // If the value is trivial, make a note of it in the scope so
        // we can subs it in later
        Expr value = mutate(op->value);
        Body body = op->body;

        // Iteratively peel off certain operations from the let value and push them inside.
        Expr new_value = value;
        string new_name = op->name + ".s";
        Expr new_var = Variable::make(new_value.type(), new_name);
        Expr replacement = new_var;

        debug(4) << "simplify let " << op->name << " = " << value << " in ... " << op->name << " ...\n";

        while (1) {
            const Variable *var = new_value.as<Variable>();
            const Add *add = new_value.as<Add>();
            const Sub *sub = new_value.as<Sub>();
            const Mul *mul = new_value.as<Mul>();
            const Div *div = new_value.as<Div>();
            const Mod *mod = new_value.as<Mod>();
            const Min *min = new_value.as<Min>();
            const Max *max = new_value.as<Max>();
            const Ramp *ramp = new_value.as<Ramp>();
            const Cast *cast = new_value.as<Cast>();
            const Broadcast *broadcast = new_value.as<Broadcast>();
            const Shuffle *shuffle = new_value.as<Shuffle>();
            const Variable *var_b = nullptr;
            const Variable *var_a = nullptr;
            if (add) {
                var_b = add->b.as<Variable>();
            } else if (sub) {
                var_b = sub->b.as<Variable>();
            } else if (mul) {
                var_b = mul->b.as<Variable>();
            } else if (shuffle && shuffle->is_concat() && shuffle->vectors.size() == 2) {
                var_a = shuffle->vectors[0].as<Variable>();
                var_b = shuffle->vectors[1].as<Variable>();
            }

            if (is_const(new_value)) {
                replacement = substitute(new_name, new_value, replacement);
                new_value = Expr();
                break;
            } else if (var) {
                replacement = substitute(new_name, var, replacement);
                new_value = Expr();
                break;
            } else if (add && (is_const(add->b) || var_b)) {
                replacement = substitute(new_name, Add::make(new_var, add->b), replacement);
                new_value = add->a;
            } else if (mul && (is_const(mul->b) || var_b)) {
                replacement = substitute(new_name, Mul::make(new_var, mul->b), replacement);
                new_value = mul->a;
            } else if (div && is_const(div->b)) {
                replacement = substitute(new_name, Div::make(new_var, div->b), replacement);
                new_value = div->a;
            } else if (sub && (is_const(sub->b) || var_b)) {
                replacement = substitute(new_name, Sub::make(new_var, sub->b), replacement);
                new_value = sub->a;
            } else if (mod && is_const(mod->b)) {
                replacement = substitute(new_name, Mod::make(new_var, mod->b), replacement);
                new_value = mod->a;
            } else if (min && is_const(min->b)) {
                replacement = substitute(new_name, Min::make(new_var, min->b), replacement);
                new_value = min->a;
            } else if (max && is_const(max->b)) {
                replacement = substitute(new_name, Max::make(new_var, max->b), replacement);
                new_value = max->a;
            } else if (ramp && is_const(ramp->stride)) {
                new_value = ramp->base;
                new_var = Variable::make(new_value.type(), new_name);
                replacement = substitute(new_name, Ramp::make(new_var, ramp->stride, ramp->lanes), replacement);
            } else if (broadcast) {
                new_value = broadcast->value;
                new_var = Variable::make(new_value.type(), new_name);
                replacement = substitute(new_name, Broadcast::make(new_var, broadcast->lanes), replacement);
            } else if (cast && cast->type.bits() > cast->value.type().bits()) {
                // Widening casts get pushed inwards, narrowing casts
                // stay outside. This keeps the temporaries small, and
                // helps with peephole optimizations in codegen that
                // skip the widening entirely.
                new_value = cast->value;
                new_var = Variable::make(new_value.type(), new_name);
                replacement = substitute(new_name, Cast::make(cast->type, new_var), replacement);
            } else if (shuffle && shuffle->is_slice()) {
                // Replacing new_value below might free the shuffle
                // indices vector, so save them now.
                std::vector<int> slice_indices = shuffle->indices;
                new_value = Shuffle::make_concat(shuffle->vectors);
                new_var = Variable::make(new_value.type(), new_name);
                replacement = substitute(new_name, Shuffle::make({new_var}, slice_indices), replacement);
            } else if (shuffle && shuffle->is_concat() &&
                       ((var_a && !var_b) || (!var_a && var_b))) {
                new_var = Variable::make(var_a ? shuffle->vectors[1].type() : shuffle->vectors[0].type(), new_name);
                Expr op_a = var_a ? shuffle->vectors[0] : new_var;
                Expr op_b = var_a ? new_var : shuffle->vectors[1];
                replacement = substitute(new_name, Shuffle::make_concat({op_a, op_b}), replacement);
                new_value = var_a ? shuffle->vectors[1] : shuffle->vectors[0];
            } else {
                break;
            }
        }

        if (new_value.same_as(value)) {
            // Nothing to substitute
            new_value = Expr();
            replacement = Expr();
        } else {
            debug(4) << "new let " << new_name << " = " << new_value << " in ... " << replacement << " ...\n";
        }

        VarInfo info;
        info.old_uses = 0;
        info.new_uses = 0;
        info.replacement = replacement;

        var_info.push(op->name, info);

        // Before we enter the body, track the alignment info
        bool new_value_alignment_tracked = false, new_value_bounds_tracked = false;
        if (new_value.defined() && no_overflow_scalar_int(new_value.type())) {
            ModulusRemainder mod_rem = modulus_remainder(new_value, alignment_info);
            if (mod_rem.modulus > 1) {
                alignment_info.push(new_name, mod_rem);
                new_value_alignment_tracked = true;
            }
            int64_t val_min, val_max;
            if (const_int_bounds(new_value, &val_min, &val_max)) {
                bounds_info.push(new_name, make_pair(val_min, val_max));
                new_value_bounds_tracked = true;
            }
        }
        bool value_alignment_tracked = false, value_bounds_tracked = false;;
        if (no_overflow_scalar_int(value.type())) {
            ModulusRemainder mod_rem = modulus_remainder(value, alignment_info);
            if (mod_rem.modulus > 1) {
                alignment_info.push(op->name, mod_rem);
                value_alignment_tracked = true;
            }
            int64_t val_min, val_max;
            if (const_int_bounds(value, &val_min, &val_max)) {
                bounds_info.push(op->name, make_pair(val_min, val_max));
                value_bounds_tracked = true;
            }
        }

        body = mutate(body);

        if (value_alignment_tracked) {
            alignment_info.pop(op->name);
        }
        if (value_bounds_tracked) {
            bounds_info.pop(op->name);
        }
        if (new_value_alignment_tracked) {
            alignment_info.pop(new_name);
        }
        if (new_value_bounds_tracked) {
            bounds_info.pop(new_name);
        }

        info = var_info.get(op->name);
        var_info.pop(op->name);

        Body result = body;

        if (new_value.defined() && info.new_uses > 0) {
            // The new name/value may be used
            result = T::make(new_name, new_value, result);
        }

        if (info.old_uses > 0) {
            // The old name is still in use. We'd better keep it as well.
            result = T::make(op->name, value, result);
        }

        // Don't needlessly make a new Let/LetStmt node.  (Here's a
        // piece of template syntax I've never needed before).
        const T *new_op = result.template as<T>();
        if (new_op &&
            new_op->name == op->name &&
            new_op->body.same_as(op->body) &&
            new_op->value.same_as(op->value)) {
            return op;
        }

        return result;

    }


    void visit(const Let *op) {
        if (simplify_lets) {
            expr = simplify_let<Let, Expr>(op);
        } else {
            IRMutator::visit(op);
        }
    }

    void visit(const LetStmt *op) {
        if (simplify_lets) {
            stmt = simplify_let<LetStmt, Stmt>(op);
        } else {
            IRMutator::visit(op);
        }
    }

    void visit(const AssertStmt *op) {
        IRMutator::visit(op);

        const AssertStmt *a = stmt.as<AssertStmt>();
        if (a && is_zero(a->condition)) {
            user_warning << "This pipeline is guaranteed to fail an assertion at runtime: \n"
                         << stmt << "\n";
        } else if (a && is_one(a->condition)) {
            stmt = Evaluate::make(0);
        }
    }


    void visit(const For *op) {
        Expr new_min = mutate(op->min);
        Expr new_extent = mutate(op->extent);

        int64_t new_min_int, new_extent_int;
        bool bounds_tracked = false;
        if (const_int(new_min, &new_min_int) &&
            const_int(new_extent, &new_extent_int)) {
            bounds_tracked = true;
            int64_t new_max_int = new_min_int + new_extent_int - 1;
            bounds_info.push(op->name, make_pair(new_min_int, new_max_int));
        }

        Stmt new_body = mutate(op->body);

        if (bounds_tracked) {
            bounds_info.pop(op->name);
        }

        if (is_no_op(new_body)) {
            stmt = new_body;
        } else if (op->min.same_as(new_min) &&
            op->extent.same_as(new_extent) &&
            op->body.same_as(new_body)) {
            stmt = op;
        } else {
            stmt = For::make(op->name, new_min, new_extent, op->for_type, op->device_api, new_body);
        }
    }

    void visit(const Provide *op) {
        // Provides implicitly depend on mins and strides of the buffer referenced
        for (size_t i = 0; i < op->args.size(); i++) {
            {
                ostringstream oss;
                oss << op->name << ".stride." << i;
                string stride = oss.str();
                if (var_info.contains(stride)) {
                    var_info.ref(stride).old_uses++;
                }
            }
            {
                ostringstream oss;
                oss << op->name << ".min." << i;
                string min = oss.str();
                if (var_info.contains(min)) {
                    var_info.ref(min).old_uses++;
                }
            }
        }

        IRMutator::visit(op);
    }

    void visit(const Store *op) {
        Expr predicate = mutate(op->predicate);
        Expr value = mutate(op->value);
        Expr index = mutate(op->index);

        const Load *load = value.as<Load>();
        const Broadcast *scalar_pred = predicate.as<Broadcast>();

        if (is_zero(predicate)) {
            // Predicate is always false
            stmt = Evaluate::make(0);
        } else if (scalar_pred && !is_one(scalar_pred->value)) {
            stmt = IfThenElse::make(scalar_pred->value,
                                    Store::make(op->name, value, index, op->param, const_true(value.type().lanes())));
        } else if (is_undef(value) || (load && load->name == op->name && equal(load->index, index))) {
            // foo[x] = foo[x] or foo[x] = undef is a no-op
            stmt = Evaluate::make(0);
        } else if (predicate.same_as(op->predicate) && value.same_as(op->value) && index.same_as(op->index)) {
            stmt = op;
        } else {
            stmt = Store::make(op->name, value, index, op->param, predicate);
        }
    }

    void visit(const Allocate *op) {
        std::vector<Expr> new_extents;
        bool all_extents_unmodified = true;
        for (size_t i = 0; i < op->extents.size(); i++) {
            new_extents.push_back(mutate(op->extents[i]));
            all_extents_unmodified &= new_extents[i].same_as(op->extents[i]);
        }
        Stmt body = mutate(op->body);
        Expr condition = mutate(op->condition);
        Expr new_expr;
        if (op->new_expr.defined()) {
            new_expr = mutate(op->new_expr);
        }
        const IfThenElse *body_if = body.as<IfThenElse>();
        if (body_if &&
            op->condition.defined() &&
            equal(op->condition, body_if->condition)) {
            // We can move the allocation into the if body case. The
            // else case must not use it.
            stmt = Allocate::make(op->name, op->type, new_extents,
                                  condition, body_if->then_case,
                                  new_expr, op->free_function);
            stmt = IfThenElse::make(body_if->condition, stmt, body_if->else_case);
        } else if (all_extents_unmodified &&
                   body.same_as(op->body) &&
                   condition.same_as(op->condition) &&
                   new_expr.same_as(op->new_expr)) {
            stmt = op;
        } else {
            stmt = Allocate::make(op->name, op->type, new_extents,
                                  condition, body,
                                  new_expr, op->free_function);
        }
    }

    void visit(const ProducerConsumer *op) {
        Stmt body = mutate(op->body);

        if (is_no_op(body)) {
            stmt = Evaluate::make(0);
        } else if (body.same_as(op->body)) {
            stmt = op;
        } else {
            stmt = ProducerConsumer::make(op->name, op->is_producer, body);
        }
    }

    void visit(const Block *op) {
        Stmt first = mutate(op->first);
        Stmt rest = mutate(op->rest);

        // Check if both halves start with a let statement.
        const LetStmt *let_first = first.as<LetStmt>();
        const LetStmt *let_rest = rest.as<LetStmt>();
        const IfThenElse *if_first = first.as<IfThenElse>();
        const IfThenElse *if_rest = rest.as<IfThenElse>();

        if (is_no_op(first) &&
            is_no_op(rest)) {
            stmt = Evaluate::make(0);
        } else if (is_no_op(first)) {
            stmt = rest;
        } else if (is_no_op(rest)) {
            stmt = first;
        } else if (let_first &&
                   let_rest &&
                   equal(let_first->value, let_rest->value) &&
                   expr_is_pure(let_first->value)) {

            // Do both first and rest start with the same let statement (occurs when unrolling).
            Stmt new_block = mutate(Block::make(let_first->body, let_rest->body));

            // We need to make a new name since we're pulling it out to a
            // different scope.
            string var_name = unique_name('t');
            Expr new_var = Variable::make(let_first->value.type(), var_name);
            new_block = substitute(let_first->name, new_var, new_block);
            new_block = substitute(let_rest->name, new_var, new_block);

            stmt = LetStmt::make(var_name, let_first->value, new_block);
        } else if (if_first &&
                   if_rest &&
                   equal(if_first->condition, if_rest->condition) &&
                   expr_is_pure(if_first->condition)) {
            // Two ifs with matching conditions
            Stmt then_case = mutate(Block::make(if_first->then_case, if_rest->then_case));
            Stmt else_case;
            if (if_first->else_case.defined() && if_rest->else_case.defined()) {
                else_case = mutate(Block::make(if_first->else_case, if_rest->else_case));
            } else if (if_first->else_case.defined()) {
                // We already simplified the body of the ifs.
                else_case = if_first->else_case;
            } else {
                else_case = if_rest->else_case;
            }
            stmt = IfThenElse::make(if_first->condition, then_case, else_case);
        } else if (if_first &&
                   if_rest &&
                   !if_rest->else_case.defined() &&
                   expr_is_pure(if_first->condition) &&
                   expr_is_pure(if_rest->condition) &&
                   is_one(mutate((if_first->condition && if_rest->condition) == if_rest->condition))) {
            // Two ifs where the second condition is tighter than
            // the first condition.  The second if can be nested
            // inside the first one, because if it's true the
            // first one must also be true.
            Stmt then_case = mutate(Block::make(if_first->then_case, if_rest));
            Stmt else_case = mutate(if_first->else_case);
            stmt = IfThenElse::make(if_first->condition, then_case, else_case);
        } else if (op->first.same_as(first) &&
                   op->rest.same_as(rest)) {
            stmt = op;
        } else {
            stmt = Block::make(first, rest);
        }
    }
};

Expr simplify(Expr e, bool simplify_lets,
              const Scope<Interval> &bounds,
              const Scope<ModulusRemainder> &alignment) {
    return Simplify(simplify_lets, &bounds, &alignment).mutate(e);
}

Stmt simplify(Stmt s, bool simplify_lets,
              const Scope<Interval> &bounds,
              const Scope<ModulusRemainder> &alignment) {
    return Simplify(simplify_lets, &bounds, &alignment).mutate(s);
}

class SimplifyExprs : public IRMutator {
public:
    using IRMutator::mutate;
    Expr mutate(Expr e) {
        return simplify(e);
    }
};

Stmt simplify_exprs(Stmt s) {
    return SimplifyExprs().mutate(s);
}

bool can_prove(Expr e) {
    internal_assert(e.type().is_bool())
        << "Argument to can_prove is not a boolean Expr: " << e << "\n";
    return is_one(simplify(e));
}

namespace {

void check(Expr a, Expr b) {
    //debug(0) << "Checking that " << a << " -> " << b << "\n";
    Expr simpler = simplify(a);
    if (!equal(simpler, b)) {
        internal_error
            << "\nSimplification failure:\n"
            << "Input: " << a << '\n'
            << "Output: " << simpler << '\n'
            << "Expected output: " << b << '\n';
    }
}

void check(Stmt a, Stmt b) {
    //debug(0) << "Checking that " << a << " -> " << b << "\n";
    Stmt simpler = simplify(a);
    if (!equal(simpler, b)) {
        internal_error
            << "\nSimplification failure:\n"
            << "Input: " << a << '\n'
            << "Output: " << simpler << '\n'
            << "Expected output: " << b << '\n';
    }
}

void check_in_bounds(Expr a, Expr b, const Scope<Interval> &bi) {
    //debug(0) << "Checking that " << a << " -> " << b << "\n";
    Expr simpler = simplify(a, true, bi);
    if (!equal(simpler, b)) {
        internal_error
            << "\nSimplification failure:\n"
            << "Input: " << a << '\n'
            << "Output: " << simpler << '\n'
            << "Expected output: " << b << '\n';
    }
}

// Helper functions to use in the tests below
Expr interleave_vectors(vector<Expr> e) {
    return Shuffle::make_interleave(e);
}

Expr ramp(Expr base, Expr stride, int w) {
    return Ramp::make(base, stride, w);
}

Expr broadcast(Expr base, int w) {
    return Broadcast::make(base, w);
}

void check_casts() {
    Expr x = Var("x");

    check(cast(Int(32), cast(Int(32), x)), x);
    check(cast(Float(32), 3), 3.0f);
    check(cast(Int(32), 5.0f), 5);

    check(cast(Int(32), cast(Int(8), 3)), 3);
    check(cast(Int(32), cast(Int(8), 1232)), -48);

    // Check redundant casts
    check(cast(Float(32), cast(Float(64), x)), cast(Float(32), x));
    check(cast(Int(16), cast(Int(32), x)), cast(Int(16), x));
    check(cast(Int(16), cast(UInt(32), x)), cast(Int(16), x));
    check(cast(UInt(16), cast(Int(32), x)), cast(UInt(16), x));
    check(cast(UInt(16), cast(UInt(32), x)), cast(UInt(16), x));

    // Check evaluation of constant expressions involving casts
    check(cast(UInt(16), 53) + cast(UInt(16), 87), make_const(UInt(16), 140));
    check(cast(Int(8), 127) + cast(Int(8), 1), make_const(Int(8), -128));
    check(cast(UInt(16), -1) - cast(UInt(16), 1), make_const(UInt(16), 65534));
    check(cast(Int(16), 4) * cast(Int(16), -5), make_const(Int(16), -20));
    check(cast(Int(16), 16) / cast(Int(16), 4), make_const(Int(16), 4));
    check(cast(Int(16), 23) % cast(Int(16), 5), make_const(Int(16), 3));
    check(min(cast(Int(16), 30000), cast(Int(16), -123)), make_const(Int(16), -123));
    check(max(cast(Int(16), 30000), cast(Int(16), 65000)), make_const(Int(16), 30000));
    check(cast(UInt(16), -1) == cast(UInt(16), 65535), const_true());
    check(cast(UInt(16), 65) == cast(UInt(16), 66), const_false());
    check(cast(UInt(16), -1) < cast(UInt(16), 65535), const_false());
    check(cast(UInt(16), 65) < cast(UInt(16), 66), const_true());
    check(cast(UInt(16), 123.4f), make_const(UInt(16), 123));
    check(cast(Float(32), cast(UInt(16), 123456.0f)), 57920.0f);
    // Specific checks for 32 bit unsigned expressions - ensure simplifications are actually unsigned.
    // 4000000000 (4 billion) is less than 2^32 but more than 2^31.  As an int, it is negative.
    check(cast(UInt(32), (int) 4000000000UL) + cast(UInt(32), 5), make_const(UInt(32), (int) 4000000005UL));
    check(cast(UInt(32), (int) 4000000000UL) - cast(UInt(32), 5), make_const(UInt(32), (int) 3999999995UL));
    check(cast(UInt(32), (int) 4000000000UL) / cast(UInt(32), 5), make_const(UInt(32), 800000000));
    check(cast(UInt(32), 800000000) * cast(UInt(32), 5), make_const(UInt(32), (int) 4000000000UL));
    check(cast(UInt(32), (int) 4000000023UL) % cast(UInt(32), 100), make_const(UInt(32), 23));
    check(min(cast(UInt(32), (int) 4000000023UL) , cast(UInt(32), 1000)), make_const(UInt(32), (int) 1000));
    check(max(cast(UInt(32), (int) 4000000023UL) , cast(UInt(32), 1000)), make_const(UInt(32), (int) 4000000023UL));
    check(cast(UInt(32), (int) 4000000023UL) < cast(UInt(32), 1000), const_false());
    check(cast(UInt(32), (int) 4000000023UL) == cast(UInt(32), 1000), const_false());

    check(cast(Float(64), 0.5f), Expr(0.5));
    check((x - cast(Float(64), 0.5f)) * (x - cast(Float(64), 0.5f)),
          (x + Expr(-0.5)) * (x + Expr(-0.5)));

    check(cast(Int(64, 3), ramp(5.5f, 2.0f, 3)),
          cast(Int(64, 3), ramp(5.5f, 2.0f, 3)));
    check(cast(Int(64, 3), ramp(x, 2, 3)),
          ramp(cast(Int(64), x), cast(Int(64), 2), 3));

    // Check cancellations can occur through casts
    check(cast(Int(64), x + 1) - cast(Int(64), x), cast(Int(64), 1));
    check(cast(Int(64), 1 + x) - cast(Int(64), x), cast(Int(64), 1));
    // But only when overflow is undefined for the type
    check(cast(UInt(8), x + 1) - cast(UInt(8), x),
          cast(UInt(8), x + 1) - cast(UInt(8), x));
}

void check_algebra() {
    Expr x = Var("x"), y = Var("y"), z = Var("z"), w = Var("w"), v = Var("v");
    Expr xf = cast<float>(x);
    Expr yf = cast<float>(y);
    Expr t = const_true(), f = const_false();

    check(3 + x, x + 3);
    check(x + 0, x);
    check(0 + x, x);
    check(Expr(ramp(x, 2, 3)) + Expr(ramp(y, 4, 3)), ramp(x+y, 6, 3));
    check(Expr(broadcast(4.0f, 5)) + Expr(ramp(3.25f, 4.5f, 5)), ramp(7.25f, 4.5f, 5));
    check(Expr(ramp(3.25f, 4.5f, 5)) + Expr(broadcast(4.0f, 5)), ramp(7.25f, 4.5f, 5));
    check(Expr(broadcast(3, 3)) + Expr(broadcast(1, 3)), broadcast(4, 3));
    check((x + 3) + 4, x + 7);
    check(4 + (3 + x), x + 7);
    check((x + 3) + y, (x + y) + 3);
    check(y + (x + 3), (y + x) + 3);
    check((3 - x) + x, 3);
    check(x + (3 - x), 3);
    check(x*y + x*z, x*(y+z));
    check(x*y + z*x, x*(y+z));
    check(y*x + x*z, x*(y+z));
    check(y*x + z*x, x*(y+z));

    check(x - 0, x);
    check((x/y) - (x/y), 0);
    check(x - 2, x + (-2));
    check(Expr(ramp(x, 2, 3)) - Expr(ramp(y, 4, 3)), ramp(x-y, -2, 3));
    check(Expr(broadcast(4.0f, 5)) - Expr(ramp(3.25f, 4.5f, 5)), ramp(0.75f, -4.5f, 5));
    check(Expr(ramp(3.25f, 4.5f, 5)) - Expr(broadcast(4.0f, 5)), ramp(-0.75f, 4.5f, 5));
    check(Expr(broadcast(3, 3)) - Expr(broadcast(1, 3)), broadcast(2, 3));
    check((x + y) - x, y);
    check((x + y) - y, x);
    check(x - (x + y), 0 - y);
    check(x - (y + x), 0 - y);
    check((x + 3) - 2, x + 1);
    check((x + 3) - y, (x - y) + 3);
    check((x - 3) - y, (x - y) + (-3));
    check(x - (y - 2), (x - y) + 2);
    check(3 - (y - 2), 5 - y);
    check(x - (0 - y), x + y);
    check(x + (0 - y), x - y);
    check((0 - x) + y, y - x);
    check(x*y - x*z, x*(y-z));
    check(x*y - z*x, x*(y-z));
    check(y*x - x*z, x*(y-z));
    check(y*x - z*x, x*(y-z));
    check(x - y*-2, x + y*2);
    check(x + y*-2, x - y*2);
    check(x*-2 + y, y - x*2);
    check(xf - yf*-2.0f, xf + y*2.0f);
    check(xf + yf*-2.0f, xf - y*2.0f);
    check(xf*-2.0f + yf, yf - x*2.0f);

    check(x - (x/8)*8, x % 8);
    check((x/8)*8 - x, -(x % 8));
    check((x/8)*8 < x + y, 0 < x%8 + y);
    check((x/8)*8 < x - y, y < x%8);
    check((x/8)*8 < x, 0 < x%8);
    check(((x+3)/8)*8 < x + y, 3 < (x+3)%8 + y);
    check(((x+3)/8)*8 < x - y, y < (x+3)%8 + (-3));
    check(((x+3)/8)*8 < x, 3 < (x+3)%8);

    check(x*0, 0);
    check(0*x, 0);
    check(x*1, x);
    check(1*x, x);
    check(Expr(2.0f)*4.0f, 8.0f);
    check(Expr(2)*4, 8);
    check((3*x)*4, x*12);
    check(4*(3+x), x*4 + 12);
    check(Expr(broadcast(4.0f, 5)) * Expr(ramp(3.0f, 4.0f, 5)), ramp(12.0f, 16.0f, 5));
    check(Expr(ramp(3.0f, 4.0f, 5)) * Expr(broadcast(2.0f, 5)), ramp(6.0f, 8.0f, 5));
    check(Expr(broadcast(3, 3)) * Expr(broadcast(2, 3)), broadcast(6, 3));

    check(x*y + x, x*(y + 1));
    check(x*y - x, x*(y + -1));
    check(x + x*y, x*(y + 1));
    check(x - x*y, x*(1 - y));
    check(x*y + y, (x + 1)*y);
    check(x*y - y, (x + -1)*y);
    check(y + x*y, (x + 1)*y);
    check(y - x*y, (1 - x)*y);

    check(0/x, 0);
    check(x/1, x);
    check(x/x, 1);
    check((-1)/x, select(x < 0, 1, -1));
    check(Expr(7)/3, 2);
    check(Expr(6.0f)/2.0f, 3.0f);
    check((x / 3) / 4, x / 12);
    check((x*4)/2, x*2);
    check((x*2)/4, x/2);
    check((x*4 + y)/2, x*2 + y/2);
    check((y + x*4)/2, y/2 + x*2);
    check((x*4 - y)/2, x*2 + (0 - y)/2);
    check((y - x*4)/2, y/2 - x*2);
    check((x + 3)/2 + 7, (x + 17)/2);
    check((x/2 + 3)/5, (x + 6)/10);
    check((x + 8)/2, x/2 + 4);
    check((x - y)*-2, (y - x)*2);
    check((xf - yf)*-2.0f, (yf - xf)*2.0f);

    // Pull terms that are a multiple of the divisor out of a ternary expression
    check(((x*4 + y) + z) / 2, x*2 + (y + z)/2);
    check(((x*4 - y) + z) / 2, x*2 + (z - y)/2);
    check(((x*4 + y) - z) / 2, x*2 + (y - z)/2);
    check(((x*4 - y) - z) / 2, x*2 + (0 - y - z)/2);
    check((x + (y*4 + z)) / 2, y*2 + (x + z)/2);
    check((x + (y*4 - z)) / 2, y*2 + (x - z)/2);
    check((x - (y*4 + z)) / 2, (x - z)/2 - y*2);
    check((x - (y*4 - z)) / 2, (x + z)/2 - y*2);

    // Cancellations in non-const integer divisions
    check((x*y)/x, y);
    check((y*x)/x, y);
    check((x*y + z)/x, y + z/x);
    check((y*x + z)/x, y + z/x);
    check((z + x*y)/x, z/x + y);
    check((z + y*x)/x, z/x + y);
    check((x*y - z)/x, y + (-z)/x);
    check((y*x - z)/x, y + (-z)/x);
    check((z - x*y)/x, z/x - y);
    check((z - y*x)/x, z/x - y);

    check((x + y)/x, y/x + 1);
    check((y + x)/x, y/x + 1);
    check((x - y)/x, (-y)/x + 1);
    check((y - x)/x, y/x + (-1));

    check(((x + y) + z)/x, (y + z)/x + 1);
    check(((y + x) + z)/x, (y + z)/x + 1);
    check((y + (x + z))/x, (y + z)/x + 1);
    check((y + (z + x))/x, (y + z)/x + 1);

    check(xf / 4.0f, xf * 0.25f);

    // Some quaternary rules with cancellations
    check((x + y) - (z + y), x - z);
    check((x + y) - (y + z), x - z);
    check((y + x) - (z + y), x - z);
    check((y + x) - (y + z), x - z);

    check((x - y) - (z - y), x - z);
    check((y - z) - (y - x), x - z);

    check((x*8) % 4, 0);
    check((x*8 + y) % 4, y % 4);
    check((y + 8) % 4, y % 4);
    check((y + x*8) % 4, y % 4);
    check((y*16 + 13) % 2, 1);

    // Check an optimization important for fusing dimensions
    check((x/3)*3 + x%3, x);
    check(x%3 + (x/3)*3, x);

    check(((x/3)*3 + y) + x%3, x + y);
    check((x%3 + y) + (x/3)*3, x + y);

    check((y + x%3) + (x/3)*3, y + x);
    check((y + (x/3*3)) + x%3, y + x);

    // Almost-cancellations through integer divisions. These rules all
    // deduplicate x and wrap it in a modulo operator, neutering it
    // for the purposes of bounds inference. Patterns below look
    // confusing, but were brute-force tested.
    check((x + 17)/3 - (x + 7)/3, ((x+1)%3 + 10)/3);
    check((x + 17)/3 - (x + y)/3, (19 - y - (x+2)%3)/3);
    check((x + y )/3 - (x + 7)/3, ((x+1)%3 + y + -7)/3);
    check( x      /3 - (x + y)/3, (2 - y - x % 3)/3);
    check((x + y )/3 -  x     /3, (x%3 + y)/3);
    check( x      /3 - (x + 7)/3, (-5 - x%3)/3);
    check((x + 17)/3 -  x     /3, (x%3 + 17)/3);
    check((x + 17)/3 - (x - y)/3, (y - (x+2)%3 + 19)/3);
    check((x - y )/3 - (x + 7)/3, ((x+1)%3 - y + (-7))/3);
    check( x      /3 - (x - y)/3, (y - x%3 + 2)/3);
    check((x - y )/3 -  x     /3, (x%3 - y)/3);

    // Check some specific expressions involving div and mod
    check(Expr(23) / 4, Expr(5));
    check(Expr(-23) / 4, Expr(-6));
    check(Expr(-23) / -4, Expr(6));
    check(Expr(23) / -4, Expr(-5));
    check(Expr(-2000000000) / 1000000001, Expr(-2));
    check(Expr(23) % 4, Expr(3));
    check(Expr(-23) % 4, Expr(1));
    check(Expr(-23) % -4, Expr(1));
    check(Expr(23) % -4, Expr(3));
    check(Expr(-2000000000) % 1000000001, Expr(2));

    check(Expr(3) + Expr(8), 11);
    check(Expr(3.25f) + Expr(7.75f), 11.0f);

    check(Expr(7) % 2, 1);
    check(Expr(7.25f) % 2.0f, 1.25f);
    check(Expr(-7.25f) % 2.0f, 0.75f);
    check(Expr(-7.25f) % -2.0f, -1.25f);
    check(Expr(7.25f) % -2.0f, -0.75f);
}

void check_vectors() {
    Expr x = Var("x"), y = Var("y"), z = Var("z");

    check(Expr(broadcast(y, 4)) / Expr(broadcast(x, 4)),
          Expr(broadcast(y/x, 4)));
    check(Expr(ramp(x, 4, 4)) / 2, ramp(x/2, 2, 4));
    check(Expr(ramp(x, -4, 7)) / 2, ramp(x/2, -2, 7));
    check(Expr(ramp(x, 4, 5)) / -2, ramp(x/-2, -2, 5));
    check(Expr(ramp(x, -8, 5)) / -2, ramp(x/-2, 4, 5));

    check(Expr(ramp(4*x, 1, 4)) / 4, broadcast(x, 4));
    check(Expr(ramp(x*4, 1, 3)) / 4, broadcast(x, 3));
    check(Expr(ramp(x*8, 2, 4)) / 8, broadcast(x, 4));
    check(Expr(ramp(x*8, 3, 3)) / 8, broadcast(x, 3));
    check(Expr(ramp(0, 1, 8)) % 16, Expr(ramp(0, 1, 8)));
    check(Expr(ramp(8, 1, 8)) % 16, Expr(ramp(8, 1, 8)));
    check(Expr(ramp(9, 1, 8)) % 16, Expr(ramp(9, 1, 8)) % 16);
    check(Expr(ramp(16, 1, 8)) % 16, Expr(ramp(0, 1, 8)));
    check(Expr(ramp(0, 1, 8)) % 8, Expr(ramp(0, 1, 8)));
    check(Expr(ramp(x*8+17, 1, 4)) % 8, Expr(ramp(1, 1, 4)));
    check(Expr(ramp(x*8+17, 1, 8)) % 8, Expr(ramp(1, 1, 8) % 8));


    check(Expr(broadcast(x, 4)) % Expr(broadcast(y, 4)),
          Expr(broadcast(x % y, 4)));
    check(Expr(ramp(x, 2, 4)) % (broadcast(2, 4)),
          broadcast(x % 2, 4));
    check(Expr(ramp(2*x+1, 4, 4)) % (broadcast(2, 4)),
          broadcast(1, 4));

    check(ramp(0, 1, 4) == broadcast(2, 4),
          ramp(-2, 1, 4) == broadcast(0, 4));

    {
        Expr test = select(ramp(const_true(), const_true(), 2),
                           ramp(const_false(), const_true(), 2),
                           broadcast(const_false(), 2)) ==
                    broadcast(const_false(), 2);
        Expr expected = !(ramp(const_true(), const_true(), 2)) ||
                        (ramp(const_false(), const_true(), 2) == broadcast(const_false(), 2));
        check(test, expected);
    }

    {
        Expr test = select(ramp(const_true(), const_true(), 2),
                           broadcast(const_true(), 2),
                           ramp(const_false(), const_true(), 2)) ==
                    broadcast(const_false(), 2);
        Expr expected = (!ramp(const_true(), const_true(), 2)) &&
                        (ramp(const_false(), const_true(), 2) == broadcast(const_false(), 2));
        check(test, expected);
    }
}

void check_bounds() {
    Expr x = Var("x"), y = Var("y"), z = Var("z");

    check(min(Expr(7), 3), 3);
    check(min(Expr(4.25f), 1.25f), 1.25f);
    check(min(broadcast(x, 4), broadcast(y, 4)),
          broadcast(min(x, y), 4));
    check(min(x, x+3), x);
    check(min(x+4, x), x);
    check(min(x-1, x+2), x+(-1));
    check(min(7, min(x, 3)), min(x, 3));
    check(min(min(x, y), x), min(x, y));
    check(min(min(x, y), y), min(x, y));
    check(min(x, min(x, y)), min(x, y));
    check(min(y, min(x, y)), min(x, y));

    check(max(Expr(7), 3), 7);
    check(max(Expr(4.25f), 1.25f), 4.25f);
    check(max(broadcast(x, 4), broadcast(y, 4)),
          broadcast(max(x, y), 4));
    check(max(x, x+3), x+3);
    check(max(x+4, x), x+4);
    check(max(x-1, x+2), x+2);
    check(max(7, max(x, 3)), max(x, 7));
    check(max(max(x, y), x), max(x, y));
    check(max(max(x, y), y), max(x, y));
    check(max(x, max(x, y)), max(x, y));
    check(max(y, max(x, y)), max(x, y));

    // Check that simplifier can recognise instances where the extremes of the
    // datatype appear as constants in comparisons, Min and Max expressions.
    // The result of min/max with extreme is known to be either the extreme or
    // the other expression.  The result of < or > comparison is known to be true or false.
    check(x <= Int(32).max(), const_true());
    check(cast(Int(16), x) >= Int(16).min(), const_true());
    check(x < Int(32).min(), const_false());
    check(min(cast(UInt(16), x), cast(UInt(16), 65535)), cast(UInt(16), x));
    check(min(x, Int(32).max()), x);
    check(min(Int(32).min(), x), Int(32).min());
    check(max(cast(Int(8), x), cast(Int(8), -128)), cast(Int(8), x));
    check(max(x, Int(32).min()), x);
    check(max(x, Int(32).max()), Int(32).max());
    // Check that non-extremes do not lead to incorrect simplification
    check(max(cast(Int(8), x), cast(Int(8), -127)), max(cast(Int(8), x), make_const(Int(8), -127)));

    // Some quaternary rules with cancellations
    check((x + y) - (z + y), x - z);
    check((x + y) - (y + z), x - z);
    check((y + x) - (z + y), x - z);
    check((y + x) - (y + z), x - z);

    check((x - y) - (z - y), x - z);
    check((y - z) - (y - x), x - z);

    check((x + 3) / 4 - (x + 2) / 4, ((x + 2) % 4 + 1)/4);

    check(x - min(x + y, z), max(-y, x-z));
    check(x - min(y + x, z), max(-y, x-z));
    check(x - min(z, x + y), max(-y, x-z));
    check(x - min(z, y + x), max(-y, x-z));

    check(min(x + y, z) - x, min(y, z-x));
    check(min(y + x, z) - x, min(y, z-x));
    check(min(z, x + y) - x, min(y, z-x));
    check(min(z, y + x) - x, min(y, z-x));

    check(min(x + y, z + y), min(x, z) + y);
    check(min(y + x, z + y), min(x, z) + y);
    check(min(x + y, y + z), min(x, z) + y);
    check(min(y + x, y + z), min(x, z) + y);

    check(min(x, y) - min(y, x), 0);
    check(max(x, y) - max(y, x), 0);

    check(min(123 - x, 1 - x), 1 - x);
    check(max(123 - x, 1 - x), 123 - x);

    check(min(x*43, y*43), min(x, y)*43);
    check(max(x*43, y*43), max(x, y)*43);
    check(min(x*-43, y*-43), max(x, y)*-43);
    check(max(x*-43, y*-43), min(x, y)*-43);

    check(min(min(x, 4), y), min(min(x, y), 4));
    check(max(max(x, 4), y), max(max(x, y), 4));

    check(min(x*8, 24), min(x, 3)*8);
    check(max(x*8, 24), max(x, 3)*8);
    check(min(x*-8, 24), max(x, -3)*-8);
    check(max(x*-8, 24), min(x, -3)*-8);

    check(min(clamp(x, -10, 14), clamp(y, -10, 14)), clamp(min(x, y), -10, 14));

    check(min(x/4, y/4), min(x, y)/4);
    check(max(x/4, y/4), max(x, y)/4);

    check(min(x/(-4), y/(-4)), max(x, y)/(-4));
    check(max(x/(-4), y/(-4)), min(x, y)/(-4));

    // Min and max of clamped expressions
    check(min(clamp(x+1, y, z), clamp(x-1, y, z)), clamp(x+(-1), y, z));
    check(max(clamp(x+1, y, z), clamp(x-1, y, z)), clamp(x+1, y, z));

    // Additions that cancel a term inside a min or max
    check(x + min(y - x, z), min(y, z + x));
    check(x + max(y - x, z), max(y, z + x));
    check(min(y + (-2), z) + 2, min(y, z + 2));
    check(max(y + (-2), z) + 2, max(y, z + 2));

    check(x + min(y - x, z), min(y, z + x));
    check(x + max(y - x, z), max(y, z + x));
    check(min(y + (-2), z) + 2, min(y, z + 2));
    check(max(y + (-2), z) + 2, max(y, z + 2));

    // Min/Max distributive law
    check(max(max(x, y), max(x, z)), max(max(y, z), x));
    check(min(max(x, y), max(x, z)), max(min(y, z), x));
    check(min(min(x, y), min(x, z)), min(min(y, z), x));
    check(max(min(x, y), min(x, z)), min(max(y, z), x));

    // Mins of expressions and rounded up versions of them
    check(min(((x+7)/8)*8, x), x);
    check(min(x, ((x+7)/8)*8), x);

    check(min(((x+7)/8)*8, max(x, 8)), max(x, 8));
    check(min(max(x, 8), ((x+7)/8)*8), max(x, 8));

    check(min(x, likely(x)), likely(x));
    check(min(likely(x), x), likely(x));
    check(max(x, likely(x)), likely(x));
    check(max(likely(x), x), likely(x));
    check(select(x > y, likely(x), x), likely(x));
    check(select(x > y, x, likely(x)), likely(x));

    check(min(x + 1, y) - min(x, y - 1), 1);
    check(max(x + 1, y) - max(x, y - 1), 1);
    check(min(x + 1, y) - min(y - 1, x), 1);
    check(max(x + 1, y) - max(y - 1, x), 1);

    // min and max on constant ramp v broadcast
    check(max(ramp(0, 1, 8), 0), ramp(0, 1, 8));
    check(min(ramp(0, 1, 8), 7), ramp(0, 1, 8));
    check(max(ramp(0, 1, 8), 7), broadcast(7, 8));
    check(min(ramp(0, 1, 8), 0), broadcast(0, 8));
    check(min(ramp(0, 1, 8), 4), min(ramp(0, 1, 8), 4));

    check(max(ramp(7, -1, 8), 0), ramp(7, -1, 8));
    check(min(ramp(7, -1, 8), 7), ramp(7, -1, 8));
    check(max(ramp(7, -1, 8), 7), broadcast(7, 8));
    check(min(ramp(7, -1, 8), 0), broadcast(0, 8));
    check(min(ramp(7, -1, 8), 4), min(ramp(7, -1, 8), 4));

    check(max(0, ramp(0, 1, 8)), ramp(0, 1, 8));
    check(min(7, ramp(0, 1, 8)), ramp(0, 1, 8));

    check(min(8 - x, 2), 8 - max(x, 6));
    check(max(3, 77 - x), 77 - min(x, 74));
    check(min(max(8-x, 0), 8), 8 - max(min(x, 8), 0));

    check(x - min(x, 2), max(x + -2, 0));
    check(x - max(x, 2), min(x + -2, 0));
    check(min(x, 2) - x, 2 - max(x, 2));
    check(max(x, 2) - x, 2 - min(x, 2));
    check(x - min(2, x), max(x + -2, 0));
    check(x - max(2, x), min(x + -2, 0));
    check(min(2, x) - x, 2 - max(x, 2));
    check(max(2, x) - x, 2 - min(x, 2));

    check(max(min(x, y), x), x);
    check(max(min(x, y), y), y);
    check(min(max(x, y), x), x);
    check(min(max(x, y), y), y);
    check(max(min(x, y), x) + y, x + y);

    check(max(min(max(x, y), z), y), max(min(x, z), y));
    check(max(min(z, max(x, y)), y), max(min(x, z), y));
    check(max(y, min(max(x, y), z)), max(min(x, z), y));
    check(max(y, min(z, max(x, y))), max(min(x, z), y));

    check(max(min(max(y, x), z), y), max(min(x, z), y));
    check(max(min(z, max(y, x)), y), max(min(x, z), y));
    check(max(y, min(max(y, x), z)), max(min(x, z), y));
    check(max(y, min(z, max(y, x))), max(min(x, z), y));

    check(min(max(min(x, y), z), y), min(max(x, z), y));
    check(min(max(z, min(x, y)), y), min(max(x, z), y));
    check(min(y, max(min(x, y), z)), min(max(x, z), y));
    check(min(y, max(z, min(x, y))), min(max(x, z), y));

    check(min(max(min(y, x), z), y), min(max(x, z), y));
    check(min(max(z, min(y, x)), y), min(max(x, z), y));
    check(min(y, max(min(y, x), z)), min(max(x, z), y));
    check(min(y, max(z, min(y, x))), min(max(x, z), y));

    {
        Expr one = broadcast(cast(Int(16), 1), 64);
        Expr three = broadcast(cast(Int(16), 3), 64);
        Expr four = broadcast(cast(Int(16), 4), 64);
        Expr five = broadcast(cast(Int(16), 5), 64);
        Expr v1 = Variable::make(Int(16).with_lanes(64), "x");
        Expr v2 = Variable::make(Int(16).with_lanes(64), "y");

        // Bound: [-4, 4]
        std::vector<Expr> clamped = {
            max(min(v1, four), -four),
            max(-four, min(v1, four)),
            min(max(v1, -four), four),
            min(four, max(v1, -four)),
            clamp(v1, -four, four)
        };

        for (size_t i = 0; i < clamped.size(); ++i) {
            // min(v, 4) where v=[-4, 4] -> v
            check(min(clamped[i], four), simplify(clamped[i]));
            // min(v, 5) where v=[-4, 4] -> v
            check(min(clamped[i], five), simplify(clamped[i]));
            // min(v, 3) where v=[-4, 4] -> min(v, 3)
            check(min(clamped[i], three), simplify(min(clamped[i], three)));
            // min(v, -5) where v=[-4, 4] -> -5
            check(min(clamped[i], -five), simplify(-five));
        }

        for (size_t i = 0; i < clamped.size(); ++i) {
            // max(v, 4) where v=[-4, 4] -> 4
            check(max(clamped[i], four), simplify(four));
            // max(v, 5) where v=[-4, 4] -> 5
            check(max(clamped[i], five), simplify(five));
            // max(v, 3) where v=[-4, 4] -> max(v, 3)
            check(max(clamped[i], three), simplify(max(clamped[i], three)));
            // max(v, -5) where v=[-4, 4] -> v
            check(max(clamped[i], -five), simplify(clamped[i]));
        }

        for (size_t i = 0; i < clamped.size(); ++i) {
            // max(min(v, 5), -5) where v=[-4, 4] -> v
            check(max(min(clamped[i], five), -five), simplify(clamped[i]));
            // max(min(v, 5), 5) where v=[-4, 4] -> 5
            check(max(min(clamped[i], five), five), simplify(five));

            // max(min(v, -5), -5) where v=[-4, 4] -> -5
            check(max(min(clamped[i], -five), -five), simplify(-five));
            // max(min(v, -5), 5) where v=[-4, 4] -> 5
            check(max(min(clamped[i], -five), five), simplify(five));
            // max(min(v, -5), 3) where v=[-4, 4] -> 3
            check(max(min(clamped[2], -five), three), simplify(three));
        }

        // max(min(v, 5), 3) where v=[-4, 4] -> max(v, 3)
        check(max(min(clamped[2], five), three), simplify(max(clamped[2], three)));

        // max(min(v, 5), 3) where v=[-4, 4] -> max(v, 3) -> v=[3, 4]
        // There is simplification rule that will simplify max(max(min(x, 4), -4), 3)
        // further into max(min(x, 4), 3)
        check(max(min(clamped[0], five), three), simplify(max(min(v1, four), three)));

        for (size_t i = 0; i < clamped.size(); ++i) {
            // min(v + 1, 4) where v=[-4, 4] -> min(v + 1, 4)
            check(min(clamped[i] + one, four), simplify(min(clamped[i] + one, four)));
            // min(v + 1, 5) where v=[-4, 4] -> v + 1
            check(min(clamped[i] + one, five), simplify(clamped[i] + one));
            // min(v + 1, -4) where v=[-4, 4] -> -4
            check(min(clamped[i] + one, -four), simplify(-four));
            // max(min(v + 1, 4), -4) where v=[-4, 4] -> min(v + 1, 4)
            check(max(min(clamped[i] + one, four), -four), simplify(min(clamped[i] + one, four)));
        }
        for (size_t i = 0; i < clamped.size(); ++i) {
            // max(v + 1, 4) where v=[-4, 4] -> max(v + 1, 4)
            check(max(clamped[i] + one, four), simplify(max(clamped[i] + one, four)));
            // max(v + 1, 5) where v=[-4, 4] -> 5
            check(max(clamped[i] + one, five), simplify(five));
            // max(v + 1, -4) where v=[-4, 4] -> -v + 1
            check(max(clamped[i] + one, -four), simplify(clamped[i] + one));
            // min(max(v + 1, -4), 4) where v=[-4, 4] -> min(v + 1, 4)
            check(min(max(clamped[i] + one, -four), four), simplify(min(clamped[i] + one, four)));
        }

        Expr t1 = clamp(v1, one, four);
        Expr t2 = clamp(v1, -five, -four);
        check(min(max(min(v2, t1), t2), five), simplify(max(min(t1, v2), t2)));
    }

    {
        Expr xv = Variable::make(Int(16).with_lanes(64), "x");
        Expr yv = Variable::make(Int(16).with_lanes(64), "y");
        Expr zv = Variable::make(Int(16).with_lanes(64), "z");

        // min(min(x, broadcast(y, n)), broadcast(z, n))) -> min(x, broadcast(min(y, z), n))
        check(min(min(xv, broadcast(y, 64)), broadcast(z, 64)), min(xv, broadcast(min(y, z), 64)));
        // min(min(broadcast(x, n), y), broadcast(z, n))) -> min(y, broadcast(min(x, z), n))
        check(min(min(broadcast(x, 64), yv), broadcast(z, 64)), min(yv, broadcast(min(x, z), 64)));
        // min(broadcast(x, n), min(y, broadcast(z, n)))) -> min(y, broadcast(min(x, z), n))
        check(min(broadcast(x, 64), min(yv, broadcast(z, 64))), min(yv, broadcast(min(z, x), 64)));
        // min(broadcast(x, n), min(broadcast(y, n), z))) -> min(z, broadcast(min(x, y), n))
        check(min(broadcast(x, 64), min(broadcast(y, 64), zv)), min(zv, broadcast(min(y, x), 64)));

        // max(max(x, broadcast(y, n)), broadcast(z, n))) -> max(x, broadcast(max(y, z), n))
        check(max(max(xv, broadcast(y, 64)), broadcast(z, 64)), max(xv, broadcast(max(y, z), 64)));
        // max(max(broadcast(x, n), y), broadcast(z, n))) -> max(y, broadcast(max(x, z), n))
        check(max(max(broadcast(x, 64), yv), broadcast(z, 64)), max(yv, broadcast(max(x, z), 64)));
        // max(broadcast(x, n), max(y, broadcast(z, n)))) -> max(y, broadcast(max(x, z), n))
        check(max(broadcast(x, 64), max(yv, broadcast(z, 64))), max(yv, broadcast(max(z, x), 64)));
        // max(broadcast(x, n), max(broadcast(y, n), z))) -> max(z, broadcast(max(x, y), n))
        check(max(broadcast(x, 64), max(broadcast(y, 64), zv)), max(zv, broadcast(max(y, x), 64)));
    }
}

void check_boolean() {
    Expr x = Var("x"), y = Var("y"), z = Var("z"), w = Var("w");
    Expr xf = cast<float>(x);
    Expr yf = cast<float>(y);
    Expr t = const_true(), f = const_false();
    Expr b1 = Variable::make(Bool(), "b1");
    Expr b2 = Variable::make(Bool(), "b2");

    check(x == x, t);
    check(x == (x+1), f);
    check(x-2 == y+3, (x-y) == 5);
    check(x+y == y+z, x == z);
    check(y+x == y+z, x == z);
    check(x+y == z+y, x == z);
    check(y+x == z+y, x == z);
    check((y+x)*17 == (z+y)*17, x == z);
    check(x*0 == y*0, t);
    check(x == x+y, y == 0);
    check(x+y == x, y == 0);
    check(100 - x == 99 - y, (y-x) == -1);

    check(x < x, f);
    check(x < (x+1), t);
    check(x-2 < y+3, x < y+5);
    check(x+y < y+z, x < z);
    check(y+x < y+z, x < z);
    check(x+y < z+y, x < z);
    check(y+x < z+y, x < z);
    check((y+x)*17 < (z+y)*17, x < z);
    check(x*0 < y*0, f);
    check(x < x+y, 0 < y);
    check(x+y < x, y < 0);

    check(select(x < 3, 2, 2), 2);
    check(select(x < (x+1), 9, 2), 9);
    check(select(x > (x+1), 9, 2), 2);
    // Selects of comparisons should always become selects of LT or selects of EQ
    check(select(x != 5, 2, 3), select(x == 5, 3, 2));
    check(select(x >= 5, 2, 3), select(x < 5, 3, 2));
    check(select(x <= 5, 2, 3), select(5 < x, 3, 2));
    check(select(x > 5, 2, 3), select(5 < x, 2, 3));

    check(select(x > 5, 2, 3) + select(x > 5, 6, 2), select(5 < x, 8, 5));
    check(select(x > 5, 8, 3) - select(x > 5, 6, 2), select(5 < x, 2, 1));

    check((1 - xf)*6 < 3, 0.5f < xf);

    check(!f, t);
    check(!t, f);
    check(!(x < y), y <= x);
    check(!(x > y), x <= y);
    check(!(x >= y), x < y);
    check(!(x <= y), y < x);
    check(!(x == y), x != y);
    check(!(x != y), x == y);
    check(!(!(x == 0)), x == 0);
    check(!Expr(broadcast(x > y, 4)),
          broadcast(x <= y, 4));

    check(b1 || !b1, t);
    check(!b1 || b1, t);
    check(b1 && !b1, f);
    check(!b1 && b1, f);
    check(b1 && b1, b1);
    check(b1 || b1, b1);
    check(broadcast(b1, 4) || broadcast(!b1, 4), broadcast(t, 4));
    check(broadcast(!b1, 4) || broadcast(b1, 4), broadcast(t, 4));
    check(broadcast(b1, 4) && broadcast(!b1, 4), broadcast(f, 4));
    check(broadcast(!b1, 4) && broadcast(b1, 4), broadcast(f, 4));
    check(broadcast(b1, 4) && broadcast(b1, 4), broadcast(b1, 4));
    check(broadcast(b1, 4) || broadcast(b1, 4), broadcast(b1, 4));

    check((x == 1) && (x != 2), (x == 1));
    check((x != 1) && (x == 2), (x == 2));
    check((x == 1) && (x != 1), f);
    check((x != 1) && (x == 1), f);

    check((x == 1) || (x != 2), (x != 2));
    check((x != 1) || (x == 2), (x != 1));
    check((x == 1) || (x != 1), t);
    check((x != 1) || (x == 1), t);

    // check for substitution patterns
    check((b1 == t) && (b1 && b2), (b1 == t) && b2);
    check((b1 && b2) && (b1 == t), b2 && (b1 == t));

    {
        Expr i = Variable::make(Int(32), "i");
        check((i!=2 && (i!=4 && (i!=8 && i!=16))) || (i==16), (i!=2 && (i!=4 && (i!=8))));
        check((i==16) || (i!=2 && (i!=4 && (i!=8 && i!=16))), (i!=2 && (i!=4 && (i!=8))));
    }

    check(t && (x < 0), x < 0);
    check(f && (x < 0), f);
    check(t || (x < 0), t);
    check(f || (x < 0), x < 0);

    check(x == y || y != x, t);
    check(x == y || x != y, t);
    check(x == y && x != y, f);
    check(x == y && y != x, f);
    check(x < y || x >= y, t);
    check(x <= y || x > y, t);
    check(x < y && x >= y, f);
    check(x <= y && x > y, f);

    check(x <= max(x, y), t);
    check(x <  min(x, y), f);
    check(min(x, y) <= x, t);
    check(max(x, y) <  x, f);
    check(max(x, y) <= y, x <= y);
    check(min(x, y) >= y, y <= x);

    check((1 < y) && (2 < y), 2 < y);

    check(x*5 < 4, x < 1);
    check(x*5 < 5, x < 1);
    check(x*5 < 6, x < 2);
    check(x*5 <= 4, x <= 0);
    check(x*5 <= 5, x <= 1);
    check(x*5 <= 6, x <= 1);
    check(x*5 > 4, 0 < x);
    check(x*5 > 5, 1 < x);
    check(x*5 > 6, 1 < x);
    check(x*5 >= 4, 1 <= x);
    check(x*5 >= 5, 1 <= x);
    check(x*5 >= 6, 2 <= x);

    check(x/4 < 3, x < 12);
    check(3 < x/4, 15 < x);

    check(4 - x <= 0, 4 <= x);

    check((x/8)*8 < x - 8, f);
    check((x/8)*8 < x - 9, f);
    check((x/8)*8 < x - 7, f);
    check((x/8)*8 < x - 6, 6 < x % 8);
    check(ramp(x*4, 1, 4) < broadcast(y*4, 4), broadcast(x < y, 4));
    check(ramp(x*8, 1, 4) < broadcast(y*8, 4), broadcast(x < y, 4));
    check(ramp(x*8 + 1, 1, 4) < broadcast(y*8, 4), broadcast(x < y, 4));
    check(ramp(x*8 + 4, 1, 4) < broadcast(y*8, 4), broadcast(x < y, 4));
    check(ramp(x*8 + 8, 1, 4) < broadcast(y*8, 4), broadcast(x < y + (-1), 4));
    check(ramp(x*8 + 5, 1, 4) < broadcast(y*8, 4), ramp(x*8 + 5, 1, 4) < broadcast(y*8, 4));
    check(ramp(x*8 - 1, 1, 4) < broadcast(y*8, 4), ramp(x*8 + (-1), 1, 4) < broadcast(y*8, 4));
    check(ramp(x*8, 1, 4) < broadcast(y*4, 4), broadcast(x*2 < y, 4));
    check(ramp(x*8, 2, 4) < broadcast(y*8, 4), broadcast(x < y, 4));
    check(ramp(x*8 + 1, 2, 4) < broadcast(y*8, 4), broadcast(x < y, 4));
    check(ramp(x*8 + 2, 2, 4) < broadcast(y*8, 4), ramp(x*8 + 2, 2, 4) < broadcast(y*8, 4));
    check(ramp(x*8, 3, 4) < broadcast(y*8, 4), ramp(x*8, 3, 4) < broadcast(y*8, 4));
    check(select(ramp((x/16)*16, 1, 8) < broadcast((y/8)*8, 8), broadcast(1, 8), broadcast(3, 8)),
          select((x/16)*2 < y/8, broadcast(1, 8), broadcast(3, 8)));

    check(ramp(x*8, -1, 4) < broadcast(y*8, 4), ramp(x*8, -1, 4) < broadcast(y*8, 4));
    check(ramp(x*8 + 1, -1, 4) < broadcast(y*8, 4), ramp(x*8 + 1, -1, 4) < broadcast(y*8, 4));
    check(ramp(x*8 + 4, -1, 4) < broadcast(y*8, 4), broadcast(x < y, 4));
    check(ramp(x*8 + 8, -1, 4) < broadcast(y*8, 4), ramp(x*8 + 8, -1, 4) < broadcast(y*8, 4));
    check(ramp(x*8 + 5, -1, 4) < broadcast(y*8, 4), broadcast(x < y, 4));
    check(ramp(x*8 - 1, -1, 4) < broadcast(y*8, 4), broadcast(x < y + 1, 4));

    // Check anded conditions apply to the then case only
    check(IfThenElse::make(x == 4 && y == 5,
                           Evaluate::make(z + x + y),
                           Evaluate::make(z + x - y)),
          IfThenElse::make(x == 4 && y == 5,
                           Evaluate::make(z + 9),
                           Evaluate::make(z + x - y)));

    // Check ored conditions apply to the else case only
    check(IfThenElse::make(b1 || b2,
                           Evaluate::make(select(b1, x+3, y+4) + select(b2, x+5, y+7)),
                           Evaluate::make(select(b1, x+3, y+8) - select(b2, x+5, y+7))),
          IfThenElse::make(b1 || b2,
                           Evaluate::make(select(b1, x+3, y+4) + select(b2, x+5, y+7)),
                           Evaluate::make(1)));

    // Check single conditions apply to both cases of an ifthenelse
    check(IfThenElse::make(b1,
                           Evaluate::make(select(b1, x, y)),
                           Evaluate::make(select(b1, z, w))),
          IfThenElse::make(b1,
                           Evaluate::make(x),
                           Evaluate::make(w)));

    check(IfThenElse::make(x < y,
                           IfThenElse::make(x < y, Evaluate::make(y), Evaluate::make(x)),
                           Evaluate::make(x)),
          IfThenElse::make(x < y,
                           Evaluate::make(y),
                           Evaluate::make(x)));

    check(Block::make(IfThenElse::make(x < y, Evaluate::make(x+1), Evaluate::make(x+2)),
                      IfThenElse::make(x < y, Evaluate::make(x+3), Evaluate::make(x+4))),
          IfThenElse::make(x < y,
                           Block::make(Evaluate::make(x+1), Evaluate::make(x+3)),
                           Block::make(Evaluate::make(x+2), Evaluate::make(x+4))));

    check(Block::make(IfThenElse::make(x < y, Evaluate::make(x+1)),
                      IfThenElse::make(x < y, Evaluate::make(x+2))),
          IfThenElse::make(x < y, Block::make(Evaluate::make(x+1), Evaluate::make(x+2))));

    check(Block::make(IfThenElse::make(x < y, Evaluate::make(x+1), Evaluate::make(x+2)),
                      IfThenElse::make(x < y, Evaluate::make(x+3))),
          IfThenElse::make(x < y,
                           Block::make(Evaluate::make(x+1), Evaluate::make(x+3)),
                           Evaluate::make(x+2)));

    check(Block::make(IfThenElse::make(x < y, Evaluate::make(x+1)),
                      IfThenElse::make(x < y, Evaluate::make(x+2), Evaluate::make(x+3))),
          IfThenElse::make(x < y,
                           Block::make(Evaluate::make(x+1), Evaluate::make(x+2)),
                           Evaluate::make(x+3)));

    // Check conditions involving entire exprs
    Expr foo = x + 3*y;
    Expr foo_simple = x + y*3;
    check(IfThenElse::make(foo == 17,
                           Evaluate::make(x+foo+1),
                           Evaluate::make(x+foo+2)),
          IfThenElse::make(foo_simple == 17,
                           Evaluate::make(x+18),
                           Evaluate::make(x+foo_simple+2)));

    check(IfThenElse::make(foo != 17,
                           Evaluate::make(x+foo+1),
                           Evaluate::make(x+foo+2)),
          IfThenElse::make(foo_simple != 17,
                           Evaluate::make(x+foo_simple+1),
                           Evaluate::make(x+19)));

    // Simplifications of selects
    check(select(x == 3, 5, 7) + 7, select(x == 3, 12, 14));
    check(select(x == 3, 5, 7) - 7, select(x == 3, -2, 0));
    check(select(x == 3, 5, y) - y, select(x == 3, 5 - y, 0));
    check(select(x == 3, y, 5) - y, select(x == 3, 0, 5 - y));
    check(y - select(x == 3, 5, y), select(x == 3, y + (-5), 0));
    check(y - select(x == 3, y, 5), select(x == 3, 0, y + (-5)));

    check(select(x == 3, 5, 7) == 7, x != 3);
    check(select(x == 3, z, y) == z, (x == 3) || (y == z));

    check(select(x == 3, 4, 2) == 0, const_false());
    check(select(x == 3, y, 2) == 4, (x == 3) && (y == 4));
    check(select(x == 3, 2, y) == 4, (x != 3) && (y == 4));

    check(min(select(x == 2, y*3, 8), select(x == 2, y+8, y*7)),
          select(x == 2, min(y*3, y+8), min(y*7, 8)));

    check(max(select(x == 2, y*3, 8), select(x == 2, y+8, y*7)),
          select(x == 2, max(y*3, y+8), max(y*7, 8)));

    check(select(x == 2, x+1, x+5), x + select(x == 2, 1, 5));
    check(select(x == 2, x+y, x+z), x + select(x == 2, y, z));
    check(select(x == 2, y+x, x+z), x + select(x == 2, y, z));
    check(select(x == 2, y+x, z+x), select(x == 2, y, z) + x);
    check(select(x == 2, x+y, z+x), x + select(x == 2, y, z));
    check(select(x == 2, x*2, x*5), x * select(x == 2, 2, 5));
    check(select(x == 2, x*y, x*z), x * select(x == 2, y, z));
    check(select(x == 2, y*x, x*z), x * select(x == 2, y, z));
    check(select(x == 2, y*x, z*x), select(x == 2, y, z) * x);
    check(select(x == 2, x*y, z*x), x * select(x == 2, y, z));
    check(select(x == 2, x-y, x-z), x - select(x == 2, y, z));
    check(select(x == 2, y-x, z-x), select(x == 2, y, z) - x);
    check(select(x == 2, x+y, x-z), x + select(x == 2, y, 0-z));
    check(select(x == 2, y+x, x-z), x + select(x == 2, y, 0-z));
    check(select(x == 2, x-z, x+y), x + select(x == 2, 0-z, y));
    check(select(x == 2, x-z, y+x), x + select(x == 2, 0-z, y));


    {

        Expr b[12];
        for (int i = 0; i < 12; i++) {
            b[i] = Variable::make(Bool(), unique_name('b'));
        }

        // Some rules that collapse selects
        check(select(b[0], x, select(b[1], x, y)),
              select(b[0] || b[1], x, y));
        check(select(b[0], x, select(b[1], y, x)),
              select(b[0] || !b[1], x, y));
        check(select(b[0], select(b[1], x, y), x),
              select(b[0] && !b[1], y, x));
        check(select(b[0], select(b[1], y, x), x),
              select(b[0] && b[1], y, x));

        // Ternary boolean expressions in two variables
        check(b[0] || (b[0] && b[1]), b[0]);
        check((b[0] && b[1]) || b[0], b[0]);
        check(b[0] && (b[0] || b[1]), b[0]);
        check((b[0] || b[1]) && b[0], b[0]);
        check(b[0] && (b[0] && b[1]), b[0] && b[1]);
        check((b[0] && b[1]) && b[0], b[1] && b[0]);
        check(b[0] || (b[0] || b[1]), b[0] || b[1]);
        check((b[0] || b[1]) || b[0], b[1] || b[0]);

        // A nasty unsimplified boolean Expr seen in the wild
        Expr nasty = ((((((((((((((((((((((((((((((((((((((((((((b[0] && b[1]) || (b[2] && b[1])) || b[0]) || b[2]) || b[0]) || b[2]) && ((b[0] && b[6]) || (b[2] && b[6]))) || b[0]) || b[2]) || b[0]) || b[2]) && ((b[0] && b[3]) || (b[2] && b[3]))) || b[0]) || b[2]) || b[0]) || b[2]) && ((b[0] && b[7]) || (b[2] && b[7]))) || b[0]) || b[2]) || b[0]) || b[2]) && ((b[0] && b[4]) || (b[2] && b[4]))) || b[0]) || b[2]) || b[0]) || b[2]) && ((b[0] && b[8]) || (b[2] && b[8]))) || b[0]) || b[2]) || b[0]) || b[2]) && ((b[0] && b[5]) || (b[2] && b[5]))) || b[0]) || b[2]) || b[0]) || b[2]) && ((b[0] && b[10]) || (b[2] && b[10]))) || b[0]) || b[2]) || b[0]) || b[2]) && ((b[0] && b[9]) || (b[2] && b[9]))) || b[0]) || b[2]);
        check(nasty, b[0] || b[2]);
    }
}

void check_math() {
    Var x = Var("x");

    check(sqrt(4.0f), 2.0f);
    check(log(0.5f + 0.5f), 0.0f);
    check(exp(log(2.0f)), 2.0f);
    check(pow(4.0f, 0.5f), 2.0f);
    check(round(1000.0f*pow(exp(1.0f), log(10.0f))), 10000.0f);

    check(floor(0.98f), 0.0f);
    check(ceil(0.98f), 1.0f);
    check(round(0.6f), 1.0f);
    check(round(-0.5f), 0.0f);
    check(trunc(-1.6f), -1.0f);
    check(floor(round(x)), round(x));
    check(ceil(ceil(x)), ceil(x));
}

void check_overflow() {
    Expr overflowing[] = {
        make_const(Int(32), 0x7fffffff) + 1,
        make_const(Int(32), 0x7ffffff0) + 16,
        (make_const(Int(32), 0x7fffffff) +
         make_const(Int(32), 0x7fffffff)),
        make_const(Int(32), 0x08000000) * 16,
        (make_const(Int(32), 0x00ffffff) *
         make_const(Int(32), 0x00ffffff)),
        make_const(Int(32), 0x80000000) - 1,
        0 - make_const(Int(32), 0x80000000),
        make_const(Int(64), (int64_t)0x7fffffffffffffffLL) + 1,
        make_const(Int(64), (int64_t)0x7ffffffffffffff0LL) + 16,
        (make_const(Int(64), (int64_t)0x7fffffffffffffffLL) +
         make_const(Int(64), (int64_t)0x7fffffffffffffffLL)),
        make_const(Int(64), (int64_t)0x0800000000000000LL) * 16,
        (make_const(Int(64), (int64_t)0x00ffffffffffffffLL) *
         make_const(Int(64), (int64_t)0x00ffffffffffffffLL)),
        make_const(Int(64), (int64_t)0x8000000000000000LL) - 1,
        0 - make_const(Int(64), (int64_t)0x8000000000000000LL),
    };
    Expr not_overflowing[] = {
        make_const(Int(32), 0x7ffffffe) + 1,
        make_const(Int(32), 0x7fffffef) + 16,
        make_const(Int(32), 0x07ffffff) * 2,
        (make_const(Int(32), 0x0000ffff) *
         make_const(Int(32), 0x00008000)),
        make_const(Int(32), 0x80000001) - 1,
        0 - make_const(Int(32), 0x7fffffff),
        make_const(Int(64), (int64_t)0x7ffffffffffffffeLL) + 1,
        make_const(Int(64), (int64_t)0x7fffffffffffffefLL) + 16,
        make_const(Int(64), (int64_t)0x07ffffffffffffffLL) * 16,
        (make_const(Int(64), (int64_t)0x00000000ffffffffLL) *
         make_const(Int(64), (int64_t)0x0000000080000000LL)),
        make_const(Int(64), (int64_t)0x8000000000000001LL) - 1,
        0 - make_const(Int(64), (int64_t)0x7fffffffffffffffLL),
    };

    for (Expr e : overflowing) {
        internal_assert(!is_const(simplify(e)))
            << "Overflowing expression should not have simplified: " << e << "\n";
    }
    for (Expr e : not_overflowing) {
        internal_assert(is_const(simplify(e)))
            << "Non-everflowing expression should have simplified: " << e << "\n";
    }
}

void check_ind_expr(Expr e, bool expect_error) {
    Expr e2 = simplify(e);
    const Call *call = e2.as<Call>();
    bool is_error = call && call->is_intrinsic(Call::indeterminate_expression);
    if (expect_error && !is_error)
        internal_error << "Expression should be indeterminate: " << e << " but saw: " << e2 << "\n";
    else if (!expect_error && is_error)
        internal_error << "Expression should not be indeterminate: " << e << " but saw: " << e2 << "\n";
}

void check_indeterminate_ops(Expr e, bool e_is_zero, bool e_is_indeterminate) {
    Expr b = cast<bool>(e);
    Expr t = const_true(), f = const_false();
    Expr one = cast(e.type(), 1);
    Expr zero = cast(e.type(), 0);

    check_ind_expr(e, e_is_indeterminate);
    check_ind_expr(e + e, e_is_indeterminate);
    check_ind_expr(e - e, e_is_indeterminate);
    check_ind_expr(e * e, e_is_indeterminate);
    check_ind_expr(e / e, e_is_zero || e_is_indeterminate);
    check_ind_expr((1 / e) / e, e_is_zero || e_is_indeterminate);
    // Expr::operator% asserts if denom is constant zero.
    if (!is_zero(e)) {
        check_ind_expr(e % e, e_is_zero || e_is_indeterminate);
        check_ind_expr((1 / e) % e, e_is_zero || e_is_indeterminate);
    }
    check_ind_expr(min(e, one), e_is_indeterminate);
    check_ind_expr(max(e, one), e_is_indeterminate);
    check_ind_expr(e == one, e_is_indeterminate);
    check_ind_expr(one == e, e_is_indeterminate);
    check_ind_expr(e < one, e_is_indeterminate);
    check_ind_expr(one < e, e_is_indeterminate);
    check_ind_expr(!(e == one), e_is_indeterminate);
    check_ind_expr(!(one == e), e_is_indeterminate);
    check_ind_expr(!(e < one), e_is_indeterminate);
    check_ind_expr(!(one < e), e_is_indeterminate);
    check_ind_expr(b && t, e_is_indeterminate);
    check_ind_expr(t && b, e_is_indeterminate);
    check_ind_expr(b || t, e_is_indeterminate);
    check_ind_expr(t || b, e_is_indeterminate);
    check_ind_expr(!b, e_is_indeterminate);
    check_ind_expr(select(b, one, zero), e_is_indeterminate);
    check_ind_expr(select(t, e, zero), e_is_indeterminate);
    check_ind_expr(select(f, zero, e), e_is_indeterminate);
    check_ind_expr(e << one, e_is_indeterminate);
    check_ind_expr(e >> one, e_is_indeterminate);
    // Avoid warnings for things like (1 << 2147483647)
    if (e_is_indeterminate) {
        check_ind_expr(one << e, e_is_indeterminate);
        check_ind_expr(one >> e, e_is_indeterminate);
    }
    check_ind_expr(one & e, e_is_indeterminate);
    check_ind_expr(e & one, e_is_indeterminate);
    check_ind_expr(one | e, e_is_indeterminate);
    check_ind_expr(e | one, e_is_indeterminate);
    if (!e.type().is_uint()) {
        // Avoid warnings
        check_ind_expr(abs(e), e_is_indeterminate);
    }
    check_ind_expr(log(e), e_is_indeterminate);
    check_ind_expr(sqrt(e), e_is_indeterminate);
    check_ind_expr(exp(e), e_is_indeterminate);
    check_ind_expr(pow(e, one), e_is_indeterminate);
    // pow(x, y) explodes for huge integer y (Issue #1441)
    if (e_is_indeterminate) {
        check_ind_expr(pow(one, e), e_is_indeterminate);
    }
    check_ind_expr(floor(e), e_is_indeterminate);
    check_ind_expr(ceil(e), e_is_indeterminate);
    check_ind_expr(round(e), e_is_indeterminate);
    check_ind_expr(trunc(e), e_is_indeterminate);
}

void check_indeterminate() {
    const int32_t values[] = {
        int32_t(0x80000000),
        -2147483647,
        -2,
        -1,
        0,
        1,
        2,
        2147483647,
    };

    for (int32_t i1 : values) {
        // reality-check for never-indeterminate values.
        check_indeterminate_ops(Expr(i1), !i1, false);
        for (int32_t i2 : values) {
            {
                Expr e1(i1), e2(i2);
                Expr r = (e1 / e2);
                bool r_is_zero = !i1 || (i2 != 0 && !div_imp((int64_t)i1, (int64_t)i2));  // avoid trap for -2147483648/-1
                bool r_is_ind = !i2;
                check_indeterminate_ops(r, r_is_zero, r_is_ind);

                // Expr::operator% asserts if denom is constant zero.
                if (!is_zero(e2)) {
                    Expr m = (e1 % e2);
                    bool m_is_zero = !i1 || (i2 != 0 && !mod_imp((int64_t)i1, (int64_t)i2));  // avoid trap for -2147483648/-1
                    bool m_is_ind = !i2;
                    check_indeterminate_ops(m, m_is_zero, m_is_ind);
                }
            }
            {
                uint32_t u1 = (uint32_t)i1;
                uint32_t u2 = (uint32_t)i2;
                Expr e1(u1), e2(u2);
                Expr r = (e1 / e2);
                bool r_is_zero = !u1 || (u2 != 0 && !div_imp(u1, u2));
                bool r_is_ind = !u2;
                check_indeterminate_ops(r, r_is_zero, r_is_ind);

                // Expr::operator% asserts if denom is constant zero.
                if (!is_zero(e2)) {
                    Expr m = (e1 % e2);
                    bool m_is_zero = !u1 || (u2 != 0 && !mod_imp(u1, u2));
                    bool m_is_ind = !u2;
                    check_indeterminate_ops(m, m_is_zero, m_is_ind);
                }
            }
        }
    }
}

}  // namespace

void simplify_test() {
    Expr x = Var("x"), y = Var("y"), z = Var("z"), w = Var("w"), v = Var("v");
    Expr xf = cast<float>(x);
    Expr yf = cast<float>(y);
    Expr t = const_true(), f = const_false();

    check_indeterminate();
    check_casts();
    check_algebra();
    check_vectors();
    check_bounds();
    check_math();
    check_boolean();
    check_overflow();

    // Check bitshift operations
    check(cast(Int(16), x) << 10, cast(Int(16), x) * 1024);
    check(cast(Int(16), x) >> 10, cast(Int(16), x) / 1024);
    check(cast(Int(16), x) << -10, cast(Int(16), x) / 1024);
    // Correctly triggers a warning:
    //check(cast(Int(16), x) << 20, cast(Int(16), x) << 20);

    // Check that chains of widening casts don't lose the distinction
    // between zero-extending and sign-extending.
    check(cast(UInt(64), cast(UInt(32), cast(Int(8), -1))),
          UIntImm::make(UInt(64), 0xffffffffULL));

    v = Variable::make(Int(32, 4), "v");
    // Check constants get pushed inwards
    check(Let::make("x", 3, x+4), 7);

    // Check ramps in lets get pushed inwards
    check(Let::make("v", ramp(x*2+7, 3, 4), v + Expr(broadcast(2, 4))),
          ramp(x*2+9, 3, 4));

    // Check broadcasts in lets get pushed inwards
    check(Let::make("v", broadcast(x, 4), v + Expr(broadcast(2, 4))),
          broadcast(x+2, 4));

    // Check that dead lets get stripped
    check(Let::make("x", 3*y*y*y, 4), 4);
    check(Let::make("x", 0, 0), 0);

    // Test case with most negative 32-bit number, as constant to check that it is not negated.
    check(((x * (int32_t)0x80000000) + (y + z * (int32_t)0x80000000)),
          ((x * (int32_t)0x80000000) + (y + z * (int32_t)0x80000000)));

    // Check that constant args to a stringify get combined
    check(Call::make(type_of<const char *>(), Call::stringify, {3, string(" "), 4}, Call::Intrinsic),
          string("3 4"));

    check(Call::make(type_of<const char *>(), Call::stringify, {3, x, 4, string(", "), 3.4f}, Call::Intrinsic),
          Call::make(type_of<const char *>(), Call::stringify, {string("3"), x, string("4, 3.400000")}, Call::Intrinsic));

    // Check min(x, y)*max(x, y) gets simplified into x*y
    check(min(x, y)*max(x, y), x*y);
    check(min(x, y)*max(y, x), x*y);
    check(max(x, y)*min(x, y), x*y);
    check(max(y, x)*min(x, y), x*y);

    // Check min(x, y) + max(x, y) gets simplified into x + y
    check(min(x, y) + max(x, y), x + y);
    check(min(x, y) + max(y, x), x + y);
    check(max(x, y) + min(x, y), x + y);
    check(max(y, x) + min(x, y), x + y);

    // Check max(min(x, y), max(x, y)) gets simplified into max(x, y)
    check(max(min(x, y), max(x, y)), max(x, y));
    check(max(min(x, y), max(y, x)), max(x, y));
    check(max(max(x, y), min(x, y)), max(x, y));
    check(max(max(y, x), min(x, y)), max(x, y));

    // Check min(max(x, y), min(x, y)) gets simplified into min(x, y)
    check(min(max(x, y), min(x, y)), min(x, y));
    check(min(max(x, y), min(y, x)), min(x, y));
    check(min(min(x, y), max(x, y)), min(x, y));
    check(min(min(y, x), max(x, y)), min(x, y));

    // Check if we can simplify away comparison on vector types considering bounds.
    Scope<Interval> bounds_info;
    bounds_info.push("x", Interval(0,4));
    check_in_bounds(ramp(x,  1, 4) < broadcast( 0, 4), const_false(4), bounds_info);
    check_in_bounds(ramp(x,  1, 4) < broadcast( 8, 4), const_true(4),  bounds_info);
    check_in_bounds(ramp(x, -1, 4) < broadcast(-4, 4), const_false(4), bounds_info);
    check_in_bounds(ramp(x, -1, 4) < broadcast( 5, 4), const_true(4),  bounds_info);
    check_in_bounds(min(ramp(x,  1, 4), broadcast( 0, 4)), broadcast(0, 4),  bounds_info);
    check_in_bounds(min(ramp(x,  1, 4), broadcast( 8, 4)), ramp(x, 1, 4),    bounds_info);
    check_in_bounds(min(ramp(x, -1, 4), broadcast(-4, 4)), broadcast(-4, 4), bounds_info);
    check_in_bounds(min(ramp(x, -1, 4), broadcast( 5, 4)), ramp(x, -1, 4),   bounds_info);
    check_in_bounds(max(ramp(x,  1, 4), broadcast( 0, 4)), ramp(x, 1, 4),    bounds_info);
    check_in_bounds(max(ramp(x,  1, 4), broadcast( 8, 4)), broadcast(8, 4),  bounds_info);
    check_in_bounds(max(ramp(x, -1, 4), broadcast(-4, 4)), ramp(x, -1, 4),   bounds_info);
    check_in_bounds(max(ramp(x, -1, 4), broadcast( 5, 4)), broadcast(5, 4),  bounds_info);

    // Collapse some vector interleaves
    check(interleave_vectors({ramp(x, 2, 4), ramp(x+1, 2, 4)}), ramp(x, 1, 8));
    check(interleave_vectors({ramp(x, 4, 4), ramp(x+2, 4, 4)}), ramp(x, 2, 8));
    check(interleave_vectors({ramp(x-y, 2*y, 4), ramp(x, 2*y, 4)}), ramp(x-y, y, 8));
    check(interleave_vectors({ramp(x, 3, 4), ramp(x+1, 3, 4), ramp(x+2, 3, 4)}), ramp(x, 1, 12));

    // Now some ones that can't work
    {
        Expr e = interleave_vectors({ramp(x, 2, 4), ramp(x, 2, 4)});
        check(e, e);
        e = interleave_vectors({ramp(x, 2, 4), ramp(x+2, 2, 4)});
        check(e, e);
        e = interleave_vectors({ramp(x, 3, 4), ramp(x+1, 3, 4)});
        check(e, e);
        e = interleave_vectors({ramp(x, 2, 4), ramp(y+1, 2, 4)});
        check(e, e);
        e = interleave_vectors({ramp(x, 2, 4), ramp(x+1, 3, 4)});
        check(e, e);
    }

    // Now check that an interleave of some collapsible loads collapses into a single dense load
    {
        Expr load1 = Load::make(Float(32, 4), "buf", ramp(x, 2, 4), Buffer<>(), Parameter(), const_true(4));
        Expr load2 = Load::make(Float(32, 4), "buf", ramp(x+1, 2, 4), Buffer<>(), Parameter(), const_true(4));
        Expr load12 = Load::make(Float(32, 8), "buf", ramp(x, 1, 8), Buffer<>(), Parameter(), const_true(8));
        check(interleave_vectors({load1, load2}), load12);

        // They don't collapse in the other order
        Expr e = interleave_vectors({load2, load1});
        check(e, e);

        // Or if the buffers are different
        Expr load3 = Load::make(Float(32, 4), "buf2", ramp(x+1, 2, 4), Buffer<>(), Parameter(), const_true(4));
        e = interleave_vectors({load1, load3});
        check(e, e);

    }

    // This expression doesn't simplify, but it did cause exponential
    // slowdown at one stage.
    {
        Expr e = x;
        for (int i = 0; i < 100; i++) {
            e = max(e, 1)/2;
        }
        check(e, e);
    }

    // This expression is used to cause infinite recursion.
    {
        Expr e = Broadcast::make(-16, 2) < (ramp(Cast::make(UInt(16), 7), Cast::make(UInt(16), 11), 2) - Broadcast::make(1, 2));
        Expr expected = Broadcast::make(-16, 2) < (ramp(make_const(UInt(16), 7), make_const(UInt(16), 11), 2) - Broadcast::make(1, 2));
        check(e, expected);
    }

    {
        Expr pred = ramp(x*y + x*z, 2, 8) > 2;
        Expr index = ramp(x + y, 1, 8);
        Expr value = Load::make(index.type(), "f", index, Buffer<>(), Parameter(), const_true(index.type().lanes()));
        Stmt stmt = Store::make("f", value, index, Parameter(), pred);
        check(stmt, Evaluate::make(0));
    }

    std::cout << "Simplify test passed" << std::endl;
}
}
}<|MERGE_RESOLUTION|>--- conflicted
+++ resolved
@@ -3949,163 +3949,6 @@
             } else {
                 expr = Call::make(op->type, op->name, {arg}, op->call_type);
             }
-<<<<<<< HEAD
-        } else if (op->is_intrinsic(Call::predicated_store)) {
-            IRMutator::visit(op);
-            const Call *store = expr.as<Call>();
-
-            Expr pred = store->args[1];
-            internal_assert(pred.defined());
-            if (is_zero(pred)) {
-                // Predicate of a predicated store is always false
-                expr = make_zero(op->type);
-                return;
-            }
-
-            internal_assert(store->args.size() == 3) << "predicated_store takes three arguments: {store addr, predicate, value}\n";
-            const Call *addr = store->args[0].as<Call>();
-            internal_assert(addr && (addr->is_intrinsic(Call::address_of)))
-                << "The first argument to predicated_store must be call to address_of of the store\n";
-            const Broadcast *broadcast = addr->args[0].as<Broadcast>();
-            const Load *load = broadcast ? broadcast->value.as<Load>() : addr->args[0].as<Load>();
-            internal_assert(load) << "The sole argument to address_of must be a load or broadcast of load\n";
-
-            const Call *val = store->args[2].as<Call>();
-            if (val && val->is_intrinsic(Call::predicated_load)) {
-                const Call *load_addr = val->args[0].as<Call>();
-                internal_assert(load_addr);
-                const Broadcast *b = load_addr->args[0].as<Broadcast>();
-                const Load *l = b ? b->value.as<Load>() : load_addr->args[0].as<Load>();
-                Expr store_index = broadcast ? Broadcast::make(load->index, broadcast->lanes) : load->index;
-                Expr val_index = b ? Broadcast::make(l->index, b->lanes) : l->index;
-                if (l && (l->name == load->name) && equal(val_index, store_index)) {
-                    // foo[ramp(x, 0, 1)] = foo[ramp(x, 0, 1)] is a no-op
-                    expr = make_zero(op->type);
-                }
-            }
-
-        } else if (op->is_intrinsic(Call::predicated_load)) {
-            IRMutator::visit(op);
-            const Call *call = expr.as<Call>();
-
-            Expr pred = call->args[1];
-            internal_assert(pred.defined());
-            if (is_zero(pred)) {
-                // Predicate of a predicated load is always false. Replace
-                // with undef
-                expr = undef(call->type);
-=======
-        } else if (op->is_intrinsic(Call::interleave_vectors)) {
-            // Mutate the args
-            vector<Expr> new_args;
-            bool changed = false;
-            for (Expr arg : op->args) {
-                Expr new_arg = mutate(arg);
-                if (!arg.same_as(new_arg)) {
-                    changed = true;
-                }
-                new_args.push_back(new_arg);
-            }
-            int terms = (int)new_args.size();
-
-            // Try to collapse an interleave of broadcast into a single broadcast.
-            const Broadcast *b1 = new_args[0].as<Broadcast>();
-            if (b1) {
-                bool can_collapse = true;
-                for (size_t i = 1; i < new_args.size() && can_collapse; i++) {
-                    if (const Broadcast *b2 = new_args[i].as<Broadcast>()) {
-                        Expr check = mutate(b1->value - b2->value);
-                        can_collapse &= is_zero(check);
-                    } else {
-                        can_collapse = false;
-                    }
-                }
-                if (can_collapse) {
-                    expr = Broadcast::make(b1->value, b1->lanes * terms);
-                    return;
-                }
-            }
-
-            // Try to collapse an interleave of ramps into a single ramp.
-            const Ramp *r = new_args[0].as<Ramp>();
-            if (r) {
-                bool can_collapse = true;
-                for (size_t i = 1; i < new_args.size() && can_collapse; i++) {
-                    // If we collapse these terms into a single ramp,
-                    // the new stride is going to be the old stride
-                    // divided by the number of terms, so the
-                    // difference between two adjacent terms in the
-                    // interleave needs to be a broadcast of the new
-                    // stride.
-                    Expr diff = mutate(new_args[i] - new_args[i-1]);
-                    const Broadcast *b = diff.as<Broadcast>();
-                    if (b) {
-                        Expr check = mutate(b->value * terms - r->stride);
-                        can_collapse &= is_zero(check);
-                    } else {
-                        can_collapse = false;
-                    }
-                }
-                if (can_collapse) {
-                    expr = Ramp::make(r->base, mutate(r->stride / terms), r->lanes * terms);
-                    return;
-                }
-            }
-
-            // Try to collapse an interleave of strided loads of ramps
-            // from the same buffer into a single load of a ramp.
-            if (const Load *first_load = new_args[0].as<Load>()) {
-                vector<Expr> load_predicates;
-                vector<Expr> load_indices;
-                bool always_true = true;
-                for (Expr e : new_args) {
-                    const Load *load = e.as<Load>();
-                    if (load && load->name == first_load->name) {
-                        load_predicates.push_back(load->predicate);
-                        load_indices.push_back(load->index);
-                        always_true = always_true && is_one(load->predicate);
-                    }
-                }
-
-                if ((int)load_indices.size() == terms) {
-                    Type t = load_indices[0].type().with_lanes(load_indices[0].type().lanes() * terms);
-                    Expr interleaved_index = Call::make(t, Call::interleave_vectors, load_indices, Call::PureIntrinsic);
-                    interleaved_index = mutate(interleaved_index);
-                    Expr interleaved_predicate;
-                    if (always_true) {
-                        interleaved_predicate = const_true(t.lanes());
-                    } else {
-                        interleaved_predicate = Call::make(t, Call::interleave_vectors, load_predicates, Call::PureIntrinsic);
-                        interleaved_predicate = mutate(interleaved_predicate);
-                    }
-                    if (interleaved_index.as<Ramp>()) {
-                        t = first_load->type;
-                        t = t.with_lanes(t.lanes() * terms);
-                        expr = Load::make(t, first_load->name, interleaved_index, first_load->image,
-                                          first_load->param, interleaved_predicate);
-                        return;
-                    }
-                }
-            }
-
-            if (!changed) {
-                expr = op;
-            } else {
-                expr = Call::make(op->type, op->name, new_args, op->call_type);
-            }
-        } else if (op->is_intrinsic(Call::shuffle_vector) &&
-                   op->args.size() == 2 &&
-                   (op->args[0].as<Ramp>() ||
-                    op->args[0].as<Broadcast>())) {
-            // Extracting a single lane of a ramp or broadcast
-            if (const Ramp *r = op->args[0].as<Ramp>()) {
-                expr = mutate(r->base + op->args[1]*r->stride);
-            } else if (const Broadcast *b = op->args[0].as<Broadcast>()) {
-                expr = mutate(b->value);
-            } else {
-                internal_error << "Unreachable";
->>>>>>> 3e6f6b44
-            }
         } else if (op->is_intrinsic(Call::stringify)) {
             // Eagerly concat constant arguments to a stringify.
             bool changed = false;
@@ -4260,11 +4103,29 @@
             }
             int terms = (int)new_vectors.size();
 
+            // Try to collapse an interleave of broadcast into a single broadcast.
+            const Broadcast *b1 = new_vectors[0].as<Broadcast>();
+            if (b1) {
+                bool can_collapse = true;
+                for (size_t i = 1; i < new_vectors.size() && can_collapse; i++) {
+                    if (const Broadcast *b2 = new_vectors[i].as<Broadcast>()) {
+                        Expr check = mutate(b1->value - b2->value);
+                        can_collapse &= is_zero(check);
+                    } else {
+                        can_collapse = false;
+                    }
+                }
+                if (can_collapse) {
+                    expr = Broadcast::make(b1->value, b1->lanes * terms);
+                    return;
+                }
+            }
+
             // Try to collapse an interleave of ramps into a single ramp.
             const Ramp *r = new_vectors[0].as<Ramp>();
             if (r) {
                 bool can_collapse = true;
-                for (size_t i = 1; i < new_vectors.size(); i++) {
+                for (size_t i = 1; i < new_vectors.size() && can_collapse; i++) {
                     // If we collapse these terms into a single ramp,
                     // the new stride is going to be the old stride
                     // divided by the number of terms, so the
@@ -4289,11 +4150,15 @@
             // Try to collapse an interleave of strided loads of ramps
             // from the same buffer into a single load of a ramp.
             if (const Load *first_load = new_vectors[0].as<Load>()) {
+                vector<Expr> load_predicates;
                 vector<Expr> load_indices;
+                bool always_true = true;
                 for (Expr e : new_vectors) {
                     const Load *load = e.as<Load>();
                     if (load && load->name == first_load->name) {
+                        load_predicates.push_back(load->predicate);
                         load_indices.push_back(load->index);
+                        always_true = always_true && is_one(load->predicate);
                     }
                 }
 
@@ -4301,10 +4166,18 @@
                     Type t = load_indices[0].type().with_lanes(load_indices[0].type().lanes() * terms);
                     Expr interleaved_index = Shuffle::make_interleave(load_indices);
                     interleaved_index = mutate(interleaved_index);
+                    Expr interleaved_predicate;
+                    if (always_true) {
+                        interleaved_predicate = const_true(t.lanes());
+                    } else {
+                        interleaved_predicate = Shuffle::make_interleave(load_predicates);
+                        interleaved_predicate = mutate(interleaved_predicate);
+                    }
                     if (interleaved_index.as<Ramp>()) {
                         t = first_load->type;
                         t = t.with_lanes(t.lanes() * terms);
-                        expr = Load::make(t, first_load->name, interleaved_index, first_load->image, first_load->param);
+                        expr = Load::make(t, first_load->name, interleaved_index, first_load->image,
+                                          first_load->param, interleaved_predicate);
                         return;
                     }
                 }
