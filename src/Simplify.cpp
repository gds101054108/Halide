#include <iostream>
#include <algorithm>
#include <cmath>
#include <limits>
#include <stdio.h>

#include "Simplify.h"
#include "IROperator.h"
#include "IREquality.h"
#include "IRPrinter.h"
#include "IRMutator.h"
#include "Scope.h"
#include "Var.h"
#include "Debug.h"
#include "ModulusRemainder.h"
#include "Substitute.h"
#include "Bounds.h"
#include "Deinterleave.h"

#ifdef _MSC_VER
#define snprintf _snprintf
#endif

namespace Halide {
namespace Internal {

using std::string;
using std::map;
using std::pair;
using std::make_pair;
using std::ostringstream;
using std::vector;

namespace {

// Things that we can constant fold: Immediates, broadcasts of
// immediates.
bool is_simple_const(Expr e) {
    if (e.as<IntImm>()) return true;
    if (e.as<UIntImm>()) return true;
    if (e.as<FloatImm>()) return true;
    if (const Broadcast *b = e.as<Broadcast>()) {
        return is_simple_const(b->value);
    }
    return false;
}

// Returns true iff t is a scalar integral type where overflow is undefined
bool no_overflow_scalar_int(Type t) {
    return (t.is_scalar() && t.is_int() && t.bits() >= 32);
}

// Returns true iff t does not have a well defined overflow behavior.
bool no_overflow(Type t) {
    return t.is_float() || no_overflow_scalar_int(t.element_of());
}

}

class Simplify : public IRMutator {
public:
    Simplify(bool r, const Scope<Interval> *bi, const Scope<ModulusRemainder> *ai) :
        simplify_lets(r) {
        alignment_info.set_containing_scope(ai);

        // Only respect the constant bounds from the containing scope.
        for (Scope<Interval>::const_iterator iter = bi->cbegin(); iter != bi->cend(); ++iter) {
            int64_t i_min, i_max;
            if (const_int(iter.value().min, &i_min) &&
                const_int(iter.value().max, &i_max)) {
                bounds_info.push(iter.name(), make_pair(i_min, i_max));
            }
        }

    }

    // Uncomment to debug all Expr mutations.
    /*
    Expr mutate(Expr e) {
        static int indent = 0;
        std::string spaces;
        for (int i = 0; i < indent; i++) spaces += ' ';

        debug(1) << spaces << "Simplifying " << e << "\n";
        indent++;
        Expr new_e = IRMutator::mutate(e);
        indent--;
        if (!new_e.same_as(e)) {
            debug(1)
                << spaces << "Before: " << e << "\n"
                << spaces << "After:  " << new_e << "\n";
        }
        return new_e;
    }
    using IRMutator::mutate;
    */

private:
    bool simplify_lets;

    struct VarInfo {
        Expr replacement;
        int old_uses, new_uses;
    };

    Scope<VarInfo> var_info;
    Scope<pair<int64_t, int64_t>> bounds_info;
    Scope<ModulusRemainder> alignment_info;


    using IRMutator::visit;

    // Wrappers for as_const_foo that are more convenient to use in
    // the large chains of conditions in the visit methods
    // below. Unlike the versions in IROperator, these only match
    // scalars.
    bool const_float(Expr e, double *f) {
        if (e.type().is_vector()) {
            return false;
        } else if (const double *p = as_const_float(e)) {
            *f = *p;
            return true;
        } else {
            return false;
        }
    }

    bool const_int(Expr e, int64_t *i) {
        if (e.type().is_vector()) {
            return false;
        } else if (const int64_t *p = as_const_int(e)) {
            *i = *p;
            return true;
        } else {
            return false;
        }
    }

    bool const_uint(Expr e, uint64_t *u) {
        if (e.type().is_vector()) {
            return false;
        } else if (const uint64_t *p = as_const_uint(e)) {
            *u = *p;
            return true;
        } else {
            return false;
        }
    }

    // Similar to bounds_of_expr_in_scope, but gives up immediately if
    // anything isn't a constant. This stops rules from taking the
    // bounds of something then having to simplify it to see whether
    // it constant-folds. For some expressions the bounds of the
    // expression is at least as complex as the expression, so
    // recursively mutating the bounds causes havoc.
    bool const_int_bounds(Expr e, int64_t *min_val, int64_t *max_val) {
        if (!no_overflow_scalar_int(e.type())) {
            return false;
        }

        if (const int64_t *i = as_const_int(e)) {
            *min_val = *max_val = *i;
            return true;
        } else if (const Variable *v = e.as<Variable>()) {
            if (bounds_info.contains(v->name)) {
                pair<int64_t, int64_t> b = bounds_info.get(v->name);
                *min_val = b.first;
                *max_val = b.second;
                return true;
            }
        } else if (const Add *add = e.as<Add>()) {
            int64_t min_a, min_b, max_a, max_b;
            if (const_int_bounds(add->a, &min_a, &max_a) &&
                const_int_bounds(add->b, &min_b, &max_b)) {
                *min_val = min_a + min_b;
                *max_val = max_a + max_b;
                return true;
            }
        } else if (const Sub *sub = e.as<Sub>()) {
            int64_t min_a, min_b, max_a, max_b;
            if (const_int_bounds(sub->a, &min_a, &max_a) &&
                const_int_bounds(sub->b, &min_b, &max_b)) {
                *min_val = min_a - max_b;
                *max_val = max_a - min_b;
                return true;
            }
        } else if (const Max *max = e.as<Max>()) {
            int64_t min_a, min_b, max_a, max_b;
            if (const_int_bounds(max->a, &min_a, &max_a) &&
                const_int_bounds(max->b, &min_b, &max_b)) {
                *min_val = std::max(min_a, min_b);
                *max_val = std::max(max_a, max_b);
                return true;
            }
        } else if (const Min *min = e.as<Min>()) {
            int64_t min_a, min_b, max_a, max_b;
            if (const_int_bounds(min->a, &min_a, &max_a) &&
                const_int_bounds(min->b, &min_b, &max_b)) {
                *min_val = std::min(min_a, min_b);
                *max_val = std::min(max_a, max_b);
                return true;
            }
        } else if (const Mul *mul = e.as<Mul>()) {
            int64_t min_a, min_b, max_a, max_b;
            if (const_int_bounds(mul->a, &min_a, &max_a) &&
                const_int_bounds(mul->b, &min_b, &max_b)) {
                int64_t
                    t0 = min_a*min_b,
                    t1 = min_a*max_b,
                    t2 = max_a*min_b,
                    t3 = max_a*max_b;
                *min_val = std::min(std::min(t0, t1), std::min(t2, t3));
                *max_val = std::max(std::max(t0, t1), std::max(t2, t3));
                return true;
            }
        } else if (const Select *sel = e.as<Select>()) {
            int64_t min_a, min_b, max_a, max_b;
            if (const_int_bounds(sel->true_value, &min_a, &max_a) &&
                const_int_bounds(sel->false_value, &min_b, &max_b)) {
                *min_val = std::min(min_a, min_b);
                *max_val = std::max(max_a, max_b);
                return true;
            }
        } else if (const Mod *mod = e.as<Mod>()) {
            int64_t min_b, max_b;
            if (const_int_bounds(mod->b, &min_b, &max_b) &&
                (min_b > 0 || max_b < 0)) {
                *min_val = 0;
                *max_val = std::abs(max_b) - 1;
                return true;
            }
        } else if (const Div *div = e.as<Div>()) {
            int64_t min_a, min_b, max_a, max_b;
            if (const_int_bounds(div->a, &min_a, &max_a) &&
                const_int_bounds(div->b, &min_b, &max_b) &&
                (min_b > 0 || max_b < 0)) {
                int64_t
                    t0 = div_imp(min_a, min_b),
                    t1 = div_imp(min_a, max_b),
                    t2 = div_imp(max_a, min_b),
                    t3 = div_imp(max_a, max_b);
                *min_val = std::min(std::min(t0, t1), std::min(t2, t3));
                *max_val = std::max(std::max(t0, t1), std::max(t2, t3));
                return true;
            }
        }
        return false;
    }


    Expr is_round_up(Expr e, int64_t *factor) {
        if (!no_overflow(e.type())) return Expr();
        const Mul *mul = e.as<Mul>();
        if (!mul) return Expr();
        if (!const_int(mul->b, factor)) return Expr();
        const Div *div = mul->a.as<Div>();
        if (!div) return Expr();
        if (!is_const(div->b, *factor)) return Expr();
        const Add *add = div->a.as<Add>();
        if (!add) return Expr();
        if (!is_const(add->b, (*factor)-1)) return Expr();
        return add->a;
    }

    void visit(const Cast *op) {
        Expr value = mutate(op->value);
        const Cast *cast = value.as<Cast>();
        const Broadcast *broadcast_value = value.as<Broadcast>();
        const Ramp *ramp_value = value.as<Ramp>();
        double f = 0.0;
        int64_t i = 0;
        uint64_t u = 0;
        if (value.type() == op->type) {
            expr = value;
        } else if (op->type.is_int() &&
                   const_float(value, &f)) {
            // float -> int
            expr = IntImm::make(op->type, (int64_t)f);
        } else if (op->type.is_uint() &&
                   const_float(value, &f)) {
            // float -> uint
            expr = UIntImm::make(op->type, (uint64_t)f);
        } else if (op->type.is_float() &&
                   const_float(value, &f)) {
            // float -> float
            expr = FloatImm::make(op->type, f);
        } else if (op->type.is_int() &&
                   const_int(value, &i)) {
            // int -> int
            expr = IntImm::make(op->type, i);
        } else if (op->type.is_uint() &&
                   const_int(value, &i)) {
            // int -> uint
            expr = UIntImm::make(op->type, (uint64_t)i);
        } else if (op->type.is_float() &&
                   const_int(value, &i)) {
            // int -> float
            expr = FloatImm::make(op->type, (double)i);
        } else if (op->type.is_int() &&
                   const_uint(value, &u)) {
            // uint -> int
            expr = IntImm::make(op->type, (int64_t)u);
        } else if (op->type.is_uint() &&
                   const_uint(value, &u)) {
            // uint -> uint
            expr = UIntImm::make(op->type, u);
        } else if (op->type.is_float() &&
                   const_uint(value, &u)) {
            // uint -> float
            expr = FloatImm::make(op->type, (double)u);
        } else if (cast &&
                   op->type.code() == cast->type.code() &&
                   op->type.bits() < cast->type.bits()) {
            // If this is a cast of a cast of the same type, where the
            // outer cast is narrower, the inner cast can be
            // eliminated.
            expr = mutate(Cast::make(op->type, cast->value));
        } else if (broadcast_value) {
            // cast(broadcast(x)) -> broadcast(cast(x))
<<<<<<< HEAD
            expr = mutate(Broadcast::make(Cast::make(op->type.element_of(), broadcast_value->value), broadcast_value->width));
        } else if (ramp_value &&
                   no_overflow(op->type) &&
                   no_overflow(ramp_value->base.type()) &&
                   no_overflow(ramp_value->stride.type())) {
            // cast(ramp(a, b, w)) -> ramp(cast(a), cast(b), w)
            expr = mutate(Ramp::make(Cast::make(op->type.element_of(), ramp_value->base),
                                     Cast::make(op->type.element_of(), ramp_value->stride),
                                     ramp_value->width));
=======
            expr = mutate(Broadcast::make(Cast::make(op->type.element_of(), broadcast_value->value), broadcast_value->lanes));
>>>>>>> ca65de7b
        } else if (value.same_as(op->value)) {
            expr = op;
        } else {
            expr = Cast::make(op->type, value);
        }
    }

    void visit(const Variable *op) {
        if (var_info.contains(op->name)) {
            VarInfo &info = var_info.ref(op->name);

            // if replacement is defined, we should substitute it in (unless
            // it's a var that has been hidden by a nested scope).
            if (info.replacement.defined()) {
                internal_assert(info.replacement.type() == op->type);
                expr = info.replacement;
                info.new_uses++;
            } else {
                // This expression was not something deemed
                // substitutable - no replacement is defined.
                expr = op;
                info.old_uses++;
            }
        } else {
            // We never encountered a let that defines this var. Must
            // be a uniform. Don't touch it.
            expr = op;
        }
    }

    void visit(const Add *op) {
        int64_t ia = 0, ib = 0, ic = 0;
        uint64_t ua = 0, ub = 0;
        double fa = 0.0f, fb = 0.0f;

        Expr a = mutate(op->a);
        Expr b = mutate(op->b);

        // rearrange const + varying to varying + const, to cut down
        // on cases to check
        if (is_simple_const(a) && !is_simple_const(b)) std::swap(a, b);

        // Rearrange a + min or a + max to min + a or max + a to cut down on cases to check
        if (b.as<Min>() || b.as<Max>()) {
            std::swap(a, b);
        }

        const Ramp *ramp_a = a.as<Ramp>();
        const Ramp *ramp_b = b.as<Ramp>();
        const Broadcast *broadcast_a = a.as<Broadcast>();
        const Broadcast *broadcast_b = b.as<Broadcast>();
        const Add *add_a = a.as<Add>();
        const Add *add_b = b.as<Add>();
        const Sub *sub_a = a.as<Sub>();
        const Sub *sub_b = b.as<Sub>();
        const Mul *mul_a = a.as<Mul>();
        const Mul *mul_b = b.as<Mul>();

        const Div *div_a = a.as<Div>();

        const Div *div_a_a = mul_a ? mul_a->a.as<Div>() : NULL;
        const Mod *mod_a = a.as<Mod>();
        const Mod *mod_b = b.as<Mod>();

        const Mul *mul_a_a = add_a ? add_a->a.as<Mul>(): NULL;
        const Mod *mod_a_a = add_a ? add_a->a.as<Mod>(): NULL;
        const Mul *mul_a_b = add_a ? add_a->b.as<Mul>(): NULL;
        const Mod *mod_a_b = add_a ? add_a->b.as<Mod>(): NULL;

        const Min *min_a = a.as<Min>();
        const Max *max_a = a.as<Max>();
        const Sub *sub_a_a = min_a ? min_a->a.as<Sub>() : NULL;
        const Sub *sub_a_b = min_a ? min_a->b.as<Sub>() : NULL;
        const Add *add_a_a = min_a ? min_a->a.as<Add>() : NULL;
        const Add *add_a_b = min_a ? min_a->b.as<Add>() : NULL;
        sub_a_a = max_a ? max_a->a.as<Sub>() : sub_a_a;
        sub_a_b = max_a ? max_a->b.as<Sub>() : sub_a_b;
        add_a_a = max_a ? max_a->a.as<Add>() : add_a_a;
        add_a_b = max_a ? max_a->b.as<Add>() : add_a_b;

        add_a_a = div_a ? div_a->a.as<Add>() : add_a_a;

        const Select *select_a = a.as<Select>();
        const Select *select_b = b.as<Select>();

        if (const_int(a, &ia) &&
            const_int(b, &ib)) {
            // const int + const int
            expr = IntImm::make(a.type(), ia + ib);
        } else if (const_uint(a, &ua) &&
                   const_uint(b, &ub)) {
            // const uint + const uint
            expr = UIntImm::make(a.type(), ua + ub);
        } else if (const_float(a, &fa) &&
                   const_float(b, &fb)) {
            // const float + const float
            expr = FloatImm::make(a.type(), fa + fb);
        } else if (is_zero(b)) {
            expr = a;
        } else if (is_zero(a)) {
            expr = b;
        } else if (ramp_a &&
                   ramp_b) {
            // Ramp + Ramp
            expr = mutate(Ramp::make(ramp_a->base + ramp_b->base,
                                     ramp_a->stride + ramp_b->stride, ramp_a->lanes));
        } else if (ramp_a &&
                   broadcast_b) {
            // Ramp + Broadcast
            expr = mutate(Ramp::make(ramp_a->base + broadcast_b->value,
                                     ramp_a->stride, ramp_a->lanes));
        } else if (broadcast_a &&
                   ramp_b) {
            // Broadcast + Ramp
            expr = mutate(Ramp::make(broadcast_a->value + ramp_b->base,
                                     ramp_b->stride, ramp_b->lanes));
        } else if (broadcast_a &&
                   broadcast_b) {
            // Broadcast + Broadcast
            expr = Broadcast::make(mutate(broadcast_a->value + broadcast_b->value),
                                   broadcast_a->lanes);

        } else if (select_a &&
                   select_b &&
                   equal(select_a->condition, select_b->condition)) {
            // select(c, a, b) + select(c, d, e) -> select(c, a+d, b+e)
            expr = mutate(Select::make(select_a->condition,
                                       select_a->true_value + select_b->true_value,
                                       select_a->false_value + select_b->false_value));
        } else if (select_a &&
                   is_const(b) &&
                   (is_const(select_a->true_value) ||
                    is_const(select_a->false_value))) {
            // select(c, c1, c2) + c3 -> select(c, c1+c3, c2+c3)
            expr = mutate(Select::make(select_a->condition,
                                       select_a->true_value + b,
                                       select_a->false_value + b));
        } else if (add_a &&
                   is_simple_const(add_a->b)) {
            // In ternary expressions, pull constants outside
            if (is_simple_const(b)) {
                expr = mutate(add_a->a + (add_a->b + b));
            } else {
                expr = mutate((add_a->a + b) + add_a->b);
            }
        } else if (add_b &&
                   is_simple_const(add_b->b)) {
            expr = mutate((a + add_b->a) + add_b->b);
        } else if (sub_a &&
                   is_simple_const(sub_a->a)) {
            if (is_simple_const(b)) {
                expr = mutate((sub_a->a + b) - sub_a->b);
            } else {
                expr = mutate((b - sub_a->b) + sub_a->a);
            }

        } else if (sub_a &&
                   equal(b, sub_a->b)) {
            // Additions that cancel an inner term
            // (a - b) + b
            expr = sub_a->a;
        } else if (sub_a &&
                   is_zero(sub_a->a)) {
            expr = mutate(b - sub_a->b);
        } else if (sub_b && equal(a, sub_b->b)) {
            // a + (b - a)
            expr = sub_b->a;
        } else if (sub_b &&
                   is_simple_const(sub_b->a)) {
            // a + (7 - b) -> (a - b) + 7
            expr = mutate((a - sub_b->b) + sub_b->a);
        } else if (sub_a &&
                   sub_b &&
                   equal(sub_a->b, sub_b->a)) {
            // (a - b) + (b - c) -> a - c
            expr = mutate(sub_a->a - sub_b->b);
        } else if (sub_a &&
                   sub_b &&
                   equal(sub_a->a, sub_b->b)) {
            // (a - b) + (c - a) -> c - b
            expr = mutate(sub_b->a - sub_a->b);
        } else if (mul_b &&
                   is_negative_negatable_const(mul_b->b)) {
            // a + b*-x -> a - b*x
            expr = mutate(a - mul_b->a * (-mul_b->b));
        } else if (mul_a &&
                   is_negative_negatable_const(mul_a->b)) {
            // a*-x + b -> b - a*x
            expr = mutate(b - mul_a->a * (-mul_a->b));
        } else if (mul_b &&
                   !is_const(a) &&
                   equal(a, mul_b->a) &&
                   no_overflow(op->type)) {
            // a + a*b -> a*(1 + b)
            expr = mutate(a * (make_one(op->type) + mul_b->b));
        } else if (mul_b &&
                   !is_const(a) &&
                   equal(a, mul_b->b) &&
                   no_overflow(op->type)) {
            // a + b*a -> (1 + b)*a
            expr = mutate((make_one(op->type) + mul_b->a) * a);
        } else if (mul_a &&
                   !is_const(b) &&
                   equal(mul_a->a, b) &&
                   no_overflow(op->type)) {
            // a*b + a -> a*(b + 1)
            expr = mutate(mul_a->a * (mul_a->b + make_one(op->type)));
        } else if (mul_a &&
                   !is_const(b) &&
                   equal(mul_a->b, b) &&
                   no_overflow(op->type)) {
            // a*b + b -> (a + 1)*b
            expr = mutate((mul_a->a + make_one(op->type)) * b);
        } else if (no_overflow(op->type) &&
                   min_a &&
                   sub_a_b &&
                   equal(sub_a_b->b, b)) {
            // min(a, b-c) + c -> min(a+c, b)
            expr = mutate(Min::make(Add::make(min_a->a, b), sub_a_b->a));
        } else if (no_overflow(op->type) &&
                   min_a &&
                   sub_a_a &&
                   equal(sub_a_a->b, b)) {
            // min(a-c, b) + c -> min(a, b+c)
            expr = mutate(Min::make(sub_a_a->a, Add::make(min_a->b, b)));
        } else if (no_overflow(op->type) &&
                   max_a &&
                   sub_a_b &&
                   equal(sub_a_b->b, b)) {
            // max(a, b-c) + c -> max(a+c, b)
            expr = mutate(Max::make(Add::make(max_a->a, b), sub_a_b->a));
        } else if (no_overflow(op->type) &&
                   max_a &&
                   sub_a_a &&
                   equal(sub_a_a->b, b)) {
            // max(a-c, b) + c -> max(a, b+c)
            expr = mutate(Max::make(sub_a_a->a, Add::make(max_a->b, b)));

        } else if (no_overflow(op->type) &&
                   min_a &&
                   add_a_b &&
                   const_int(add_a_b->b, &ia) &&
                   const_int(b, &ib) &&
                   ia + ib == 0) {
            // min(a, b + (-2)) + 2 -> min(a + 2, b)
            expr = mutate(Min::make(Add::make(min_a->a, b), add_a_b->a));
        } else if (no_overflow(op->type) &&
                   min_a &&
                   add_a_a &&
                   const_int(add_a_a->b, &ia) &&
                   const_int(b, &ib) &&
                   ia + ib == 0) {
            // min(a + (-2), b) + 2 -> min(a, b + 2)
            expr = mutate(Min::make(add_a_a->a, Add::make(min_a->b, b)));
        } else if (no_overflow(op->type) &&
                   max_a &&
                   add_a_b &&
                   const_int(add_a_b->b, &ia) &&
                   const_int(b, &ib) &&
                   ia + ib == 0) {
            // max(a, b + (-2)) + 2 -> max(a + 2, b)
            expr = mutate(Max::make(Add::make(max_a->a, b), add_a_b->a));
        } else if (no_overflow(op->type) &&
                   max_a &&
                   add_a_a &&
                   const_int(add_a_a->b, &ia) &&
                   const_int(b, &ib) &&
                   ia + ib == 0) {
            // max(a + (-2), b) + 2 -> max(a, b + 2)
            expr = mutate(Max::make(add_a_a->a, Add::make(max_a->b, b)));
        } else if (no_overflow(op->type) &&
                   div_a &&
                   add_a_a &&
                   const_int(add_a_a->b, &ia) &&
                   const_int(div_a->b, &ib) && ib &&
                   const_int(b, &ic)) {
            // ((a + ia) / ib + ic) -> (a + (ia + ib*ic)) / ib
            expr = mutate((add_a_a->a + IntImm::make(op->type, ia + ib*ic)) / div_a->b);
        } else if (mul_a &&
                   mul_b &&
                   equal(mul_a->a, mul_b->a)) {
            // Pull out common factors a*x + b*x
            expr = mutate(mul_a->a * (mul_a->b + mul_b->b));
        } else if (mul_a &&
                   mul_b &&
                   equal(mul_a->b, mul_b->a)) {
            expr = mutate(mul_a->b * (mul_a->a + mul_b->b));
        } else if (mul_a &&
                   mul_b &&
                   equal(mul_a->b, mul_b->b)) {
            expr = mutate(mul_a->b * (mul_a->a + mul_b->a));
        } else if (mul_a &&
                   mul_b &&
                   equal(mul_a->a, mul_b->b)) {
            expr = mutate(mul_a->a * (mul_a->b + mul_b->a));
        } else if (mod_a &&
                   mul_b &&
                   equal(mod_a->b, mul_b->b)) {
            // (x%3) + y*3 -> y*3 + x%3
            expr = mutate(b + a);
        } else if (no_overflow(op->type) &&
                   mul_a &&
                   mod_b &&
                   div_a_a &&
                   equal(mul_a->b, div_a_a->b) &&
                   equal(mul_a->b, mod_b->b) &&
                   equal(div_a_a->a, mod_b->a)) {
            // (x/3)*3 + x%3 -> x
            expr = div_a_a->a;
        } else if (no_overflow(op->type) &&
                   add_a &&
                   mul_a_a &&
                   mod_b &&
                   equal(mul_a_a->b, mod_b->b) &&
                   (!mod_a_b || !equal(mod_a_b->b, mod_b->b))) {
            // ((x*3) + y) + z%3 -> (x*3 + z%3) + y
            expr = mutate((add_a->a + b) + add_a->b);
        } else if (no_overflow(op->type) &&
                   add_a &&
                   mod_a_a &&
                   mul_b &&
                   equal(mod_a_a->b, mul_b->b) &&
                   (!mod_a_b || !equal(mod_a_b->b, mul_b->b))) {
            // ((x%3) + y) + z*3 -> (z*3 + x%3) + y
            expr = mutate((b + add_a->a) + add_a->b);
        } else if (no_overflow(op->type) &&
                   add_a &&
                   mul_a_b &&
                   mod_b &&
                   equal(mul_a_b->b, mod_b->b) &&
                   (!mod_a_a || !equal(mod_a_a->b, mod_b->b))) {
            // (y + (x*3)) + z%3 -> y + (x*3 + z%3)
            expr = mutate(add_a->a + (add_a->b + b));
        } else if (no_overflow(op->type) &&
                   add_a &&
                   mod_a_b &&
                   mul_b &&
                   equal(mod_a_b->b, mul_b->b) &&
                   (!mod_a_a || !equal(mod_a_a->b, mul_b->b))) {
            // (y + (x%3)) + z*3 -> y + (z*3 + x%3)
            expr = mutate(add_a->a + (b + add_a->b));
        } else if (a.same_as(op->a) && b.same_as(op->b)) {
            // If we've made no changes, and can't find a rule to apply, return the operator unchanged.
            expr = op;
        } else {
            expr = Add::make(a, b);
        }
    }

    void visit(const Sub *op) {
        Expr a = mutate(op->a);
        Expr b = mutate(op->b);

        int64_t ia = 0, ib = 0;
        uint64_t ua = 0, ub = 0;
        double fa = 0.0f, fb = 0.0f;

        const Ramp *ramp_a = a.as<Ramp>();
        const Ramp *ramp_b = b.as<Ramp>();
        const Broadcast *broadcast_a = a.as<Broadcast>();
        const Broadcast *broadcast_b = b.as<Broadcast>();
        const Cast *cast_a = a.as<Cast>();
        const Cast *cast_b = b.as<Cast>();

        const Add *add_a = a.as<Add>();
        const Add *add_b = b.as<Add>();
        const Sub *sub_a = a.as<Sub>();
        const Sub *sub_b = b.as<Sub>();
        const Mul *mul_a = a.as<Mul>();
        const Mul *mul_b = b.as<Mul>();

        const Min *min_b = b.as<Min>();
        const Add *add_b_a = min_b ? min_b->a.as<Add>() : NULL;
        const Add *add_b_b = min_b ? min_b->b.as<Add>() : NULL;

        const Min *min_a = a.as<Min>();
        const Add *add_a_a = min_a ? min_a->a.as<Add>() : NULL;
        const Add *add_a_b = min_a ? min_a->b.as<Add>() : NULL;

        const Max *max_a = a.as<Max>();
        const Max *max_b = b.as<Max>();

        const Select *select_a = a.as<Select>();
        const Select *select_b = b.as<Select>();

        if (is_zero(b)) {
            expr = a;
        } else if (equal(a, b)) {
            expr = make_zero(op->type);
        } else if (const_int(a, &ia) && const_int(b, &ib)) {
            expr = IntImm::make(a.type(), ia - ib);
        } else if (const_uint(a, &ua) && const_uint(b, &ub)) {
            expr = UIntImm::make(a.type(), ua - ub);
        } else if (const_float(a, &fa) && const_float(b, &fb)) {
            expr = FloatImm::make(a.type(), fa - fb);
        } else if (const_int(b, &ib)) {
            expr = mutate(a + IntImm::make(a.type(), (-ib)));
        } else if (const_float(b, &fb)) {
            expr = mutate(a + FloatImm::make(a.type(), (-fb)));
        } else if (ramp_a && ramp_b) {
            // Ramp - Ramp
            expr = mutate(Ramp::make(ramp_a->base - ramp_b->base,
                                   ramp_a->stride - ramp_b->stride, ramp_a->lanes));
        } else if (ramp_a && broadcast_b) {
            // Ramp - Broadcast
            expr = mutate(Ramp::make(ramp_a->base - broadcast_b->value,
                                   ramp_a->stride, ramp_a->lanes));
        } else if (broadcast_a && ramp_b) {
            // Broadcast - Ramp
            expr = mutate(Ramp::make(broadcast_a->value - ramp_b->base,
                                   make_zero(ramp_b->stride.type())- ramp_b->stride,
                                   ramp_b->lanes));
        } else if (broadcast_a && broadcast_b) {
            // Broadcast + Broadcast
            expr = Broadcast::make(mutate(broadcast_a->value - broadcast_b->value),
<<<<<<< HEAD
                                 broadcast_a->width);
        } else if (cast_a && cast_b &&
                   cast_a->value.type() == cast_b->value.type() &&
                   cast_a->type.is_int() &&
                   cast_b->type.is_int() &&
                   cast_a->value.type().is_int() &&
                   cast_b->value.type().is_int() &&
                   no_overflow(cast_a->type) &&
                   no_overflow(cast_b->type) &&
                   no_overflow(cast_a->value.type()) &&
                   no_overflow(cast_b->value.type())) {
            // cast(t, a) - cast(t, b) -> cast(t, a - b)
            expr = mutate(Cast::make(cast_a->type, cast_a->value - cast_b->value));
=======
                                 broadcast_a->lanes);
>>>>>>> ca65de7b
        } else if (select_a && select_b &&
                   equal(select_a->condition, select_b->condition)) {
            // select(c, a, b) - select(c, d, e) -> select(c, a+d, b+e)
            expr = mutate(Select::make(select_a->condition,
                                       select_a->true_value - select_b->true_value,
                                       select_a->false_value - select_b->false_value));
        } else if (select_a &&
                   equal(select_a->true_value, b)) {
            // select(c, a, b) - a -> select(c, 0, b-a)
            expr = mutate(Select::make(select_a->condition,
                                       make_zero(op->type),
                                       select_a->false_value - select_a->true_value));
        } else if (select_a &&
                   equal(select_a->false_value, b)) {
            // select(c, a, b) - b -> select(c, a-b, 0)
            expr = mutate(Select::make(select_a->condition,
                                       select_a->true_value - select_a->false_value,
                                       make_zero(op->type)));
        } else if (select_b &&
                   equal(select_b->true_value, a)) {
            // a - select(c, a, b) -> select(c, 0, a-b)
            expr = mutate(Select::make(select_b->condition,
                                       make_zero(op->type),
                                       select_b->true_value - select_b->false_value));
        } else if (select_b &&
                   equal(select_b->false_value, a)) {
            // b - select(c, a, b) -> select(c, b-a, 0)
            expr = mutate(Select::make(select_b->condition,
                                       select_b->false_value - select_b->true_value,
                                       make_zero(op->type)));
        } else if (add_a && equal(add_a->b, b)) {
            // Ternary expressions where a term cancels
            expr = add_a->a;
        } else if (add_a &&
                   equal(add_a->a, b)) {
            expr = add_a->b;
        } else if (add_b &&
                   equal(add_b->b, a)) {
            expr = mutate(make_zero(add_b->a.type()) - add_b->a);
        } else if (add_b &&
                   equal(add_b->a, a)) {
            expr = mutate(make_zero(add_b->a.type()) - add_b->b);

        } else if (max_a &&
                   equal(max_a->a, b) &&
                   !is_const(b) &&
                   no_overflow(op->type)) {
            // max(a, b) - a -> max(0, b-a)
            expr = mutate(Max::make(make_zero(op->type), max_a->b - max_a->a));
        } else if (min_a &&
                   equal(min_a->a, b) &&
                   !is_const(b) &&
                   no_overflow(op->type)) {
            // min(a, b) - a -> min(0, b-a)
            expr = mutate(Min::make(make_zero(op->type), min_a->b - min_a->a));
        } else if (max_a &&
                   equal(max_a->b, b) &&
                   !is_const(b) &&
                   no_overflow(op->type)) {
            // max(a, b) - b -> max(a-b, 0)
            expr = mutate(Max::make(max_a->a - max_a->b, make_zero(op->type)));
        } else if (min_a &&
                   equal(min_a->b, b) &&
                   !is_const(b) &&
                   no_overflow(op->type)) {
            // min(a, b) - b -> min(a-b, 0)
            expr = mutate(Min::make(min_a->a - min_a->b, make_zero(op->type)));

        } else if (max_b &&
                   equal(max_b->a, a) &&
                   !is_const(a) &&
                   no_overflow(op->type)) {
            // a - max(a, b) -> 0 - max(0, b-a) -> min(0, a-b)
            expr = mutate(Min::make(make_zero(op->type), max_b->a - max_b->b));
        } else if (min_b &&
                   equal(min_b->a, a) &&
                   !is_const(a) &&
                   no_overflow(op->type)) {
            // a - min(a, b) -> 0 - min(0, b-a) -> max(0, a-b)
            expr = mutate(Max::make(make_zero(op->type), min_b->a - min_b->b));
        } else if (max_b &&
                   equal(max_b->b, a) &&
                   !is_const(a) &&
                   no_overflow(op->type)) {
            // b - max(a, b) -> 0 - max(a-b, 0) -> min(b-a, 0)
            expr = mutate(Min::make(max_b->b - max_b->a, make_zero(op->type)));
        } else if (min_b &&
                   equal(min_b->b, a) &&
                   !is_const(a) &&
                   no_overflow(op->type)) {
            // b - min(a, b) -> 0 - min(a-b, 0) -> max(b-a, 0)
            expr = mutate(Max::make(min_b->b - min_b->a, make_zero(op->type)));

        } else if (add_a &&
                   is_simple_const(add_a->b)) {
            // In ternary expressions, pull constants outside
            if (is_simple_const(b)) {
                expr = mutate(add_a->a + (add_a->b - b));
            } else {
                expr = mutate((add_a->a - b) + add_a->b);
            }
        } else if (sub_a &&
                   sub_b &&
                   is_const(sub_a->a) &&
                   is_const(sub_b->a)) {
            // (c1 - a) - (c2 - b) -> (b - a) + (c1 - c2)
            expr = mutate((sub_b->b - sub_a->b) + (sub_a->a - sub_b->a));
        } else if (sub_b) {
            // a - (b - c) -> a + (c - b)
            expr = mutate(a + (sub_b->b - sub_b->a));
        } else if (mul_b &&
                   is_negative_negatable_const(mul_b->b)) {
            // a - b*-x -> a + b*x
            expr = mutate(a + mul_b->a * (-mul_b->b));
        } else if (mul_b &&
                   !is_const(a) &&
                   equal(a, mul_b->a) &&
                   no_overflow(op->type)) {
            // a - a*b -> a*(1 - b)
            expr = mutate(a * (make_one(op->type) - mul_b->b));
        } else if (mul_b &&
                   !is_const(a) &&
                   equal(a, mul_b->b) &&
                   no_overflow(op->type)) {
            // a - b*a -> (1 - b)*a
            expr = mutate((make_one(op->type) - mul_b->a) * a);
        } else if (mul_a &&
                   !is_const(b) &&
                   equal(mul_a->a, b) &&
                   no_overflow(op->type)) {
            // a*b - a -> a*(b - 1)
            expr = mutate(mul_a->a * (mul_a->b - make_one(op->type)));
        } else if (mul_a &&
                   !is_const(b) &&
                   equal(mul_a->b, b) &&
                   no_overflow(op->type)) {
            // a*b - b -> (a - 1)*b
            expr = mutate((mul_a->a - make_one(op->type)) * b);
        } else if (add_b &&
                   is_simple_const(add_b->b)) {
            expr = mutate((a - add_b->a) - add_b->b);
        } else if (sub_a &&
                   is_simple_const(sub_a->a) &&
                   is_simple_const(b)) {
            expr = mutate((sub_a->a - b) - sub_a->b);
        } else if (mul_a &&
                   mul_b &&
                   equal(mul_a->a, mul_b->a)) {
            // Pull out common factors a*x + b*x
            expr = mutate(mul_a->a * (mul_a->b - mul_b->b));
        } else if (mul_a &&
                   mul_b &&
                   equal(mul_a->b, mul_b->a)) {
            expr = mutate(mul_a->b * (mul_a->a - mul_b->b));
        } else if (mul_a &&
                   mul_b &&
                   equal(mul_a->b, mul_b->b)) {
            expr = mutate(mul_a->b * (mul_a->a - mul_b->a));
        } else if (mul_a &&
                   mul_b &&
                   equal(mul_a->a, mul_b->b)) {
            expr = mutate(mul_a->a * (mul_a->b - mul_b->a));
        } else if (add_a &&
                   add_b &&
                   equal(add_a->b, add_b->b)) {
            // Quaternary expressions where a term cancels
            // (a + b) - (c + b) -> a - c
            expr = mutate(add_a->a - add_b->a);
        } else if (add_a &&
                   add_b &&
                   equal(add_a->a, add_b->a)) {
            // (a + b) - (a + c) -> b - c
            expr = mutate(add_a->b - add_b->b);
        } else if (add_a &&
                   add_b &&
                   equal(add_a->a, add_b->b)) {
            // (a + b) - (c + a) -> b - c
            expr = mutate(add_a->b - add_b->a);
        } else if (add_a &&
                   add_b &&
                   equal(add_a->b, add_b->a)) {
            // (b + a) - (a + c) -> b - c
            expr = mutate(add_a->a - add_b->b);
        } else if (no_overflow(op->type) &&
                   min_b &&
                   add_b_a &&
                   no_overflow(op->type) &&
                   equal(a, add_b_a->a)) {
            // Quaternary expressions involving mins where a term
            // cancels. These are important for bounds inference
            // simplifications.
            // a - min(a + b, c) -> max(-b, a-c)
            expr = mutate(max(0 - add_b_a->b, a - min_b->b));
        } else if (no_overflow(op->type) &&
                   min_b &&
                   add_b_a &&
                   no_overflow(op->type) &&
                   equal(a, add_b_a->b)) {
            // a - min(b + a, c) -> max(-b, a-c)
            expr = mutate(max(0 - add_b_a->a, a - min_b->b));
        } else if (no_overflow(op->type) &&
                   min_b &&
                   add_b_b &&
                   equal(a, add_b_b->a)) {
            // a - min(c, a + b) -> max(-b, a-c)
            expr = mutate(max(0 - add_b_b->b, a - min_b->a));
        } else if (no_overflow(op->type) &&
                   min_b &&
                   add_b_b &&
                   equal(a, add_b_b->b)) {
            // a - min(c, b + a) -> max(-b, a-c)
            expr = mutate(max(0 - add_b_b->a, a - min_b->a));
        } else if (no_overflow(op->type) &&
                   min_a &&
                   add_a_a &&
                   equal(b, add_a_a->a)) {
            // min(a + b, c) - a -> min(b, c-a)
            expr = mutate(min(add_a_a->b, min_a->b - b));
        } else if (no_overflow(op->type) &&
                   min_a &&
                   add_a_a &&
                   equal(b, add_a_a->b)) {
            // min(b + a, c) - a -> min(b, c-a)
            expr = mutate(min(add_a_a->a, min_a->b - b));
        } else if (no_overflow(op->type) &&
                   min_a &&
                   add_a_b &&
                   equal(b, add_a_b->a)) {
            // min(c, a + b) - a -> min(b, c-a)
            expr = mutate(min(add_a_b->b, min_a->a - b));
        } else if (no_overflow(op->type) &&
                   min_a &&
                   add_a_b &&
                   equal(b, add_a_b->b)) {
            // min(c, b + a) - a -> min(b, c-a)
            expr = mutate(min(add_a_b->a, min_a->a - b));
        } else if (min_a &&
                   min_b &&
                   equal(min_a->a, min_b->b) &&
                   equal(min_a->b, min_b->a)) {
            // min(a, b) - min(b, a) -> 0
            expr = make_zero(op->type);
        } else if (max_a &&
                   max_b &&
                   equal(max_a->a, max_b->b) &&
                   equal(max_a->b, max_b->a)) {
            // max(a, b) - max(b, a) -> 0
            expr = make_zero(op->type);
        } else if (min_a &&
                   min_b &&
                   is_zero(simplify((min_a->a + min_b->b) - (min_a->b + min_b->a)))) {
            // min(a, b) - min(c, d) where a-b == c-d -> b - d
            expr = mutate(min_a->b - min_b->b);
        } else if (max_a &&
                   max_b &&
                   is_zero(simplify((max_a->a + max_b->b) - (max_a->b + max_b->a)))) {
            // max(a, b) - max(c, d) where a-b == c-d -> b - d
            expr = mutate(max_a->b - max_b->b);
        } else if (min_a &&
                   min_b &&
                   is_zero(simplify((min_a->a + min_b->a) - (min_a->b + min_b->b)))) {
            // min(a, b) - min(c, d) where a-b == d-c -> b - c
            expr = mutate(min_a->b - min_b->a);
        } else if (max_a &&
                   max_b &&
                   is_zero(simplify((max_a->a + max_b->a) - (max_a->b + max_b->b)))) {
            // max(a, b) - max(c, d) where a-b == d-c -> b - c
            expr = mutate(max_a->b - max_b->a);
        } else if (a.same_as(op->a) && b.same_as(op->b)) {
            expr = op;
        } else {
            expr = Sub::make(a, b);
        }
    }

    void visit(const Mul *op) {
        Expr a = mutate(op->a);
        Expr b = mutate(op->b);

        if (is_simple_const(a)) std::swap(a, b);

        int64_t ia = 0, ib = 0;
        uint64_t ua = 0, ub = 0;
        double fa = 0.0f, fb = 0.0f;

        const Ramp *ramp_a = a.as<Ramp>();
        const Ramp *ramp_b = b.as<Ramp>();
        const Broadcast *broadcast_a = a.as<Broadcast>();
        const Broadcast *broadcast_b = b.as<Broadcast>();
        const Add *add_a = a.as<Add>();
        const Sub *sub_a = a.as<Sub>();
        const Mul *mul_a = a.as<Mul>();

        if (is_zero(a)) {
            expr = a;
        } else if (is_zero(b)) {
            expr = b;
        } else if (is_one(a)) {
            expr = b;
        } else if (is_one(b)) {
            expr = a;
        } else if (const_int(a, &ia) && const_int(b, &ib)) {
            expr = IntImm::make(a.type(), ia * ib);
        } else if (const_uint(a, &ua) && const_uint(b, &ub)) {
            expr = UIntImm::make(a.type(), ua * ub);
        } else if (const_float(a, &fa) && const_float(b, &fb)) {
            expr = FloatImm::make(a.type(), fa * fb);
        } else if (broadcast_a && broadcast_b) {
            expr = Broadcast::make(mutate(broadcast_a->value * broadcast_b->value), broadcast_a->lanes);
        } else if (ramp_a && broadcast_b) {
            Expr m = broadcast_b->value;
            expr = mutate(Ramp::make(ramp_a->base * m, ramp_a->stride * m, ramp_a->lanes));
        } else if (broadcast_a && ramp_b) {
            Expr m = broadcast_a->value;
            expr = mutate(Ramp::make(m * ramp_b->base, m * ramp_b->stride, ramp_b->lanes));
        } else if (add_a && !(add_a->b.as<Ramp>() && ramp_b) && is_simple_const(add_a->b) && is_simple_const(b)) {
            expr = mutate(add_a->a * b + add_a->b * b);
        } else if (sub_a && is_negative_negatable_const(b)) {
            expr = mutate(Mul::make(Sub::make(sub_a->b, sub_a->a), -b));
        } else if (mul_a && is_simple_const(mul_a->b) && is_simple_const(b)) {
            expr = mutate(mul_a->a * (mul_a->b * b));
        } else if (a.same_as(op->a) && b.same_as(op->b)) {
            expr = op;
        } else {
            expr = Mul::make(a, b);
        }
    }

    void visit(const Div *op) {
        Expr a = mutate(op->a);
        Expr b = mutate(op->b);

        int64_t ia = 0, ib = 0, ic = 0;
        uint64_t ua = 0, ub = 0;
        double fa = 0.0f, fb = 0.0f;

        const Mul *mul_a = a.as<Mul>();
        const Add *add_a = a.as<Add>();
        const Sub *sub_a = a.as<Sub>();
        const Div *div_a = a.as<Div>();
        const Div *div_a_a = NULL;
        const Mul *mul_a_a = NULL;
        const Mul *mul_a_b = NULL;
        const Broadcast *broadcast_a = a.as<Broadcast>();
        const Ramp *ramp_a = a.as<Ramp>();
        const Broadcast *broadcast_b = b.as<Broadcast>();

        if (add_a) {
            div_a_a = add_a->a.as<Div>();
            mul_a_a = add_a->a.as<Mul>();
            mul_a_b = add_a->b.as<Mul>();
        } else if (sub_a) {
            mul_a_a = sub_a->a.as<Mul>();
            mul_a_b = sub_a->b.as<Mul>();
        }

        if (ramp_a) {
            mul_a_a = ramp_a->base.as<Mul>();
        }

        // Check for bounded numerators divided by constant
        // denominators.
        int64_t num_min, num_max;
        if (const_int(b, &ib) && ib &&
            const_int_bounds(a, &num_min, &num_max) &&
            div_imp(num_max, ib) == div_imp(num_min, ib)) {
            expr = make_const(op->type, div_imp(num_max, ib));
            return;
        }

        ModulusRemainder mod_rem(0, 1);
        if (ramp_a && no_overflow_scalar_int(ramp_a->base.type())) {
            // Do modulus remainder analysis on the base.
            mod_rem = modulus_remainder(ramp_a->base, alignment_info);
        }

        if (is_zero(a) && !is_zero(b)) {
            expr = a;
        } else if (is_one(b)) {
            expr = a;
        } else if (equal(a, b) &&
                   !is_zero(b)) {
            expr = make_one(op->type);
        } else if (const_int(a, &ia) &&
                   const_int(b, &ib) && ib) {
            expr = IntImm::make(op->type, div_imp(ia, ib));
        } else if (const_uint(a, &ua) &&
                   const_uint(b, &ub) && ub) {
            expr = UIntImm::make(op->type, ua / ub);
        } else if (const_float(a, &fa) &&
                   const_float(b, &fb) &&
                   fb != 0.0f) {
            expr = FloatImm::make(op->type, fa / fb);
        } else if (broadcast_a && broadcast_b) {
            expr = mutate(Broadcast::make(Div::make(broadcast_a->value, broadcast_b->value), broadcast_a->lanes));
        } else if (ramp_a &&
                   no_overflow_scalar_int(ramp_a->base.type()) &&
                   const_int(ramp_a->stride, &ia) &&
                   broadcast_b &&
                   const_int(broadcast_b->value, &ib) &&
                   ib &&
                   ia % ib == 0) {
            // ramp(x, 4, w) / broadcast(2, w) -> ramp(x / 2, 2, w)
            Type t = op->type.element_of();
            expr = mutate(Ramp::make(ramp_a->base / broadcast_b->value,
                                     IntImm::make(t, div_imp(ia, ib)),
                                     ramp_a->lanes));
        } else if (ramp_a &&
                   no_overflow_scalar_int(ramp_a->base.type()) &&
                   const_int(ramp_a->stride, &ia) &&
                   broadcast_b &&
                   const_int(broadcast_b->value, &ib) &&
                   ib != 0 &&
                   mod_rem.modulus % ib == 0 &&
                   div_imp((int64_t)mod_rem.remainder, ib) == div_imp(mod_rem.remainder + (ramp_a->lanes-1)*ia, ib)) {
            // ramp(k*z + x, y, w) / z = broadcast(k, w) if x/z == (x + (w-1)*y)/z
            expr = mutate(Broadcast::make(ramp_a->base / broadcast_b->value, ramp_a->lanes));
        } else if (no_overflow(op->type) &&
                   div_a &&
                   const_int(div_a->b, &ia) &&
                   ia >= 0 &&
                   const_int(b, &ib) &&
                   ib >= 0) {
            // (x / 3) / 4 -> x / 12
            expr = mutate(div_a->a / make_const(op->type, ia * ib));
        } else if (no_overflow(op->type) &&
                   div_a_a &&
                   add_a &&
                   const_int(div_a_a->b, &ia) &&
                   ia >= 0 &&
                   const_int(add_a->b, &ib) &&
                   const_int(b, &ic) &&
                   ic >= 0) {
            // (x / ia + ib) / ic -> (x + ia*ib) / (ia*ic)
            expr = mutate((div_a_a->a + make_const(op->type, ia*ib)) / make_const(op->type, ia*ic));
        } else if (no_overflow(op->type) &&
                   mul_a &&
                   const_int(mul_a->b, &ia) &&
                   const_int(b, &ib) &&
                   ia > 0 &&
                   ib > 0 &&
                   (ia % ib == 0 || ib % ia == 0)) {
            if (ia % ib == 0) {
                // (x * 4) / 2 -> x * 2
                expr = mutate(mul_a->a * make_const(op->type, div_imp(ia, ib)));
            } else {
                // (x * 2) / 4 -> x / 2
                expr = mutate(mul_a->a / make_const(op->type, div_imp(ib, ia)));
            }
        } else if (no_overflow(op->type) &&
                   add_a &&
                   mul_a_a &&
                   const_int(mul_a_a->b, &ia) &&
                   const_int(b, &ib) &&
                   ib > 0 &&
                   (ia % ib == 0)) {
            // Pull terms that are a multiple of the divisor out
            // (x*4 + y) / 2 -> x*2 + y/2
            Expr ratio = make_const(op->type, div_imp(ia, ib));
            expr = mutate((mul_a_a->a * ratio) + (add_a->b / b));
        } else if (no_overflow(op->type) &&
                   add_a &&
                   mul_a_b &&
                   const_int(mul_a_b->b, &ia) &&
                   const_int(b, &ib) &&
                   ib > 0 &&
                   (ia % ib == 0)) {
            // (y + x*4) / 2 -> y/2 + x*2
            Expr ratio = make_const(op->type, div_imp(ia, ib));
            expr = mutate((add_a->a / b) + (mul_a_b->a * ratio));
        } else if (no_overflow(op->type) &&
                   sub_a &&
                   mul_a_a &&
                   const_int(mul_a_a->b, &ia) &&
                   const_int(b, &ib) &&
                   ib > 0 &&
                   (ia % ib == 0)) {
            // Pull terms that are a multiple of the divisor out
            // (x*4 - y) / 2 -> x*2 - y/2
            Expr ratio = make_const(op->type, div_imp(ia, ib));
            expr = mutate((mul_a_a->a * ratio) - (sub_a->b / b));
        } else if (no_overflow(op->type) &&
                   sub_a &&
                   mul_a_b &&
                   const_int(mul_a_b->b, &ia) &&
                   const_int(b, &ib) &&
                   ib > 0 &&
                   (ia % ib == 0)) {
            // (y - x*4) / 2 -> y/2 - x*2
            Expr ratio = make_const(op->type, div_imp(ia, ib));
            expr = mutate((sub_a->a / b) - (mul_a_b->a * ratio));
        } else if (b.type().is_float() && is_simple_const(b)) {
            // Convert const float division to multiplication
            // x / 2 -> x * 0.5
            expr = mutate(a * (make_one(b.type()) / b));
        } else if (a.same_as(op->a) && b.same_as(op->b)) {
            expr = op;
        } else {
            expr = Div::make(a, b);
        }
    }

    void visit(const Mod *op) {
        Expr a = mutate(op->a);
        Expr b = mutate(op->b);

        int64_t ia = 0, ib = 0;
        uint64_t ua = 0, ub = 0;
        double fa = 0.0f, fb = 0.0f;
        const Broadcast *broadcast_a = a.as<Broadcast>();
        const Broadcast *broadcast_b = b.as<Broadcast>();
        const Mul *mul_a = a.as<Mul>();
        const Add *add_a = a.as<Add>();
        const Mul *mul_a_a = add_a ? add_a->a.as<Mul>() : NULL;
        const Mul *mul_a_b = add_a ? add_a->b.as<Mul>() : NULL;
        const Ramp *ramp_a = a.as<Ramp>();

        // If the RHS is a constant, do modulus remainder analysis on the LHS
        ModulusRemainder mod_rem(0, 1);

        if (const_int(b, &ib) &&
            ib &&
            no_overflow_scalar_int(op->type)) {

            // If the LHS is bounded, we can possibly bail out early
            int64_t a_min, a_max;
            if (const_int_bounds(a, &a_min, &a_max) &&
                a_max < ib && a_min >= 0) {
                expr = a;
                return;
            }

            mod_rem = modulus_remainder(a, alignment_info);
        }

        // If the RHS is a constant and the LHS is a ramp, do modulus
        // remainder analysis on the base.
        if (broadcast_b &&
            const_int(broadcast_b->value, &ib) &&
            ib &&
            ramp_a &&
            no_overflow_scalar_int(ramp_a->base.type())) {
            mod_rem = modulus_remainder(ramp_a->base, alignment_info);
        }

        if (is_zero(a) && !is_zero(b)) {
            expr = a;
        } else if (const_int(a, &ia) && const_int(b, &ib) && ib) {
            expr = IntImm::make(op->type, mod_imp(ia, ib));
        } else if (const_uint(a, &ua) && const_uint(b, &ub) && ub) {
            expr = UIntImm::make(op->type, ua % ub);
        } else if (const_float(a, &fa) && const_float(b, &fb)) {
            expr = FloatImm::make(op->type, mod_imp(fa, fb));
        } else if (broadcast_a && broadcast_b) {
            expr = mutate(Broadcast::make(Mod::make(broadcast_a->value, broadcast_b->value), broadcast_a->lanes));
        } else if (no_overflow(op->type) &&
                   mul_a &&
                   const_int(b, &ib) &&
                   ib &&
                   const_int(mul_a->b, &ia) &&
                   (ia % ib == 0)) {
            // (x * (b*a)) % b -> 0
            expr = make_zero(op->type);
        } else if (no_overflow(op->type) &&
                   add_a &&
                   mul_a_a &&
                   const_int(mul_a_a->b, &ia) &&
                   const_int(b, &ib) &&
                   ib &&
                   (ia % ib == 0)) {
            // (x * (b*a) + y) % b -> (y % b)
            expr = mutate(add_a->b % b);
        } else if (no_overflow(op->type) &&
                   add_a &&
                   const_int(add_a->b, &ia) &&
                   const_int(b, &ib) &&
                   ib &&
                   (ia % ib == 0)) {
            // (y + (b*a)) % b -> (y % b)
            expr = mutate(add_a->a % b);
        } else if (no_overflow(op->type) &&
                   add_a &&
                   mul_a_b &&
                   const_int(mul_a_b->b, &ia) &&
                   const_int(b, &ib) &&
                   ib &&
                   (ia % ib == 0)) {
            // (y + x * (b*a)) % b -> (y % b)
            expr = mutate(add_a->a % b);
        } else if (no_overflow_scalar_int(op->type) &&
                   const_int(b, &ib) &&
                   ib &&
                   mod_rem.modulus % ib == 0) {
            // ((a*b)*x + c) % a -> c % a
            expr = make_const(op->type, mod_imp((int64_t)mod_rem.remainder, ib));
        } else if (no_overflow(op->type) &&
                   ramp_a &&
                   const_int(ramp_a->stride, &ia) &&
                   broadcast_b &&
                   const_int(broadcast_b->value, &ib) &&
                   ib &&
                   ia % ib == 0) {
            // ramp(x, 4, w) % broadcast(2, w)
            expr = mutate(Broadcast::make(ramp_a->base % broadcast_b->value, ramp_a->lanes));
        } else if (ramp_a &&
                   no_overflow_scalar_int(ramp_a->base.type()) &&
                   const_int(ramp_a->stride, &ia) &&
                   broadcast_b &&
                   const_int(broadcast_b->value, &ib) &&
                   ib != 0 &&
                   mod_rem.modulus % ib == 0 &&
                   div_imp((int64_t)mod_rem.remainder, ib) == div_imp(mod_rem.remainder + (ramp_a->lanes-1)*ia, ib)) {
            // ramp(k*z + x, y, w) % z = ramp(x, y, w) if x/z == (x + (w-1)*y)/z
            Expr new_base = make_const(ramp_a->base.type(), mod_imp((int64_t)mod_rem.remainder, ib));
            expr = mutate(Ramp::make(new_base, ramp_a->stride, ramp_a->lanes));
        } else if (ramp_a &&
                   no_overflow_scalar_int(ramp_a->base.type()) &&
                   const_int(ramp_a->stride, &ia) &&
                   !is_const(ramp_a->base) &&
                   broadcast_b &&
                   const_int(broadcast_b->value, &ib) &&
                   ib != 0 &&
                   mod_rem.modulus % ib == 0) {
            // ramp(k*z + x, y, w) % z = ramp(x, y, w) % z
            Type t = ramp_a->base.type();
            Expr new_base = make_const(t, mod_imp((int64_t)mod_rem.remainder, ib));
            expr = mutate(Ramp::make(new_base, ramp_a->stride, ramp_a->lanes) % b);
        } else if (a.same_as(op->a) && b.same_as(op->b)) {
            expr = op;
        } else {
            expr = Mod::make(a, b);
        }
    }

    void visit(const Min *op) {
        Expr a = mutate(op->a);
        Expr b = mutate(op->b);

        // Move constants to the right to cut down on number of cases to check
        if (is_simple_const(a) && !is_simple_const(b)) {
            std::swap(a, b);
        }

        int64_t ia = 0, ib = 0, ic = 0;
        uint64_t ua = 0, ub = 0;
        double fa = 0.0f, fb = 0.0f;
        int64_t a_min, a_max, b_min, b_max;
        const Broadcast *broadcast_a = a.as<Broadcast>();
        const Broadcast *broadcast_b = b.as<Broadcast>();
        const Ramp *ramp_a = a.as<Ramp>();
        const Add *add_a = a.as<Add>();
        const Add *add_b = b.as<Add>();
        const Div *div_a = a.as<Div>();
        const Div *div_b = b.as<Div>();
        const Mul *mul_a = a.as<Mul>();
        const Mul *mul_b = b.as<Mul>();
        const Sub *sub_a = a.as<Sub>();
        const Sub *sub_b = b.as<Sub>();
        const Min *min_a = a.as<Min>();
        const Min *min_b = b.as<Min>();
        const Min *min_a_a = min_a ? min_a->a.as<Min>() : NULL;
        const Min *min_a_a_a = min_a_a ? min_a_a->a.as<Min>() : NULL;
        const Min *min_a_a_a_a = min_a_a_a ? min_a_a_a->a.as<Min>() : NULL;
        const Max *max_a = a.as<Max>();
        const Max *max_b = b.as<Max>();
        const Call *call_a = a.as<Call>();
        const Call *call_b = b.as<Call>();

        min_a_a = max_a ? max_a->a.as<Min>() : min_a_a;

        // Detect if the lhs or rhs is a rounding-up operation
        int64_t a_round_up_factor = 0, b_round_up_factor = 0;
        Expr a_round_up = is_round_up(a, &a_round_up_factor);
        Expr b_round_up = is_round_up(b, &b_round_up_factor);

        if (equal(a, b)) {
            expr = a;
            return;
        } else if (const_int(a, &ia) &&
                   const_int(b, &ib)) {
            expr = IntImm::make(op->type, std::min(ia, ib));
            return;
        } else if (const_uint(a, &ua) &&
                   const_uint(b, &ub)) {
            expr = UIntImm::make(op->type, std::min(ua, ub));
            return;
        } else if (const_float(a, &fa) &&
                   const_float(b, &fb)) {
            expr = FloatImm::make(op->type, std::min(fa, fb));
            return;
        } else if (const_int(b, &ib) &&
                   b.type().is_max(ib)) {
            // Compute minimum of expression of type and maximum of type --> expression
            expr = a;
            return;
        } else if (const_int(b, &ib) &&
                   b.type().is_min(ib)) {
            // Compute minimum of expression of type and minimum of type --> min of type
            expr = b;
            return;
        } else if (const_uint(b, &ub) &&
                   b.type().is_max(ub)) {
            // Compute minimum of expression of type and maximum of type --> expression
            expr = a;
            return;
        } else if (op->type.is_uint() &&
                   is_zero(b)) {
            // Compute minimum of expression of type and minimum of type --> min of type
            expr = b;
            return;
        } else if (broadcast_a &&
                   broadcast_b) {
            expr = mutate(Broadcast::make(Min::make(broadcast_a->value, broadcast_b->value), broadcast_a->lanes));
            return;
        } else if (const_int_bounds(a, &a_min, &a_max) &&
                   const_int_bounds(b, &b_min, &b_max)) {
            if (a_min >= b_max) {
                expr = b;
                return;
            } else if (b_min >= a_max) {
                expr = a;
                return;
            }
        } else if (no_overflow(op->type) &&
                   ramp_a &&
                   broadcast_b &&
                   const_int(ramp_a->base, &ia) &&
                   const_int(ramp_a->stride, &ib) &&
                   const_int(broadcast_b->value, &ic)) {
            // min(ramp(a, b, n), broadcast(c, n))
            int ramp_start = ia;
            int ramp_end = ia + ib * (ramp_a->lanes - 1);
            if (ramp_start <= ic && ramp_end <= ic) {
                // ramp dominates
                expr = a;
                return;
            } if (ramp_start >= ic && ramp_end >= ic) {
                // broadcast dominates
                expr = b;
                return;
            }
        }

        if (no_overflow(op->type) &&
            add_a &&
            const_int(add_a->b, &ia) &&
            add_b &&
            const_int(add_b->b, &ib) &&
            equal(add_a->a, add_b->a)) {
            // min(x + 3, x - 2) -> x - 2
            if (ia > ib) {
                expr = b;
            } else {
                expr = a;
            }
        } else if (no_overflow(op->type) &&
                   add_a &&
                   const_int(add_a->b, &ia) &&
                   equal(add_a->a, b)) {
            // min(x + 5, x) -> x
            if (ia > 0) {
                expr = b;
            } else {
                expr = a;
            }
        } else if (no_overflow(op->type) &&
                   add_b &&
                   const_int(add_b->b, &ib) &&
                   equal(add_b->a, a)) {
            // min(x, x + 5) -> x
            if (ib > 0) {
                expr = a;
            } else {
                expr = b;
            }
        } else if (no_overflow(op->type) &&
                   sub_a &&
                   sub_b &&
                   equal(sub_a->b, sub_b->b) &&
                   const_int(sub_a->a, &ia) &&
                   const_int(sub_b->a, &ib)) {
            // min (100-x, 101-x) -> 100-x
            if (ia < ib) {
                expr = a;
            } else {
                expr = b;
            }
        } else if (a_round_up.defined() &&
                   equal(a_round_up, b)) {
            // min(((a + 3)/4)*4, a) -> a
            expr = b;
        } else if (a_round_up.defined() &&
                   max_b &&
                   equal(a_round_up, max_b->a) &&
                   is_const(max_b->b, a_round_up_factor)) {
            // min(((a + 3)/4)*4, max(a, 4)) -> max(a, 4)
            expr = b;
        } else if (b_round_up.defined() &&
                   equal(b_round_up, a)) {
            // min(a, ((a + 3)/4)*4) -> a
            expr = a;
        } else if (b_round_up.defined() &&
                   max_a &&
                   equal(b_round_up, max_a->a) &&
                   is_const(max_a->b, b_round_up_factor)) {
            // min(max(a, 4), ((a + 3)/4)*4) -> max(a, 4)
            expr = a;
        } else if (max_a &&
                   equal(max_a->b, b)) {
            // min(max(x, y), y) -> y
            expr = b;
        } else if (min_a &&
                   (equal(min_a->b, b) || equal(min_a->a, b))) {
            // min(min(x, y), y) -> min(x, y)
            expr = a;
        } else if (min_b &&
                   (equal(min_b->b, a) || equal(min_b->a, a))) {
            // min(y, min(x, y)) -> min(x, y)
            expr = b;
        } else if (min_a &&
                   min_a_a &&
                   equal(min_a_a->b, b)) {
            // min(min(min(x, y), z), y) -> min(min(x, y), z)
            expr = a;
        } else if (min_a &&
                   min_a_a_a &&
                   equal(min_a_a_a->b, b)) {
            // min(min(min(min(x, y), z), w), y) -> min(min(min(x, y), z), w)
            expr = a;
        } else if (min_a &&
                   min_a_a_a_a &&
                   equal(min_a_a_a_a->b, b)) {
            // min(min(min(min(min(x, y), z), w), l), y) -> min(min(min(min(x, y), z), w), l)
            expr = a;
        } else if (max_a &&
                   max_b &&
                   equal(max_a->a, max_b->a)) {
            // Distributive law for min/max
            // min(max(x, y), max(x, z)) -> max(min(y, z), x)
            expr = mutate(Max::make(Min::make(max_a->b, max_b->b), max_a->a));
        } else if (max_a &&
                   max_b &&
                   equal(max_a->a, max_b->b)) {
            // min(max(x, y), max(z, x)) -> max(min(y, z), x)
            expr = mutate(Max::make(Min::make(max_a->b, max_b->a), max_a->a));
        } else if (max_a &&
                   max_b &&
                   equal(max_a->b, max_b->a)) {
            // min(max(y, x), max(x, z)) -> max(min(y, z), x)
            expr = mutate(Max::make(Min::make(max_a->a, max_b->b), max_a->b));
        } else if (max_a &&
                   max_b &&
                   equal(max_a->b, max_b->b)) {
            // min(max(y, x), max(z, x)) -> max(min(y, z), x)
            expr = mutate(Max::make(Min::make(max_a->a, max_b->a), max_a->b));
        } else if (min_a &&
                   min_b &&
                   equal(min_a->a, min_b->a)) {
            // min(min(x, y), min(x, z)) -> min(min(y, z), x)
            expr = mutate(Min::make(Min::make(min_a->b, min_b->b), min_a->a));
        } else if (min_a &&
                   min_b &&
                   equal(min_a->a, min_b->b)) {
            // min(min(x, y), min(z, x)) -> min(min(y, z), x)
            expr = mutate(Min::make(Min::make(min_a->b, min_b->a), min_a->a));
        } else if (min_a &&
                   min_b &&
                   equal(min_a->b, min_b->a)) {
            // min(min(y, x), min(x, z)) -> min(min(y, z), x)
            expr = mutate(Min::make(Min::make(min_a->a, min_b->b), min_a->b));
        } else if (min_a &&
                   min_b &&
                   equal(min_a->b, min_b->b)) {
            // min(min(y, x), min(z, x)) -> min(min(y, z), x)
            expr = mutate(Min::make(Min::make(min_a->a, min_b->a), min_a->b));
        } else if (no_overflow(op->type) &&
                   add_a &&
                   add_b &&
                   equal(add_a->b, add_b->b)) {
            // Distributive law for addition
            // min(a + b, c + b) -> min(a, c) + b
            expr = mutate(min(add_a->a, add_b->a)) + add_a->b;
        } else if (no_overflow(op->type) &&
                   add_a &&
                   add_b &&
                   equal(add_a->a, add_b->a)) {
            // min(b + a, b + c) -> min(a, c) + b
            expr = mutate(min(add_a->b, add_b->b)) + add_a->a;
        } else if (no_overflow(op->type) &&
                   add_a &&
                   add_b &&
                   equal(add_a->a, add_b->b)) {
            // min(b + a, c + b) -> min(a, c) + b
            expr = mutate(min(add_a->b, add_b->a)) + add_a->a;
        } else if (no_overflow(op->type) &&
                   add_a &&
                   add_b &&
                   equal(add_a->b, add_b->a)) {
            // min(a + b, b + c) -> min(a, c) + b
            expr = mutate(min(add_a->a, add_b->b)) + add_a->b;
        } else if (min_a &&
                   is_simple_const(min_a->b)) {
            if (is_simple_const(b)) {
                // min(min(x, 4), 5) -> min(x, 4)
                expr = Min::make(min_a->a, mutate(Min::make(b, min_a->b)));
            } else {
                // min(min(x, 4), y) -> min(min(x, y), 4)
                expr = mutate(Min::make(Min::make(min_a->a, b), min_a->b));
            }
        } else if (no_overflow(op->type) &&
                   div_a &&
                   div_b &&
                   const_int(div_a->b, &ia) &&
                   ia &&
                   const_int(div_b->b, &ib) &&
                   (ia == ib)) {
            // min(a / 4, b / 4) -> min(a, b) / 4
            Expr factor = make_const(op->type, ia);
            if (ia > 0) {
                expr = mutate(min(div_a->a, div_b->a) / factor);
            } else {
                expr = mutate(max(div_a->a, div_b->a) / factor);
            }
        } else if (no_overflow(op->type) &&
                   mul_a &&
                   mul_b &&
                   const_int(mul_a->b, &ia) &&
                   const_int(mul_b->b, &ib) &&
                   (ia == ib)) {
            Expr factor = make_const(op->type, ia);
            if (ia > 0) {
                expr = mutate(min(mul_a->a, mul_b->a) * factor);
            } else {
                expr = mutate(max(mul_a->a, mul_b->a) * factor);
            }
        } else if (no_overflow(op->type) &&
                   mul_a &&
                   const_int(mul_a->b, &ia) &&
                   const_int(b, &ib) &&
                   ia &&
                   (ib % ia == 0)) {
            // min(x*8, 24) -> min(x, 3)*8
            Expr ratio  = make_const(op->type, ib / ia);
            Expr factor = make_const(op->type, ia);
            if (ia > 0) {
                expr = mutate(min(mul_a->a, ratio) * factor);
            } else {
                expr = mutate(max(mul_a->a, ratio) * factor);
            }
        } else if (call_a &&
                   call_a->name == Call::likely &&
                   call_a->call_type == Call::Intrinsic &&
                   equal(call_a->args[0], b)) {
            // min(likely(b), b) -> likely(b)
            expr = a;
        } else if (call_b &&
                   call_b->name == Call::likely &&
                   call_b->call_type == Call::Intrinsic &&
                   equal(call_b->args[0], a)) {
            // min(a, likely(a)) -> likely(a)
            expr = b;
        } else if (no_overflow(op->type) &&
                   sub_a &&
                   is_const(sub_a->a) &&
                   is_const(b)) {
            // min(8 - x, 3) -> 8 - max(x, 5)
            expr = mutate(sub_a->a - max(sub_a->b, sub_a->a - b));
        } else if (a.same_as(op->a) && b.same_as(op->b)) {
            expr = op;
        } else {
            expr = Min::make(a, b);
        }
    }

    void visit(const Max *op) {
        Expr a = mutate(op->a), b = mutate(op->b);

        // Move constants to the right to cut down on number of cases to check
        if (is_simple_const(a) && !is_simple_const(b)) {
            std::swap(a, b);
        }


        int64_t ia = 0, ib = 0, ic = 0;
        uint64_t ua = 0, ub = 0;
        double fa = 0.0f, fb = 0.0f;
        int64_t a_min, a_max, b_min, b_max;
        const Broadcast *broadcast_a = a.as<Broadcast>();
        const Broadcast *broadcast_b = b.as<Broadcast>();
        const Ramp *ramp_a = a.as<Ramp>();
        const Add *add_a = a.as<Add>();
        const Add *add_b = b.as<Add>();
        const Div *div_a = a.as<Div>();
        const Div *div_b = b.as<Div>();
        const Mul *mul_a = a.as<Mul>();
        const Mul *mul_b = b.as<Mul>();
        const Sub *sub_a = a.as<Sub>();
        const Sub *sub_b = b.as<Sub>();
        const Max *max_a = a.as<Max>();
        const Max *max_b = b.as<Max>();
        const Max *max_a_a = max_a ? max_a->a.as<Max>() : NULL;
        const Max *max_a_a_a = max_a_a ? max_a_a->a.as<Max>() : NULL;
        const Max *max_a_a_a_a = max_a_a_a ? max_a_a_a->a.as<Max>() : NULL;
        const Min *min_a = a.as<Min>();
        const Min *min_b = b.as<Min>();
        const Call *call_a = a.as<Call>();
        const Call *call_b = b.as<Call>();

        if (equal(a, b)) {
            expr = a;
            return;
        } else if (const_int(a, &ia) &&
                   const_int(b, &ib)) {
            expr = IntImm::make(op->type, std::max(ia, ib));
            return;
        } else if (const_uint(a, &ua) &&
                   const_uint(b, &ub)) {
            expr = UIntImm::make(op->type, std::max(ua, ub));
            return;
        } else if (const_float(a, &fa) &&
                   const_float(b, &fb)) {
            expr = FloatImm::make(op->type, std::max(fa, fb));
            return;
        } else if (const_int(b, &ib) &&
                   b.type().is_min(ib)) {
            // Compute maximum of expression of type and minimum of type --> expression
            expr = a;
            return;
        } else if (const_int(b, &ib) &&
                   b.type().is_max(ib)) {
            // Compute maximum of expression of type and maximum of type --> max of type
            expr = b;
            return;
        } else if (op->type.is_uint() &&
                   is_zero(b)) {
            // Compute maximum of expression of type and minimum of type --> expression
            expr = a;
            return;
        } else if (const_uint(b, &ub) &&
                   b.type().is_max(ub)) {
            // Compute maximum of expression of type and maximum of type --> max of type
            expr = b;
            return;
        } else if (broadcast_a && broadcast_b) {
            expr = mutate(Broadcast::make(Max::make(broadcast_a->value, broadcast_b->value), broadcast_a->lanes));
            return;
        } else if (const_int_bounds(a, &a_min, &a_max) &&
                   const_int_bounds(b, &b_min, &b_max)) {
            if (a_min >= b_max) {
                expr = a;
                return;
            } else if (b_min >= a_max) {
                expr = b;
                return;
            }
        } else if (no_overflow(op->type) &&
                   ramp_a &&
                   broadcast_b &&
                   const_int(ramp_a->base, &ia) &&
                   const_int(ramp_a->stride, &ib) &&
                   const_int(broadcast_b->value, &ic)) {
            // max(ramp(a, b, n), broadcast(c, n))
            int ramp_start = ia;
            int ramp_end = ia + ib * (ramp_a->lanes - 1);
            if (ramp_start >= ic && ramp_end >= ic) {
                // ramp dominates
                expr = a;
                return;
            }
            if (ramp_start <= ic && ramp_end <= ic) {
                // broadcast dominates
                expr = b;
                return;
            }
        }

        if (no_overflow(op->type) &&
            add_a &&
            const_int(add_a->b, &ia) &&
            add_b &&
            const_int(add_b->b, &ib) &&
            equal(add_a->a, add_b->a)) {
            // max(x + 3, x - 2) -> x - 2
            if (ia > ib) {
                expr = a;
            } else {
                expr = b;
            }
        } else if (no_overflow(op->type) &&
                   add_a &&
                   const_int(add_a->b, &ia) &&
                   equal(add_a->a, b)) {
            // max(x + 5, x)
            if (ia > 0) {
                expr = a;
            } else {
                expr = b;
            }
        } else if (no_overflow(op->type) &&
                   add_b &&
                   const_int(add_b->b, &ib) &&
                   equal(add_b->a, a)) {
            // max(x, x + 5)
            if (ib > 0) {
                expr = b;
            } else {
                expr = a;
            }
        } else if (no_overflow(op->type) &&
                   sub_a &&
                   sub_b &&
                   equal(sub_a->b, sub_b->b) &&
                   const_int(sub_a->a, &ia) &&
                   const_int(sub_b->a, &ib)) {
            // max (100-x, 101-x) -> 101-x
            if (ia > ib) {
                expr = a;
            } else {
                expr = b;
            }
        } else if (min_a &&
                   equal(min_a->b, b)) {
            // max(min(x, y), y) -> y
            expr = b;
        } else if (max_a &&
                   (equal(max_a->b, b) || equal(max_a->a, b))) {
            // max(max(x, y), y) -> max(x, y)
            expr = a;
        } else if (max_b &&
                   (equal(max_b->b, a) || equal(max_b->a, a))) {
            // max(y, max(x, y)) -> max(x, y)
            expr = b;
        } else if (max_a_a &&
                   equal(max_a_a->b, b)) {
            // max(max(max(x, y), z), y) -> max(max(x, y), z)
            expr = a;
        } else if (max_a_a_a &&
                   equal(max_a_a_a->b, b)) {
            // max(max(max(max(x, y), z), w), y) -> max(max(max(x, y), z), w)
            expr = a;
        } else if (max_a_a_a_a &&
                   equal(max_a_a_a_a->b, b)) {
            // max(max(max(max(max(x, y), z), w), l), y) -> max(max(max(max(x, y), z), w), l)
            expr = a;
        } else if (max_a &&
                   max_b &&
                   equal(max_a->a, max_b->a)) {
            // Distributive law for min/max
            // max(max(x, y), max(x, z)) -> max(max(y, z), x)
            expr = mutate(Max::make(Max::make(max_a->b, max_b->b), max_a->a));
        } else if (max_a &&
                   max_b &&
                   equal(max_a->a, max_b->b)) {
            // max(max(x, y), max(z, x)) -> max(max(y, z), x)
            expr = mutate(Max::make(Max::make(max_a->b, max_b->a), max_a->a));
        } else if (max_a &&
                   max_b &&
                   equal(max_a->b, max_b->a)) {
            // max(max(y, x), max(x, z)) -> max(max(y, z), x)
            expr = mutate(Max::make(Max::make(max_a->a, max_b->b), max_a->b));
        } else if (max_a &&
                   max_b &&
                   equal(max_a->b, max_b->b)) {
            // max(max(y, x), max(z, x)) -> max(max(y, z), x)
            expr = mutate(Max::make(Max::make(max_a->a, max_b->a), max_a->b));
        } else if (min_a &&
                   min_b &&
                   equal(min_a->a, min_b->a)) {
            // max(min(x, y), min(x, z)) -> min(max(y, z), x)
            expr = mutate(Min::make(Max::make(min_a->b, min_b->b), min_a->a));
        } else if (min_a &&
                   min_b &&
                   equal(min_a->a, min_b->b)) {
            // max(min(x, y), min(z, x)) -> min(max(y, z), x)
            expr = mutate(Min::make(Max::make(min_a->b, min_b->a), min_a->a));
        } else if (min_a &&
                   min_b &&
                   equal(min_a->b, min_b->a)) {
            // max(min(y, x), min(x, z)) -> min(max(y, z), x)
            expr = mutate(Min::make(Max::make(min_a->a, min_b->b), min_a->b));
        } else if (min_a &&
                   min_b &&
                   equal(min_a->b, min_b->b)) {
            // max(min(y, x), min(z, x)) -> min(max(y, z), x)
            expr = mutate(Min::make(Max::make(min_a->a, min_b->a), min_a->b));
        } else if (no_overflow(op->type) &&
                   add_a &&
                   add_b &&
                   equal(add_a->b, add_b->b)) {
            // Distributive law for addition
            // max(a + b, c + b) -> max(a, c) + b
            expr = mutate(max(add_a->a, add_b->a)) + add_a->b;
        } else if (no_overflow(op->type) &&
                   add_a &&
                   add_b &&
                   equal(add_a->a, add_b->a)) {
            // max(b + a, b + c) -> max(a, c) + b
            expr = mutate(max(add_a->b, add_b->b)) + add_a->a;
        } else if (no_overflow(op->type) &&
                   add_a &&
                   add_b &&
                   equal(add_a->a, add_b->b)) {
            // max(b + a, c + b) -> max(a, c) + b
            expr = mutate(max(add_a->b, add_b->a)) + add_a->a;
        } else if (no_overflow(op->type) &&
                   add_a &&
                   add_b &&
                   equal(add_a->b, add_b->a)) {
            // max(a + b, b + c) -> max(a, c) + b
            expr = mutate(max(add_a->a, add_b->b)) + add_a->b;
        } else if (max_a && is_simple_const(max_a->b)) {
            if (is_simple_const(b)) {
                // max(max(x, 4), 5) -> max(x, 4)
                expr = Max::make(max_a->a, mutate(Max::make(b, max_a->b)));
            } else {
                // max(max(x, 4), y) -> max(max(x, y), 4)
                expr = mutate(Max::make(Max::make(max_a->a, b), max_a->b));
            }
        } else if (no_overflow(op->type) &&
                   div_a &&
                   div_b &&
                   const_int(div_a->b, &ia) &&
                   ia &&
                   const_int(div_b->b, &ib) &&
                   (ia == ib)) {
            // max(a / 4, b / 4) -> max(a, b) / 4
            Expr factor = make_const(op->type, ia);
            if (ia > 0) {
                expr = mutate(max(div_a->a, div_b->a) / factor);
            } else {
                expr = mutate(min(div_a->a, div_b->a) / factor);
            }
        } else if (no_overflow(op->type) &&
                   mul_a &&
                   mul_b &&
                   const_int(mul_a->b, &ia) &&
                   const_int(mul_b->b, &ib) &&
                   (ia == ib)) {
            Expr factor = make_const(op->type, ia);
            if (ia > 0) {
                expr = mutate(max(mul_a->a, mul_b->a) * factor);
            } else {
                expr = mutate(min(mul_a->a, mul_b->a) * factor);
            }
        } else if (no_overflow(op->type) &&
                   mul_a &&
                   const_int(mul_a->b, &ia) &&
                   const_int(b, &ib) &&
                   ia &&
                   (ib % ia == 0)) {
            // max(x*8, 24) -> max(x, 3)*8
            Expr ratio = make_const(op->type, ib / ia);
            Expr factor = make_const(op->type, ia);
            if (ia > 0) {
                expr = mutate(max(mul_a->a, ratio) * factor);
            } else {
                expr = mutate(min(mul_a->a, ratio) * factor);
            }
        } else if (call_a &&
                   call_a->name == Call::likely &&
                   call_a->call_type == Call::Intrinsic &&
                   equal(call_a->args[0], b)) {
            // max(likely(b), b) -> likely(b)
            expr = a;
        } else if (call_b &&
                   call_b->name == Call::likely &&
                   call_b->call_type == Call::Intrinsic &&
                   equal(call_b->args[0], a)) {
            // max(a, likely(a)) -> likely(a)
            expr = b;
        } else if (no_overflow(op->type) &&
                   sub_a &&
                   is_const(sub_a->a) &&
                   is_const(b)) {
            // max(8 - x, 3) -> 8 - min(x, 5)
            expr = mutate(sub_a->a - min(sub_a->b, sub_a->a - b));
        } else if (a.same_as(op->a) && b.same_as(op->b)) {
            expr = op;
        } else {
            expr = Max::make(a, b);
        }
    }

    void visit(const EQ *op) {
        Expr delta = mutate(op->a - op->b);

        const Broadcast *broadcast = delta.as<Broadcast>();
        const Add *add = delta.as<Add>();
        const Sub *sub = delta.as<Sub>();
        const Mul *mul = delta.as<Mul>();
        const Select *sel = delta.as<Select>();

        Expr zero = make_zero(delta.type());

        if (is_zero(delta)) {
            expr = const_true(op->type.lanes());
            return;
        } else if (is_const(delta)) {
            bool t = true;
            bool f = true;
            for (int i = 0; i < delta.type().lanes(); i++) {
                Expr deltai = extract_lane(delta, i);
                if (is_zero(deltai)) {
                    f = false;
                } else {
                    t = false;
                }
            }
            if (t) {
                expr = const_true(op->type.lanes());
                return;
            } else if (f) {
                expr = const_false(op->type.lanes());
                return;
            }
        } else if (no_overflow_scalar_int(delta.type())) {
            // Attempt to disprove using modulus remainder analysis
            ModulusRemainder mod_rem = modulus_remainder(delta, alignment_info);
            if (mod_rem.remainder) {
                expr = const_false();
                return;
            }

            // Attempt to disprove using bounds analysis
            int64_t delta_min, delta_max;
            if (const_int_bounds(delta, &delta_min, &delta_max) &&
                (delta_min > 0 || delta_max < 0)) {
                expr = const_false();
                return;
            }
        }

        if (broadcast) {
            // Push broadcasts outwards
            expr = Broadcast::make(mutate(broadcast->value ==
                                          make_zero(broadcast->value.type())),
                                   broadcast->lanes);
        } else if (add && is_const(add->b)) {
            // x + const = 0 -> x = -const
            expr = (add->a == mutate(make_zero(delta.type()) - add->b));
        } else if (sub) {
            if (is_const(sub->a)) {
                // const - x == 0 -> x == const
                expr = sub->b == sub->a;
            } else if (sub->a.same_as(op->a) && sub->b.same_as(op->b)) {
                expr = op;
            } else {
                // x - y == 0 -> x == y
                expr = (sub->a == sub->b);
            }
        } else if (mul &&
                   no_overflow(mul->type)) {
            // Restrict to int32 and greater, because, e.g. 64 * 4 == 0 as a uint8.
            expr = mutate(mul->a == zero || mul->b == zero);
        } else if (sel && is_zero(sel->true_value)) {
            // select(c, 0, f) == 0 -> c || (f == 0)
            expr = mutate(sel->condition || (sel->false_value == zero));
        } else if (sel && is_const(sel->true_value)) {
            // select(c, 4, f) == 0 -> !c && (f == 0)
            expr = mutate((!sel->condition) && (sel->false_value == zero));
        } else if (sel && is_zero(sel->false_value)) {
            // select(c, t, 0) == 0 -> !c || (t == 0)
            expr = mutate((!sel->condition) || (sel->true_value == zero));
        } else if (sel && is_const(sel->false_value)) {
            // select(c, t, 4) == 0 -> c && (t == 0)
            expr = mutate((sel->condition) && (sel->true_value == zero));
        } else {
            expr = (delta == make_zero(delta.type()));
        }
    }

    void visit(const NE *op) {
        expr = mutate(Not::make(op->a == op->b));
    }

    void visit(const LT *op) {
        Expr a = mutate(op->a), b = mutate(op->b);

        int64_t a_min, a_max, b_min, b_max;
        if (const_int_bounds(a, &a_min, &a_max) &&
            const_int_bounds(b, &b_min, &b_max)) {
            if (a_max < b_min) {
                expr = const_true();
                return;
            }
            if (a_min >= b_max) {
                expr = const_false();
                return;
            }
        }

        Expr delta = mutate(a - b);

        const Ramp *ramp_a = a.as<Ramp>();
        const Ramp *ramp_b = b.as<Ramp>();
        const Ramp *delta_ramp = delta.as<Ramp>();
        const Broadcast *broadcast_a = a.as<Broadcast>();
        const Broadcast *broadcast_b = b.as<Broadcast>();
        const Add *add_a = a.as<Add>();
        const Add *add_b = b.as<Add>();
        const Sub *sub_a = a.as<Sub>();
        const Sub *sub_b = b.as<Sub>();
        const Mul *mul_a = a.as<Mul>();
        const Mul *mul_b = b.as<Mul>();
        const Min *min_a = a.as<Min>();
        const Min *min_b = b.as<Min>();
        const Max *max_a = a.as<Max>();
        const Max *max_b = b.as<Max>();
        const Div *div_a_a = mul_a ? mul_a->a.as<Div>() : NULL;

        int64_t ia = 0, ib = 0, ic = 0;
        uint64_t ua = 0, ub = 0;

        ModulusRemainder mod_rem(0, 1);
        if (delta_ramp &&
            no_overflow_scalar_int(delta_ramp->base.type())) {
            // Do modulus remainder analysis on the base.
            mod_rem = modulus_remainder(delta_ramp->base, alignment_info);
        }

        // Note that the computation of delta could be incorrect if
        // ia and/or ib are large unsigned integer constants, especially when
        // int is 32 bits on the machine.
        // Explicit comparison is preferred.
        if (const_int(a, &ia) &&
            const_int(b, &ib)) {
            expr = make_bool(ia < ib, op->type.lanes());
        } else if (const_uint(a, &ua) &&
                   const_uint(b, &ub)) {
            expr = make_bool(ua < ub, op->type.lanes());
        } else if (const_int(a, &ia) &&
                   a.type().is_max(ia)) {
            // Comparing maximum of type < expression of type.  This can never be true.
            expr = const_false(op->type.lanes());
        } else if (const_int(b, &ib) &&
                   b.type().is_min(ib)) {
            // Comparing expression of type < minimum of type.  This can never be true.
            expr = const_false(op->type.lanes());
        } else if (is_zero(delta) ||
                   (no_overflow(delta.type()) &&
                    is_positive_const(delta))) {
            expr = const_false(op->type.lanes());
        } else if (no_overflow(delta.type()) &&
                   is_negative_const(delta)) {
            expr = const_true(op->type.lanes());
        } else if (broadcast_a &&
                   broadcast_b) {
            // Push broadcasts outwards
            expr = mutate(Broadcast::make(broadcast_a->value < broadcast_b->value, broadcast_a->lanes));
        } else if (no_overflow(delta.type())) {
            if (ramp_a &&
                ramp_b &&
                equal(ramp_a->stride, ramp_b->stride)) {
                // Ramps with matching stride
                Expr bases_lt = (ramp_a->base < ramp_b->base);
                expr = mutate(Broadcast::make(bases_lt, ramp_a->lanes));
            } else if (add_a &&
                       add_b &&
                       equal(add_a->a, add_b->a)) {
                // Subtract a term from both sides
                expr = mutate(add_a->b < add_b->b);
            } else if (add_a &&
                       add_b &&
                       equal(add_a->a, add_b->b)) {
                expr = mutate(add_a->b < add_b->a);
            } else if (add_a &&
                       add_b &&
                       equal(add_a->b, add_b->a)) {
                expr = mutate(add_a->a < add_b->b);
            } else if (add_a &&
                       add_b &&
                       equal(add_a->b, add_b->b)) {
                expr = mutate(add_a->a < add_b->a);
            } else if (sub_a &&
                       sub_b &&
                       equal(sub_a->a, sub_b->a)) {
                // Add a term to both sides and negate.
                expr = mutate(sub_b->b < sub_a->b);
            } else if (sub_a &&
                       sub_b &&
                       equal(sub_a->b, sub_b->b)) {
                expr = mutate(sub_a->a < sub_b->a);
            } else if (add_a) {
                // Rearrange so that all adds and subs are on the rhs to cut down on further cases
                expr = mutate(add_a->a < (b - add_a->b));
            } else if (sub_a) {
                expr = mutate(sub_a->a < (b + sub_a->b));
            } else if (add_b &&
                       equal(add_b->a, a)) {
                // Subtract a term from both sides
                expr = mutate(make_zero(add_b->b.type()) < add_b->b);
            } else if (add_b &&
                       equal(add_b->b, a)) {
                expr = mutate(make_zero(add_b->a.type()) < add_b->a);
            } else if (add_b &&
                       is_const(a) &&
                       is_const(add_b->b)) {
                // a < x + b -> (a - b) < x
                expr = mutate((a - add_b->b) < add_b->a);
            } else if (sub_b &&
                       equal(sub_b->a, a)) {
                // Subtract a term from both sides
                expr = mutate(sub_b->b < make_zero(sub_b->b.type()));
            } else if (sub_b &&
                       is_const(a) &&
                       is_const(sub_b->a)) {
                // (c1 < c2 - x) -> (x < c2 - c1)
                expr = mutate(sub_b->b < (sub_b->a - a));
            } else if (mul_a &&
                       mul_b &&
                       is_positive_const(mul_a->b) &&
                       is_positive_const(mul_b->b) &&
                       equal(mul_a->b, mul_b->b)) {
                // Divide both sides by a constant
                expr = mutate(mul_a->a < mul_b->a);
            } else if (mul_a &&
                       is_positive_const(mul_a->b) &&
                       is_const(b)) {
                if (mul_a->type.is_int()) {
                    // (a * c1 < c2) <=> (a < (c2 - 1) / c1 + 1)
                    expr = mutate(mul_a->a < (((b - 1) / mul_a->b) + 1));
                } else {
                    // (a * c1 < c2) <=> (a < c2 / c1)
                    expr = mutate(mul_a->a < (b / mul_a->b));
                }
            } else if (mul_b &&
                       is_positive_const(mul_b->b) &&
                       is_const(a)) {
                // (c1 < b * c2) <=> ((c1 / c2) < b)
                expr = mutate((a / mul_b->b) < mul_b->a);
            } else if (min_a) {
                // (min(a, b) < c) <=> (a < c || b < c)
                // See if that would simplify usefully:
                Expr lt_a = mutate(min_a->a < b);
                Expr lt_b = mutate(min_a->b < b);
                if (is_const(lt_a) || is_const(lt_b)) {
                    expr = mutate(lt_a || lt_b);
                } else if (a.same_as(op->a) && b.same_as(op->b)) {
                    expr = op;
                } else {
                    expr = LT::make(a, b);
                }
            } else if (max_a) {
                // (max(a, b) < c) <=> (a < c && b < c)
                Expr lt_a = mutate(max_a->a < b);
                Expr lt_b = mutate(max_a->b < b);
                if (is_const(lt_a) || is_const(lt_b)) {
                    expr = mutate(lt_a && lt_b);
                } else if (a.same_as(op->a) && b.same_as(op->b)) {
                    expr = op;
                } else {
                    expr = LT::make(a, b);
                }
            } else if (min_b) {
                // (a < min(b, c)) <=> (a < b && a < c)
                Expr lt_a = mutate(a < min_b->a);
                Expr lt_b = mutate(a < min_b->b);
                if (is_const(lt_a) || is_const(lt_b)) {
                    expr = mutate(lt_a && lt_b);
                } else if (a.same_as(op->a) && b.same_as(op->b)) {
                    expr = op;
                } else {
                    expr = LT::make(a, b);
                }
            } else if (max_b) {
                // (a < max(b, c)) <=> (a < b || a < c)
                Expr lt_a = mutate(a < max_b->a);
                Expr lt_b = mutate(a < max_b->b);
                if (is_const(lt_a) || is_const(lt_b)) {
                    expr = mutate(lt_a || lt_b);
                } else if (a.same_as(op->a) && b.same_as(op->b)) {
                    expr = op;
                } else {
                    expr = LT::make(a, b);
                }
            } else if (mul_a &&
                       div_a_a &&
                       add_b &&
                       const_int(div_a_a->b, &ia) &&
                       const_int(mul_a->b, &ib) &&
                       const_int(add_b->b, &ic) &&
                       ia > 0 &&
                       ia == ib &&
                       ia <= -ic &&
                       equal(div_a_a->a, add_b->a)) {
                // (x/c1)*c1 < x + c2 where c1 <= -c2 -> false
                expr = const_false();
            } else if (delta_ramp &&
                       is_positive_const(delta_ramp->stride) &&
                       is_one(mutate(delta_ramp->base + delta_ramp->stride*(delta_ramp->lanes - 1) < 0))) {
                expr = const_true(delta_ramp->lanes);
            } else if (delta_ramp &&
                       is_positive_const(delta_ramp->stride) &&
                       is_one(mutate(delta_ramp->base >= 0))) {
                expr = const_false(delta_ramp->lanes);
            } else if (delta_ramp &&
                       is_negative_const(delta_ramp->stride) &&
                       is_one(mutate(delta_ramp->base < 0))) {
                expr = const_true(delta_ramp->lanes);
            } else if (delta_ramp &&
                       is_negative_const(delta_ramp->stride) &&
                       is_one(mutate(delta_ramp->base + delta_ramp->stride*(delta_ramp->lanes - 1) >= 0))) {
                expr = const_false(delta_ramp->lanes);
            } else if (delta_ramp && mod_rem.modulus > 0 &&
                       const_int(delta_ramp->stride, &ia) &&
                       0 <= ia * (delta_ramp->lanes - 1) + mod_rem.remainder &&
                       ia * (delta_ramp->lanes - 1) + mod_rem.remainder < mod_rem.modulus) {
                // ramp(x, a, b) < 0 -> broadcast(x < 0, b)
                expr = Broadcast::make(mutate(LT::make(delta_ramp->base / mod_rem.modulus, 0)), delta_ramp->lanes);
            } else if (a.same_as(op->a) && b.same_as(op->b)) {
                expr = op;
            } else {
                expr = LT::make(a, b);
            }
        } else if (a.same_as(op->a) && b.same_as(op->b)) {
            expr = op;
        } else {
            expr = LT::make(a, b);
        }
    }

    void visit(const LE *op) {
        expr = mutate(!(op->b < op->a));
    }

    void visit(const GT *op) {
        expr = mutate(op->b < op->a);
    }

    void visit(const GE *op) {
        expr = mutate(!(op->a < op->b));
    }

    void visit(const And *op) {
        Expr a = mutate(op->a);
        Expr b = mutate(op->b);

        const Broadcast *broadcast_a = a.as<Broadcast>();
        const Broadcast *broadcast_b = b.as<Broadcast>();
        const LE *le_a = a.as<LE>();
        const LE *le_b = b.as<LE>();
        const LT *lt_a = a.as<LT>();
        const LT *lt_b = b.as<LT>();
        const EQ *eq_a = a.as<EQ>();
        const EQ *eq_b = b.as<EQ>();
        const NE *neq_a = a.as<NE>();
        const NE *neq_b = b.as<NE>();
        const Not *not_a = a.as<Not>();
        const Not *not_b = b.as<Not>();

        if (is_one(a)) {
            expr = b;
        } else if (is_one(b)) {
            expr = a;
        } else if (is_zero(a)) {
            expr = a;
        } else if (is_zero(b)) {
            expr = b;
        } else if (equal(a, b)) {
            // a && a -> a
            expr = a;
        } else if (le_a &&
                   le_b &&
                   equal(le_a->a, le_b->a)) {
            // (x <= foo && x <= bar) -> x <= min(foo, bar)
            expr = mutate(le_a->a <= min(le_a->b, le_b->b));
        } else if (le_a &&
                   le_b &&
                   equal(le_a->b, le_b->b)) {
            // (foo <= x && bar <= x) -> max(foo, bar) <= x
            expr = mutate(max(le_a->a, le_b->a) <= le_a->b);
        } else if (lt_a &&
                   lt_b &&
                   equal(lt_a->a, lt_b->a)) {
            // (x < foo && x < bar) -> x < min(foo, bar)
            expr = mutate(lt_a->a < min(lt_a->b, lt_b->b));
        } else if (lt_a &&
                   lt_b &&
                   equal(lt_a->b, lt_b->b)) {
            // (foo < x && bar < x) -> max(foo, bar) < x
            expr = mutate(max(lt_a->a, lt_b->a) < lt_a->b);
        } else if (eq_a &&
                   neq_b &&
                   ((equal(eq_a->a, neq_b->a) && equal(eq_a->b, neq_b->b)) ||
                    (equal(eq_a->a, neq_b->b) && equal(eq_a->b, neq_b->a)))) {
            // a == b && a != b
            expr = const_false(op->type.lanes());
        } else if (eq_b &&
                   neq_a &&
                   ((equal(eq_b->a, neq_a->a) && equal(eq_b->b, neq_a->b)) ||
                    (equal(eq_b->a, neq_a->b) && equal(eq_b->b, neq_a->a)))) {
            // a != b && a == b
            expr = const_false(op->type.lanes());
        } else if ((not_a && equal(not_a->a, b)) ||
                   (not_b && equal(not_b->a, a))) {
            // a && !a
            expr = const_false(op->type.lanes());
        } else if (le_a &&
                   lt_b &&
                   equal(le_a->a, lt_b->b) &&
                   equal(le_a->b, lt_b->a)) {
            // a <= b && b < a
            expr = const_false(op->type.lanes());
        } else if (lt_a &&
                   le_b &&
                   equal(lt_a->a, le_b->b) &&
                   equal(lt_a->b, le_b->a)) {
            // a < b && b <= a
            expr = const_false(op->type.lanes());
        } else if (broadcast_a &&
                   broadcast_b &&
                   broadcast_a->lanes == broadcast_b->lanes) {
            // x8(a) && x8(b) -> x8(a && b)
            expr = Broadcast::make(mutate(And::make(broadcast_a->value, broadcast_b->value)), broadcast_a->lanes);
        } else if (a.same_as(op->a) &&
                   b.same_as(op->b)) {
            expr = op;
        } else {
            expr = And::make(a, b);
        }
    }

    void visit(const Or *op) {
        Expr a = mutate(op->a), b = mutate(op->b);

        const Broadcast *broadcast_a = a.as<Broadcast>();
        const Broadcast *broadcast_b = b.as<Broadcast>();
        const EQ *eq_a = a.as<EQ>();
        const EQ *eq_b = b.as<EQ>();
        const NE *neq_a = a.as<NE>();
        const NE *neq_b = b.as<NE>();
        const Not *not_a = a.as<Not>();
        const Not *not_b = b.as<Not>();
        const LE *le_a = a.as<LE>();
        const LE *le_b = b.as<LE>();
        const LT *lt_a = a.as<LT>();
        const LT *lt_b = b.as<LT>();


        if (is_one(a)) {
            expr = a;
        } else if (is_one(b)) {
            expr = b;
        } else if (is_zero(a)) {
            expr = b;
        } else if (is_zero(b)) {
            expr = a;
        } else if (equal(a, b)) {
            expr = a;
        } else if (eq_a &&
                   neq_b &&
                   ((equal(eq_a->a, neq_b->a) && equal(eq_a->b, neq_b->b)) ||
                    (equal(eq_a->a, neq_b->b) && equal(eq_a->b, neq_b->a)))) {
            // a == b || a != b
            expr = const_true(op->type.lanes());
        } else if (neq_a &&
                   eq_b &&
                   ((equal(eq_b->a, neq_a->a) && equal(eq_b->b, neq_a->b)) ||
                    (equal(eq_b->a, neq_a->b) && equal(eq_b->b, neq_a->a)))) {
            // a != b || a == b
            expr = const_true(op->type.lanes());
        } else if ((not_a && equal(not_a->a, b)) ||
                   (not_b && equal(not_b->a, a))) {
            // a || !a
            expr = const_true(op->type.lanes());
        } else if (le_a &&
                   lt_b &&
                   equal(le_a->a, lt_b->b) &&
                   equal(le_a->b, lt_b->a)) {
            // a <= b || b < a
            expr = const_true(op->type.lanes());
        } else if (lt_a &&
                   le_b &&
                   equal(lt_a->a, le_b->b) &&
                   equal(lt_a->b, le_b->a)) {
            // a < b || b <= a
            expr = const_true(op->type.lanes());
        } else if (broadcast_a &&
                   broadcast_b &&
                   broadcast_a->lanes == broadcast_b->lanes) {
            // x8(a) || x8(b) -> x8(a || b)
            expr = Broadcast::make(mutate(Or::make(broadcast_a->value, broadcast_b->value)), broadcast_a->lanes);
        } else if (a.same_as(op->a) && b.same_as(op->b)) {
            expr = op;
        } else {
            expr = Or::make(a, b);
        }
    }

    void visit(const Not *op) {
        Expr a = mutate(op->a);

        if (is_one(a)) {
            expr = make_zero(a.type());
        } else if (is_zero(a)) {
            expr = make_one(a.type());
        } else if (const Not *n = a.as<Not>()) {
            // Double negatives cancel
            expr = n->a;
        } else if (const LE *n = a.as<LE>()) {
            expr = LT::make(n->b, n->a);
        } else if (const GE *n = a.as<GE>()) {
            expr = LT::make(n->a, n->b);
        } else if (const LT *n = a.as<LT>()) {
            expr = LE::make(n->b, n->a);
        } else if (const GT *n = a.as<GT>()) {
            expr = LE::make(n->a, n->b);
        } else if (const NE *n = a.as<NE>()) {
            expr = EQ::make(n->a, n->b);
        } else if (const EQ *n = a.as<EQ>()) {
            expr = NE::make(n->a, n->b);
        } else if (const Broadcast *n = a.as<Broadcast>()) {
            expr = mutate(Broadcast::make(!n->value, n->lanes));
        } else if (a.same_as(op->a)) {
            expr = op;
        } else {
            expr = Not::make(a);
        }
    }

    void visit(const Select *op) {
        Expr condition = mutate(op->condition);
        Expr true_value = mutate(op->true_value);
        Expr false_value = mutate(op->false_value);

        const Call *ct = true_value.as<Call>();
        const Call *cf = false_value.as<Call>();

        if (is_zero(condition)) {
            expr = false_value;
        } else if (is_one(condition)) {
            expr = true_value;
        } else if (equal(true_value, false_value)) {
            expr = true_value;
        } else if (const Broadcast *b = condition.as<Broadcast>()) {
            // Select of broadcast -> scalar select
            expr = mutate(Select::make(b->value, true_value, false_value));
        } else if (const NE *ne = condition.as<NE>()) {
            // Normalize select(a != b, c, d) to select(a == b, d, c)
            expr = mutate(Select::make(ne->a == ne->b, false_value, true_value));
        } else if (const LE *le = condition.as<LE>()) {
            // Normalize select(a <= b, c, d) to select(b < a, d, c)
            expr = mutate(Select::make(le->b < le->a, false_value, true_value));
        } else if (ct && ct->name == Call::likely && ct->call_type == Call::Intrinsic &&
                   equal(ct->args[0], false_value)) {
            // select(cond, likely(a), a) -> likely(a)
            expr = true_value;
        } else if (cf &&
                   cf->name == Call::likely &&
                   cf->call_type == Call::Intrinsic &&
                   equal(cf->args[0], true_value)) {
            // select(cond, a, likely(a)) -> likely(a)
            expr = false_value;
        } else if (condition.same_as(op->condition) &&
                   true_value.same_as(op->true_value) &&
                   false_value.same_as(op->false_value)) {
            expr = op;
        } else {
            expr = Select::make(condition, true_value, false_value);
        }
    }

    void visit(const Ramp *op) {
        Expr base = mutate(op->base);
        Expr stride = mutate(op->stride);

        if (is_zero(stride)) {
            expr = Broadcast::make(base, op->lanes);
        } else if (base.same_as(op->base) &&
                   stride.same_as(op->stride)) {
            expr = op;
        } else {
            expr = Ramp::make(base, stride, op->lanes);
        }
    }

    void visit(const IfThenElse *op) {
        Expr condition = mutate(op->condition);

        // If (true) ...
        if (is_one(condition)) {
            stmt = mutate(op->then_case);
            return;
        }

        // If (false) ...
        if (is_zero(condition)) {
            stmt = mutate(op->else_case);
            if (!stmt.defined()) {
                // Emit a noop
                stmt = Evaluate::make(0);
            }
            return;
        }

        Stmt then_case = mutate(op->then_case);
        Stmt else_case = mutate(op->else_case);

        // If both sides are no-ops, bail out.
        if (is_no_op(then_case) && is_no_op(else_case)) {
            stmt = then_case;
            return;
        }

        // Remember the statements before substitution.
        Stmt then_nosubs = then_case;
        Stmt else_nosubs = else_case;

        // Mine the condition for useful constraints to apply (eg var == value && bool_param).
        vector<Expr> stack;
        stack.push_back(condition);
        bool and_chain = false, or_chain = false;
        while (!stack.empty()) {
            Expr next = stack.back();
            stack.pop_back();

            if (!or_chain) {
                then_case = substitute(next, const_true(), then_case);
            }
            if (!and_chain) {
                else_case = substitute(next, const_false(), else_case);
            }

            if (const And *a = next.as<And>()) {
                if (!or_chain) {
                    stack.push_back(a->b);
                    stack.push_back(a->a);
                    and_chain = true;
                }
            } else if (const Or *o = next.as<Or>()) {
                if (!and_chain) {
                    stack.push_back(o->b);
                    stack.push_back(o->a);
                    or_chain = true;
                }
            } else {
                const EQ *eq = next.as<EQ>();
                const NE *ne = next.as<NE>();
                const Variable *var = eq ? eq->a.as<Variable>() : next.as<Variable>();

                if (eq && var) {
                    if (!or_chain) {
                        then_case = substitute(var->name, eq->b, then_case);
                    }
                    if (!and_chain && eq->b.type().is_bool()) {
                        else_case = substitute(var->name, !eq->b, then_case);
                    }
                } else if (var) {
                    if (!or_chain) {
                        then_case = substitute(var->name, const_true(), then_case);
                    }
                    if (!and_chain) {
                        else_case = substitute(var->name, const_false(), else_case);
                    }
                } else if (eq && is_const(eq->b) && !or_chain) {
                    // some_expr = const
                    then_case = substitute(eq->a, eq->b, then_case);
                } else if (ne && is_const(ne->b) && !and_chain) {
                    // some_expr != const
                    else_case = substitute(ne->a, ne->b, else_case);
                }
            }
        }

        // If substitutions have been made, simplify again.
        if (!then_case.same_as(then_nosubs)) {
            then_case = mutate(then_case);
        }
        if (!else_case.same_as(else_nosubs)) {
            else_case = mutate(else_case);
        }

        if (condition.same_as(op->condition) &&
            then_case.same_as(op->then_case) &&
            else_case.same_as(op->else_case)) {
            stmt = op;
        } else {
            stmt = IfThenElse::make(condition, then_case, else_case);
        }
    }

    void visit(const Load *op) {
        // Load of a broadcast should be broadcast of the load
        Expr index = mutate(op->index);
        if (const Broadcast *b = index.as<Broadcast>()) {
            Expr load = Load::make(op->type.element_of(), op->name, b->value, op->image, op->param);
            expr = Broadcast::make(load, b->lanes);
        } else if (index.same_as(op->index)) {
            expr = op;
        } else {
            expr = Load::make(op->type, op->name, index, op->image, op->param);
        }
    }

    void visit(const Call *op) {
        // Calls implicitly depend on mins and strides of the buffer referenced
        if (op->call_type == Call::Image || op->call_type == Call::Halide) {
            for (size_t i = 0; i < op->args.size(); i++) {
                {
                    ostringstream oss;
                    oss << op->name << ".stride." << i;
                    string stride = oss.str();
                    if (var_info.contains(stride)) {
                        var_info.ref(stride).old_uses++;
                    }
                }
                {
                    ostringstream oss;
                    oss << op->name << ".min." << i;
                    string min = oss.str();
                    if (var_info.contains(min)) {
                        var_info.ref(min).old_uses++;
                    }
                }
            }
        }

        if (op->call_type == Call::Intrinsic &&
            (op->name == Call::shift_left ||
             op->name == Call::shift_right)) {
            Expr a = mutate(op->args[0]), b = mutate(op->args[1]);

            int64_t ib = 0;
            if (const_int(b, &ib) || const_uint(b, (uint64_t *)(&ib))) {
                Type t = op->type;

                bool shift_left = op->name == Call::shift_left;
                if (t.is_int() && ib < 0) {
                    shift_left = !shift_left;
                    ib = -ib;
                }

                if (ib >= 0 && ib < std::min(t.bits(), 64) - 1) {
                    ib = 1LL << ib;
                    b = make_const(t, ib);

                    if (shift_left) {
                        expr = mutate(Mul::make(a, b));
                    } else {
                        expr = mutate(Div::make(a, b));
                    }
                    return;
                } else {
                    user_warning << "Cannot replace bit shift with arithmetic "
                                 << "operator (integer overflow).\n";
                }
            }

            if (a.same_as(op->args[0]) && b.same_as(op->args[1])) {
                expr = op;
            } else if (op->name == Call::shift_left) {
                expr = a << b;
            } else {
                expr = a >> b;
            }
        } else if (op->call_type == Call::Intrinsic &&
                   op->name == Call::bitwise_and) {
            Expr a = mutate(op->args[0]), b = mutate(op->args[1]);
            int64_t ib = 0;
            uint64_t ub = 0;
            int bits;

            if (const_int(b, &ib) &&
                !b.type().is_max(ib) &&
                is_const_power_of_two_integer(make_const(a.type(), ib + 1), &bits)) {
                expr = Mod::make(a, make_const(a.type(), ib + 1));
            } else if (const_uint(b, &ub)) {
                if (b.type().is_max(ub)) {
                    expr = a;
                } else if (is_const_power_of_two_integer(make_const(a.type(), ub + 1), &bits)) {
                    expr = Mod::make(a, make_const(a.type(), ib + 1));
                }
            } else if (a.same_as(op->args[0]) && b.same_as(op->args[1])) {
                expr = op;
            } else {
                expr = a & b;
            }
        } else if (op->call_type == Call::Intrinsic &&
                   op->name == Call::abs) {
            // Constant evaluate abs(x).
            Expr a = mutate(op->args[0]);
            Type ta = a.type();
            int64_t ia = 0;
            double fa = 0;
            if (ta.is_int() && const_int(a, &ia)) {
                if (ia < 0 && !(Int(64).is_min(ia))) {
                    ia = -ia;
                }
                expr = make_const(op->type, ia);
            } else if (ta.is_uint()) {
                // abs(uint) is a no-op.
                expr = a;
            } else if (const_float(a, &fa)) {
                if (fa < 0) {
                    fa = -fa;
                }
                expr = make_const(a.type(), fa);
            } else if (a.same_as(op->args[0])) {
                expr = op;
            } else {
                expr = abs(a);
            }
        } else if (op->call_type == Call::Extern &&
                   op->name == "is_nan_f32") {
            Expr arg = mutate(op->args[0]);
            double f = 0.0;
            if (const_float(arg, &f)) {
                expr = std::isnan(f);
            } else if (arg.same_as(op->args[0])) {
                expr = op;
            } else {
                expr = Call::make(op->type, op->name, {arg}, op->call_type);
            }
        } else if (op->call_type == Call::Intrinsic &&
                   op->name == Call::interleave_vectors) {
            // Mutate the args
            vector<Expr> new_args;
            bool changed = false;
            for (Expr arg : op->args) {
                Expr new_arg = mutate(arg);
                if (!arg.same_as(new_arg)) {
                    changed = true;
                }
                new_args.push_back(new_arg);
            }
            int terms = (int)new_args.size();

            // Try to collapse an interleave of ramps into a single ramp.
            const Ramp *r = new_args[0].as<Ramp>();
            if (r) {
                bool can_collapse = true;
                for (size_t i = 1; i < new_args.size(); i++) {
                    // If we collapse these terms into a single ramp,
                    // the new stride is going to be the old stride
                    // divided by the number of terms, so the
                    // difference between two adjacent terms in the
                    // interleave needs to be a broadcast of the new
                    // stride.
                    Expr diff = mutate(new_args[i] - new_args[i-1]);
                    const Broadcast *b = diff.as<Broadcast>();
                    if (b) {
                        Expr check = mutate(b->value * terms - r->stride);
                        can_collapse &= is_zero(check);
                    } else {
                        can_collapse = false;
                    }
                }
                if (can_collapse) {
                    expr = Ramp::make(r->base, mutate(r->stride / terms), r->lanes * terms);
                    return;
                }
            }

            // Try to collapse an interleave of strided loads of ramps
            // from the same buffer into a single load of a ramp.
            if (const Load *first_load = new_args[0].as<Load>()) {
                vector<Expr> load_indices;
                for (Expr e : new_args) {
                    const Load *load = e.as<Load>();
                    if (load && load->name == first_load->name) {
                        load_indices.push_back(load->index);
                    }
                }

                if ((int)load_indices.size() == terms) {
                    Type t = load_indices[0].type().with_lanes(load_indices[0].type().lanes() * terms);
                    Expr interleaved_index = Call::make(t, Call::interleave_vectors, load_indices, Call::Intrinsic);
                    interleaved_index = mutate(interleaved_index);
                    if (interleaved_index.as<Ramp>()) {
                        t = first_load->type;
                        t = t.with_lanes(t.lanes() * terms);
                        expr = Load::make(t, first_load->name, interleaved_index, first_load->image, first_load->param);
                        return;
                    }
                }
            }

            if (!changed) {
                expr = op;
            } else {
                expr = Call::make(op->type, op->name, new_args, op->call_type);
            }
        } else if (op->call_type == Call::Intrinsic &&
                   op->name == Call::stringify) {
            // Eagerly concat constant arguments to a stringify.
            bool changed = false;
            vector<Expr> new_args;
            const StringImm *last = NULL;
            for (size_t i = 0; i < op->args.size(); i++) {
                Expr arg = mutate(op->args[i]);
                if (!arg.same_as(op->args[i])) {
                    changed = true;
                }
                const StringImm *string_imm = arg.as<StringImm>();
                const IntImm    *int_imm    = arg.as<IntImm>();
                const FloatImm  *float_imm  = arg.as<FloatImm>();
                // We use snprintf here rather than stringstreams,
                // because the runtime's float printing is guaranteed
                // to match snprintf.
                char buf[64]; // Large enough to hold the biggest float literal.
                if (last && string_imm) {
                    new_args.back() = last->value + string_imm->value;
                    changed = true;
                } else if (int_imm) {
                    snprintf(buf, sizeof(buf), "%lld", (long long)int_imm->value);
                    if (last) {
                        new_args.back() = last->value + buf;
                    } else {
                        new_args.push_back(string(buf));
                    }
                    changed = true;
                } else if (last && float_imm) {
                    snprintf(buf, sizeof(buf), "%f", float_imm->value);
                    if (last) {
                        new_args.back() = last->value + buf;
                    } else {
                        new_args.push_back(string(buf));
                    }
                    changed = true;
                } else {
                    new_args.push_back(arg);
                }
                last = new_args.back().as<StringImm>();
            }

            if (new_args.size() == 1 && new_args[0].as<StringImm>()) {
                // stringify of a string constant is just the string constant
                expr = new_args[0];
            } else if (changed) {
                expr = Call::make(op->type, op->name, new_args, op->call_type);
            } else {
                expr = op;
            }
        } else if (op->call_type == Call::Extern &&
                   op->name == "log_f32") {
            Expr arg = mutate(op->args[0]);
            if (const double *f = as_const_float(arg)) {
                expr = FloatImm::make(arg.type(), std::log(*f));
            } else if (!arg.same_as(op->args[0])) {
                expr = Call::make(op->type, op->name, {arg}, op->call_type);
            } else {
                expr = op;
            }
        } else if (op->call_type == Call::Extern &&
                   op->name == "exp_f32") {
            Expr arg = mutate(op->args[0]);
            if (const double *f = as_const_float(arg)) {
                expr = FloatImm::make(arg.type(), std::exp(*f));
            } else if (!arg.same_as(op->args[0])) {
                expr = Call::make(op->type, op->name, {arg}, op->call_type);
            } else {
                expr = op;
            }
        } else if (op->call_type == Call::Extern &&
                   (op->name == "floor_f32" || op->name == "ceil_f32" ||
                    op->name == "round_f32" || op->name == "trunc_f32")) {
            internal_assert(op->args.size() == 1);
            Expr arg = mutate(op->args[0]);
            const Call *call = arg.as<Call>();
            if (const double *f = as_const_float(arg)) {
                if (op->name == "floor_f32") {
                    expr = FloatImm::make(arg.type(), std::floor(*f));
                } else if (op->name == "ceil_f32") {
                    expr = FloatImm::make(arg.type(), std::ceil(*f));
                } else if (op->name == "round_f32") {
                    expr = FloatImm::make(arg.type(), std::nearbyint(*f));
                } else if (op->name == "trunc_f32") {
                    expr = FloatImm::make(arg.type(), (*f < 0 ? std::ceil(*f) : std::floor(*f)));
                }
            } else if (call && call->call_type == Call::Extern &&
                       (call->name == "floor_f32" || call->name == "ceil_f32" ||
                        call->name == "round_f32" || call->name == "trunc_f32")) {
                // For any combination of these integer-valued functions, we can
                // discard the outer function. For example, floor(ceil(x)) == ceil(x).
                expr = call;
            } else if (!arg.same_as(op->args[0])) {
                expr = Call::make(op->type, op->name, {arg}, op->call_type);
            } else {
                expr = op;
            }
        } else {
            IRMutator::visit(op);
        }
    }

    template<typename T, typename Body>
    Body simplify_let(const T *op) {
        internal_assert(!var_info.contains(op->name))
            << "Simplify only works on code where every name is unique. Repeated name: " << op->name << "\n";

        // If the value is trivial, make a note of it in the scope so
        // we can subs it in later
        Expr value = mutate(op->value);
        Body body = op->body;

        // Iteratively peel off certain operations from the let value and push them inside.
        Expr new_value = value;
        string new_name = op->name + ".s";
        Expr new_var = Variable::make(new_value.type(), new_name);
        Expr replacement = new_var;

        debug(4) << "simplify let " << op->name << " = " << value << " in ... " << op->name << " ...\n";

        while (1) {
            const Variable *var = new_value.as<Variable>();
            const Add *add = new_value.as<Add>();
            const Sub *sub = new_value.as<Sub>();
            const Mul *mul = new_value.as<Mul>();
            const Div *div = new_value.as<Div>();
            const Mod *mod = new_value.as<Mod>();
            const Ramp *ramp = new_value.as<Ramp>();
            const Cast *cast = new_value.as<Cast>();
            const Broadcast *broadcast = new_value.as<Broadcast>();

            const Variable *var_b = NULL;
            if (add) {
                var_b = add->b.as<Variable>();
            } else if (sub) {
                var_b = sub->b.as<Variable>();
            } else if (mul) {
                var_b = mul->b.as<Variable>();
            }

            if (is_const(new_value)) {
                replacement = substitute(new_name, new_value, replacement);
                new_value = Expr();
                break;
            } else if (var) {
                replacement = substitute(new_name, var, replacement);
                new_value = Expr();
                break;
            } else if (add && (is_const(add->b) || var_b)) {
                replacement = substitute(new_name, Add::make(new_var, add->b), replacement);
                new_value = add->a;
            } else if (mul && (is_const(mul->b) || var_b)) {
                replacement = substitute(new_name, Mul::make(new_var, mul->b), replacement);
                new_value = mul->a;
            } else if (div && is_const(div->b)) {
                replacement = substitute(new_name, Div::make(new_var, div->b), replacement);
                new_value = div->a;
            } else if (sub && (is_const(sub->b) || var_b)) {
                replacement = substitute(new_name, Sub::make(new_var, sub->b), replacement);
                new_value = sub->a;
            } else if (mod && is_const(mod->b)) {
                replacement = substitute(new_name, Mod::make(new_var, mod->b), replacement);
                new_value = mod->a;
            } else if (ramp && is_const(ramp->stride)) {
                new_var = Variable::make(new_value.type().element_of(), new_name);
                replacement = substitute(new_name, Ramp::make(new_var, ramp->stride, ramp->lanes), replacement);
                new_value = ramp->base;
            } else if (broadcast) {
                new_var = Variable::make(new_value.type().element_of(), new_name);
                replacement = substitute(new_name, Broadcast::make(new_var, broadcast->lanes), replacement);
                new_value = broadcast->value;
            } else if (cast && cast->type.bits() > cast->value.type().bits()) {
                // Widening casts get pushed inwards, narrowing casts
                // stay outside. This keeps the temporaries small, and
                // helps with peephole optimizations in codegen that
                // skip the widening entirely.
                new_var = Variable::make(cast->value.type(), new_name);
                replacement = substitute(new_name, Cast::make(cast->type, new_var), replacement);
                new_value = cast->value;
            } else {
                break;
            }
        }

        if (new_value.same_as(value)) {
            // Nothing to substitute
            new_value = Expr();
            replacement = Expr();
        } else {
            debug(4) << "new let " << new_name << " = " << new_value << " in ... " << replacement << " ...\n";
        }

        VarInfo info;
        info.old_uses = 0;
        info.new_uses = 0;
        info.replacement = replacement;

        var_info.push(op->name, info);

        // Before we enter the body, track the alignment info
        bool new_value_alignment_tracked = false, new_value_bounds_tracked = false;
        if (new_value.defined() && no_overflow_scalar_int(new_value.type())) {
            ModulusRemainder mod_rem = modulus_remainder(new_value, alignment_info);
            if (mod_rem.modulus > 1) {
                alignment_info.push(new_name, mod_rem);
                new_value_alignment_tracked = true;
            }
            int64_t val_min, val_max;
            if (const_int_bounds(new_value, &val_min, &val_max)) {
                bounds_info.push(new_name, make_pair(val_min, val_max));
                new_value_bounds_tracked = true;
            }
        }
        bool value_alignment_tracked = false, value_bounds_tracked = false;;
        if (no_overflow_scalar_int(value.type())) {
            ModulusRemainder mod_rem = modulus_remainder(value, alignment_info);
            if (mod_rem.modulus > 1) {
                alignment_info.push(op->name, mod_rem);
                value_alignment_tracked = true;
            }
            int64_t val_min, val_max;
            if (const_int_bounds(value, &val_min, &val_max)) {
                bounds_info.push(op->name, make_pair(val_min, val_max));
                value_bounds_tracked = true;
            }
        }

        body = mutate(body);

        if (value_alignment_tracked) {
            alignment_info.pop(op->name);
        }
        if (value_bounds_tracked) {
            bounds_info.pop(op->name);
        }
        if (new_value_alignment_tracked) {
            alignment_info.pop(new_name);
        }
        if (new_value_bounds_tracked) {
            bounds_info.pop(new_name);
        }

        info = var_info.get(op->name);
        var_info.pop(op->name);

        Body result = body;

        if (new_value.defined() && info.new_uses > 0) {
            // The new name/value may be used
            result = T::make(new_name, new_value, result);
        }

        if (info.old_uses > 0) {
            // The old name is still in use. We'd better keep it as well.
            result = T::make(op->name, value, result);
        }

        // Don't needlessly make a new Let/LetStmt node.  (Here's a
        // piece of template syntax I've never needed before).
        const T *new_op = result.template as<T>();
        if (new_op &&
            new_op->name == op->name &&
            new_op->body.same_as(op->body) &&
            new_op->value.same_as(op->value)) {
            return op;
        }

        return result;

    }


    void visit(const Let *op) {
        if (simplify_lets) {
            expr = simplify_let<Let, Expr>(op);
        } else {
            IRMutator::visit(op);
        }
    }

    void visit(const LetStmt *op) {
        if (simplify_lets) {
            stmt = simplify_let<LetStmt, Stmt>(op);
        } else {
            IRMutator::visit(op);
        }
    }

    void visit(const AssertStmt *op) {
        IRMutator::visit(op);

        const AssertStmt *a = stmt.as<AssertStmt>();
        if (a && is_zero(a->condition)) {
            user_warning << "This pipeline is guaranteed to fail an assertion at runtime: \n"
                         << stmt << "\n";
        } else if (a && is_one(a->condition)) {
            stmt = Evaluate::make(0);
        }
    }


    void visit(const For *op) {
        Expr new_min = mutate(op->min);
        Expr new_extent = mutate(op->extent);

        int64_t new_min_int, new_extent_int;
        bool bounds_tracked = false;
        if (const_int(new_min, &new_min_int) &&
            const_int(new_extent, &new_extent_int)) {
            bounds_tracked = true;
            int64_t new_max_int = new_min_int + new_extent_int - 1;
            bounds_info.push(op->name, make_pair(new_min_int, new_max_int));
        }

        Stmt new_body = mutate(op->body);

        if (bounds_tracked) {
            bounds_info.pop(op->name);
        }

        if (is_no_op(new_body)) {
            stmt = new_body;
            return;
        }

        if (op->min.same_as(new_min) &&
            op->extent.same_as(new_extent) &&
            op->body.same_as(new_body)) {
            stmt = op;
        } else {
            stmt = For::make(op->name, new_min, new_extent, op->for_type, op->device_api, new_body);
        }
    }

    void visit(const Provide *op) {
        // Provides implicitly depend on mins and strides of the buffer referenced
        for (size_t i = 0; i < op->args.size(); i++) {
            {
                ostringstream oss;
                oss << op->name << ".stride." << i;
                string stride = oss.str();
                if (var_info.contains(stride)) {
                    var_info.ref(stride).old_uses++;
                }
            }
            {
                ostringstream oss;
                oss << op->name << ".min." << i;
                string min = oss.str();
                if (var_info.contains(min)) {
                    var_info.ref(min).old_uses++;
                }
            }
        }

        IRMutator::visit(op);
    }

    void visit(const Store *op) {
        Expr value = mutate(op->value);
        Expr index = mutate(op->index);

        const Load *load = value.as<Load>();

        if (load && load->name == op->name && equal(load->index, index)) {
            // foo[x] = foo[x] is a no-op
            stmt = Evaluate::make(0);
        } else if (value.same_as(op->value) && index.same_as(op->index)) {
            stmt = op;
        } else {
            stmt = Store::make(op->name, value, index);
        }
    }

    void visit(const Block *op) {
        Stmt first = mutate(op->first);

        if (!op->rest.defined()) {
            stmt = first;
        } else {
            Stmt rest = mutate(op->rest);

            // Check if both halves start with a let statement.
            const LetStmt *let_first = first.as<LetStmt>();
            const LetStmt *let_rest = rest.as<LetStmt>();
            const IfThenElse *if_first = first.as<IfThenElse>();
            const IfThenElse *if_rest = rest.as<IfThenElse>();

            // Check if first is a no-op.
            if (is_no_op(first)) {
                stmt = rest;
            } else if (is_no_op(rest)) {
                stmt = first;
            } else if (let_first &&
                       let_rest &&
                       equal(let_first->value, let_rest->value)) {

                // Do both first and rest start with the same let statement (occurs when unrolling).
                Stmt new_block = mutate(Block::make(let_first->body, let_rest->body));

                // We're just going to use the first name, so if the
                // second name is different we need to rewrite it.
                if (let_rest->name != let_first->name) {
                    new_block = substitute(let_rest->name,
                                           Variable::make(let_first->value.type(), let_first->name),
                                           new_block);
                }

                stmt = LetStmt::make(let_first->name, let_first->value, new_block);
            } else if (if_first &&
                       if_rest &&
                       equal(if_first->condition, if_rest->condition)) {
                Stmt then_case = mutate(Block::make(if_first->then_case, if_rest->then_case));
                Stmt else_case;
                if (if_first->else_case.defined() && if_rest->else_case.defined()) {
                    else_case = mutate(Block::make(if_first->else_case, if_rest->else_case));
                } else if (if_first->else_case.defined()) {
                    // We already simplified the body of the ifs.
                    else_case = if_first->else_case;
                } else {
                    else_case = if_rest->else_case;
                }
                stmt = IfThenElse::make(if_first->condition, then_case, else_case);
            } else if (op->first.same_as(first) &&
                       op->rest.same_as(rest)) {
                stmt = op;
            } else {
                stmt = Block::make(first, rest);
            }

        }
    }
};

Expr simplify(Expr e, bool simplify_lets,
              const Scope<Interval> &bounds,
              const Scope<ModulusRemainder> &alignment) {
    return Simplify(simplify_lets, &bounds, &alignment).mutate(e);
}

Stmt simplify(Stmt s, bool simplify_lets,
              const Scope<Interval> &bounds,
              const Scope<ModulusRemainder> &alignment) {
    return Simplify(simplify_lets, &bounds, &alignment).mutate(s);
}

class SimplifyExprs : public IRMutator {
public:
    using IRMutator::mutate;
    Expr mutate(Expr e) {
        return simplify(e);
    }
};

Stmt simplify_exprs(Stmt s) {
    return SimplifyExprs().mutate(s);
}

namespace {

void check(Expr a, Expr b) {
    //debug(0) << "Checking that " << a << " -> " << b << "\n";
    Expr simpler = simplify(a);
    if (!equal(simpler, b)) {
        internal_error
            << "\nSimplification failure:\n"
            << "Input: " << a << '\n'
            << "Output: " << simpler << '\n'
            << "Expected output: " << b << '\n';
    }
}

void check(Stmt a, Stmt b) {
    //debug(0) << "Checking that " << a << " -> " << b << "\n";
    Stmt simpler = simplify(a);
    if (!equal(simpler, b)) {
        internal_error
            << "\nSimplification failure:\n"
            << "Input: " << a << '\n'
            << "Output: " << simpler << '\n'
            << "Expected output: " << b << '\n';
    }
}

void check_in_bounds(Expr a, Expr b, const Scope<Interval> &bi) {
    //debug(0) << "Checking that " << a << " -> " << b << "\n";
    Expr simpler = simplify(a, true, bi);
    if (!equal(simpler, b)) {
        internal_error
            << "\nSimplification failure:\n"
            << "Input: " << a << '\n'
            << "Output: " << simpler << '\n'
            << "Expected output: " << b << '\n';
    }
}

// Helper functions to use in the tests below
Expr interleave_vectors(vector<Expr> e) {
    Type t = e[0].type().with_lanes(e[0].type().lanes() * e.size());
    return Call::make(t, Call::interleave_vectors, e, Call::Intrinsic);
}

Expr ramp(Expr base, Expr stride, int w) {
    return Ramp::make(base, stride, w);
}

Expr broadcast(Expr base, int w) {
    return Broadcast::make(base, w);
}

}

void simplify_test() {
    Expr x = Var("x"), y = Var("y"), z = Var("z"), w = Var("w"), v = Var("v");
    Expr xf = cast<float>(x);
    Expr yf = cast<float>(y);
    Expr t = const_true(), f = const_false();

    check(cast(Int(32), cast(Int(32), x)), x);
    check(cast(Float(32), 3), 3.0f);
    check(cast(Int(32), 5.0f), 5);

    check(cast(Int(32), cast(Int(8), 3)), 3);
    check(cast(Int(32), cast(Int(8), 1232)), -48);

    // Check evaluation of constant expressions involving casts
    check(cast(UInt(16), 53) + cast(UInt(16), 87), make_const(UInt(16), 140));
    check(cast(Int(8), 127) + cast(Int(8), 1), make_const(Int(8), -128));
    check(cast(UInt(16), -1) - cast(UInt(16), 1), make_const(UInt(16), 65534));
    check(cast(Int(16), 4) * cast(Int(16), -5), make_const(Int(16), -20));
    check(cast(Int(16), 16) / cast(Int(16), 4), make_const(Int(16), 4));
    check(cast(Int(16), 23) % cast(Int(16), 5), make_const(Int(16), 3));
    check(min(cast(Int(16), 30000), cast(Int(16), -123)), make_const(Int(16), -123));
    check(max(cast(Int(16), 30000), cast(Int(16), 65000)), make_const(Int(16), 30000));
    check(cast(UInt(16), -1) == cast(UInt(16), 65535), const_true());
    check(cast(UInt(16), 65) == cast(UInt(16), 66), const_false());
    check(cast(UInt(16), -1) < cast(UInt(16), 65535), const_false());
    check(cast(UInt(16), 65) < cast(UInt(16), 66), const_true());
    check(cast(UInt(16), 123.4f), make_const(UInt(16), 123));
    check(cast(Float(32), cast(UInt(16), 123456.0f)), 57920.0f);
    // Specific checks for 32 bit unsigned expressions - ensure simplifications are actually unsigned.
    // 4000000000 (4 billion) is less than 2^32 but more than 2^31.  As an int, it is negative.
    check(cast(UInt(32), (int) 4000000000UL) + cast(UInt(32), 5), make_const(UInt(32), (int) 4000000005UL));
    check(cast(UInt(32), (int) 4000000000UL) - cast(UInt(32), 5), make_const(UInt(32), (int) 3999999995UL));
    check(cast(UInt(32), (int) 4000000000UL) / cast(UInt(32), 5), make_const(UInt(32), 800000000));
    check(cast(UInt(32), 800000000) * cast(UInt(32), 5), make_const(UInt(32), (int) 4000000000UL));
    check(cast(UInt(32), (int) 4000000023UL) % cast(UInt(32), 100), make_const(UInt(32), 23));
    check(min(cast(UInt(32), (int) 4000000023UL) , cast(UInt(32), 1000)), make_const(UInt(32), (int) 1000));
    check(max(cast(UInt(32), (int) 4000000023UL) , cast(UInt(32), 1000)), make_const(UInt(32), (int) 4000000023UL));
    check(cast(UInt(32), (int) 4000000023UL) < cast(UInt(32), 1000), const_false());
    check(cast(UInt(32), (int) 4000000023UL) == cast(UInt(32), 1000), const_false());

    check(cast(Float(64), 0.5f), Expr(0.5));

    check((x - cast(Float(64), 0.5f)) * (x - cast(Float(64), 0.5f)),
          (x + Expr(-0.5)) * (x + Expr(-0.5)));

    check(cast(Int(64, 3), ramp(x, 2, 3)),
          ramp(cast(Int(64), x), cast(Int(64), 2), 3));
    check(cast(Int(32, 3), ramp(cast(Int(64), x), make_const(Int(64), 2), 3)),
          ramp(cast(Int(32), x), make_const(Int(32), 2), 3));

    check(cast(Int(64), x + 1) - cast(Int(64), x), cast(Int(64), 1));
    // We do not perform the same simplification on floats, as it may
    // not always result in a performance gain.
    check(cast(Float(32), x + 1) - cast(Float(32), x),
          cast(Float(32), x + 1) - cast(Float(32), x));
    // Also unsafe on types with defined overflow.
    check(cast(UInt(8), x + 1) - cast(UInt(8), x),
          cast(UInt(8), x + 1) - cast(UInt(8), x));

    // Check some specific expressions involving div and mod
    check(Expr(23) / 4, Expr(5));
    check(Expr(-23) / 4, Expr(-6));
    check(Expr(-23) / -4, Expr(6));
    check(Expr(23) / -4, Expr(-5));
    check(Expr(-2000000000) / 1000000001, Expr(-2));
    check(Expr(23) % 4, Expr(3));
    check(Expr(-23) % 4, Expr(1));
    check(Expr(-23) % -4, Expr(1));
    check(Expr(23) % -4, Expr(3));
    check(Expr(-2000000000) % 1000000001, Expr(2));

    check(3 + x, x + 3);
    check(Expr(3) + Expr(8), 11);
    check(Expr(3.25f) + Expr(7.75f), 11.0f);
    check(x + 0, x);
    check(0 + x, x);
    check(Expr(ramp(x, 2, 3)) + Expr(ramp(y, 4, 3)), ramp(x+y, 6, 3));
    check(Expr(broadcast(4.0f, 5)) + Expr(ramp(3.25f, 4.5f, 5)), ramp(7.25f, 4.5f, 5));
    check(Expr(ramp(3.25f, 4.5f, 5)) + Expr(broadcast(4.0f, 5)), ramp(7.25f, 4.5f, 5));
    check(Expr(broadcast(3, 3)) + Expr(broadcast(1, 3)), broadcast(4, 3));
    check((x + 3) + 4, x + 7);
    check(4 + (3 + x), x + 7);
    check((x + 3) + y, (x + y) + 3);
    check(y + (x + 3), (y + x) + 3);
    check((3 - x) + x, 3);
    check(x + (3 - x), 3);
    check(x*y + x*z, x*(y+z));
    check(x*y + z*x, x*(y+z));
    check(y*x + x*z, x*(y+z));
    check(y*x + z*x, x*(y+z));

    check(x - 0, x);
    check((x/y) - (x/y), 0);
    check(x - 2, x + (-2));
    check(Expr(ramp(x, 2, 3)) - Expr(ramp(y, 4, 3)), ramp(x-y, -2, 3));
    check(Expr(broadcast(4.0f, 5)) - Expr(ramp(3.25f, 4.5f, 5)), ramp(0.75f, -4.5f, 5));
    check(Expr(ramp(3.25f, 4.5f, 5)) - Expr(broadcast(4.0f, 5)), ramp(-0.75f, 4.5f, 5));
    check(Expr(broadcast(3, 3)) - Expr(broadcast(1, 3)), broadcast(2, 3));
    check((x + y) - x, y);
    check((x + y) - y, x);
    check(x - (x + y), 0 - y);
    check(x - (y + x), 0 - y);
    check((x + 3) - 2, x + 1);
    check((x + 3) - y, (x - y) + 3);
    check((x - 3) - y, (x - y) + (-3));
    check(x - (y - 2), (x - y) + 2);
    check(3 - (y - 2), 5 - y);
    check(x - (0 - y), x + y);
    check(x + (0 - y), x - y);
    check((0 - x) + y, y - x);
    check(x*y - x*z, x*(y-z));
    check(x*y - z*x, x*(y-z));
    check(y*x - x*z, x*(y-z));
    check(y*x - z*x, x*(y-z));
    check(x - y*-2, x + y*2);
    check(x + y*-2, x - y*2);
    check(x*-2 + y, y - x*2);
    check(xf - yf*-2.0f, xf + y*2.0f);
    check(xf + yf*-2.0f, xf - y*2.0f);
    check(xf*-2.0f + yf, yf - x*2.0f);

    check(x*0, 0);
    check(0*x, 0);
    check(x*1, x);
    check(1*x, x);
    check(Expr(2.0f)*4.0f, 8.0f);
    check(Expr(2)*4, 8);
    check((3*x)*4, x*12);
    check(4*(3+x), x*4 + 12);
    check(Expr(broadcast(4.0f, 5)) * Expr(ramp(3.0f, 4.0f, 5)), ramp(12.0f, 16.0f, 5));
    check(Expr(ramp(3.0f, 4.0f, 5)) * Expr(broadcast(2.0f, 5)), ramp(6.0f, 8.0f, 5));
    check(Expr(broadcast(3, 3)) * Expr(broadcast(2, 3)), broadcast(6, 3));

    check(x*y + x, x*(y + 1));
    check(x*y - x, x*(y + -1));
    check(x + x*y, x*(y + 1));
    check(x - x*y, x*(1 - y));
    check(x*y + y, (x + 1)*y);
    check(x*y - y, (x + -1)*y);
    check(y + x*y, (x + 1)*y);
    check(y - x*y, (1 - x)*y);

    check(0/x, 0);
    check(x/1, x);
    check(x/x, 1);
    check(Expr(7)/3, 2);
    check(Expr(6.0f)/2.0f, 3.0f);
    check((x / 3) / 4, x / 12);
    check((x*4)/2, x*2);
    check((x*2)/4, x/2);
    check((x*4 + y)/2, x*2 + y/2);
    check((y + x*4)/2, y/2 + x*2);
    check((x*4 - y)/2, x*2 - y/2);
    check((y - x*4)/2, y/2 - x*2);
    check((x + 3)/2 + 7, (x + 17)/2);
    check((x/2 + 3)/5, (x + 6)/10);
    check((x - y)*-2, (y - x)*2);
    check((xf - yf)*-2.0f, (yf - xf)*2.0f);

    check(xf / 4.0f, xf * 0.25f);
    check(Expr(broadcast(y, 4)) / Expr(broadcast(x, 4)),
          Expr(broadcast(y/x, 4)));
    check(Expr(ramp(x, 4, 4)) / 2, ramp(x/2, 2, 4));
    check(Expr(ramp(x, -4, 7)) / 2, ramp(x/2, -2, 7));
    check(Expr(ramp(x, 4, 5)) / -2, ramp(x/-2, -2, 5));
    check(Expr(ramp(x, -8, 5)) / -2, ramp(x/-2, 4, 5));

    check(Expr(ramp(4*x, 1, 4)) / 4, broadcast(x, 4));
    check(Expr(ramp(x*4, 1, 3)) / 4, broadcast(x, 3));
    check(Expr(ramp(x*8, 2, 4)) / 8, broadcast(x, 4));
    check(Expr(ramp(x*8, 3, 3)) / 8, broadcast(x, 3));
    check(Expr(ramp(0, 1, 8)) % 16, Expr(ramp(0, 1, 8)));
    check(Expr(ramp(8, 1, 8)) % 16, Expr(ramp(8, 1, 8)));
    check(Expr(ramp(9, 1, 8)) % 16, Expr(ramp(9, 1, 8)) % 16);
    check(Expr(ramp(16, 1, 8)) % 16, Expr(ramp(0, 1, 8)));
    check(Expr(ramp(0, 1, 8)) % 8, Expr(ramp(0, 1, 8)));
    check(Expr(ramp(x*8+17, 1, 4)) % 8, Expr(ramp(1, 1, 4)));
    check(Expr(ramp(x*8+17, 1, 8)) % 8, Expr(ramp(1, 1, 8) % 8));


    check(Expr(7) % 2, 1);
    check(Expr(7.25f) % 2.0f, 1.25f);
    check(Expr(-7.25f) % 2.0f, 0.75f);
    check(Expr(-7.25f) % -2.0f, -1.25f);
    check(Expr(7.25f) % -2.0f, -0.75f);
    check(Expr(broadcast(x, 4)) % Expr(broadcast(y, 4)),
          Expr(broadcast(x % y, 4)));
    check((x*8) % 4, 0);
    check((x*8 + y) % 4, y % 4);
    check((y + 8) % 4, y % 4);
    check((y + x*8) % 4, y % 4);
    check((y*16 + 13) % 2, 1);
    check(Expr(ramp(x, 2, 4)) % (broadcast(2, 4)),
          broadcast(x % 2, 4));
    check(Expr(ramp(2*x+1, 4, 4)) % (broadcast(2, 4)),
          broadcast(1, 4));

    check(min(Expr(7), 3), 3);
    check(min(Expr(4.25f), 1.25f), 1.25f);
    check(min(broadcast(x, 4), broadcast(y, 4)),
          broadcast(min(x, y), 4));
    check(min(x, x+3), x);
    check(min(x+4, x), x);
    check(min(x-1, x+2), x+(-1));
    check(min(7, min(x, 3)), min(x, 3));
    check(min(min(x, y), x), min(x, y));
    check(min(min(x, y), y), min(x, y));
    check(min(x, min(x, y)), min(x, y));
    check(min(y, min(x, y)), min(x, y));

    check(max(Expr(7), 3), 7);
    check(max(Expr(4.25f), 1.25f), 4.25f);
    check(max(broadcast(x, 4), broadcast(y, 4)),
          broadcast(max(x, y), 4));
    check(max(x, x+3), x+3);
    check(max(x+4, x), x+4);
    check(max(x-1, x+2), x+2);
    check(max(7, max(x, 3)), max(x, 7));
    check(max(max(x, y), x), max(x, y));
    check(max(max(x, y), y), max(x, y));
    check(max(x, max(x, y)), max(x, y));
    check(max(y, max(x, y)), max(x, y));

    check(x == x, t);
    check(x == (x+1), f);
    check(x-2 == y+3, (x-y) == 5);
    check(x+y == y+z, x == z);
    check(y+x == y+z, x == z);
    check(x+y == z+y, x == z);
    check(y+x == z+y, x == z);
    check((y+x)*17 == (z+y)*17, x == z);
    check(x*0 == y*0, t);
    check(x == x+y, y == 0);
    check(x+y == x, y == 0);
    check(100 - x == 99 - y, (y-x) == -1);

    check(x < x, f);
    check(x < (x+1), t);
    check(x-2 < y+3, x < y+5);
    check(x+y < y+z, x < z);
    check(y+x < y+z, x < z);
    check(x+y < z+y, x < z);
    check(y+x < z+y, x < z);
    check((y+x)*17 < (z+y)*17, x < z);
    check(x*0 < y*0, f);
    check(x < x+y, 0 < y);
    check(x+y < x, y < 0);

    check(select(x < 3, 2, 2), 2);
    check(select(x < (x+1), 9, 2), 9);
    check(select(x > (x+1), 9, 2), 2);
    // Selects of comparisons should always become selects of LT or selects of EQ
    check(select(x != 5, 2, 3), select(x == 5, 3, 2));
    check(select(x >= 5, 2, 3), select(x < 5, 3, 2));
    check(select(x <= 5, 2, 3), select(5 < x, 3, 2));
    check(select(x > 5, 2, 3), select(5 < x, 2, 3));

    check(select(x > 5, 2, 3) + select(x > 5, 6, 2), select(5 < x, 8, 5));
    check(select(x > 5, 8, 3) - select(x > 5, 6, 2), select(5 < x, 2, 1));

    check((1 - xf)*6 < 3, 0.5f < xf);

    // Check that simplifier can recognise instances where the extremes of the
    // datatype appear as constants in comparisons, Min and Max expressions.
    // The result of min/max with extreme is known to be either the extreme or
    // the other expression.  The result of < or > comparison is known to be true or false.
    check(x <= Int(32).max(), const_true());
    check(cast(Int(16), x) >= Int(16).min(), const_true());
    check(x < Int(32).min(), const_false());
    check(min(cast(UInt(16), x), cast(UInt(16), 65535)), cast(UInt(16), x));
    check(min(x, Int(32).max()), x);
    check(min(Int(32).min(), x), Int(32).min());
    check(max(cast(Int(8), x), cast(Int(8), -128)), cast(Int(8), x));
    check(max(x, Int(32).min()), x);
    check(max(x, Int(32).max()), Int(32).max());
    // Check that non-extremes do not lead to incorrect simplification
    check(max(cast(Int(8), x), cast(Int(8), -127)), max(cast(Int(8), x), make_const(Int(8), -127)));

    // Check an optimization important for fusing dimensions
    check((x/3)*3 + x%3, x);
    check(x%3 + (x/3)*3, x);

    check(((x/3)*3 + y) + x%3, x + y);
    check((x%3 + y) + (x/3)*3, x + y);

    check((y + x%3) + (x/3)*3, y + x);
    check((y + (x/3*3)) + x%3, y + x);

    // Check bitshift operations
    check(cast(Int(16), x) << 10, cast(Int(16), x) * 1024);
    check(cast(Int(16), x) >> 10, cast(Int(16), x) / 1024);
    check(cast(Int(16), x) << -10, cast(Int(16), x) / 1024);
    // Correctly triggers a warning:
    //check(cast(Int(16), x) << 20, cast(Int(16), x) << 20);

    // Check that chains of widening casts don't lose the distinction
    // between zero-extending and sign-extending.
    check(cast(UInt(64), cast(UInt(32), cast(Int(8), -1))),
          UIntImm::make(UInt(64), 0xffffffffULL));

    // Some quaternary rules with cancellations
    check((x + y) - (z + y), x - z);
    check((x + y) - (y + z), x - z);
    check((y + x) - (z + y), x - z);
    check((y + x) - (y + z), x - z);

    check((x - y) - (z - y), x - z);
    check((y - z) - (y - x), x - z);

    check(x - min(x + y, z), max(-y, x-z));
    check(x - min(y + x, z), max(-y, x-z));
    check(x - min(z, x + y), max(-y, x-z));
    check(x - min(z, y + x), max(-y, x-z));

    check(min(x + y, z) - x, min(y, z-x));
    check(min(y + x, z) - x, min(y, z-x));
    check(min(z, x + y) - x, min(y, z-x));
    check(min(z, y + x) - x, min(y, z-x));

    check(min(x + y, z + y), min(x, z) + y);
    check(min(y + x, z + y), min(x, z) + y);
    check(min(x + y, y + z), min(x, z) + y);
    check(min(y + x, y + z), min(x, z) + y);

    check(min(x, y) - min(y, x), 0);
    check(max(x, y) - max(y, x), 0);

    check(min(123 - x, 1 - x), 1 - x);
    check(max(123 - x, 1 - x), 123 - x);

    check(min(x*43, y*43), min(x, y)*43);
    check(max(x*43, y*43), max(x, y)*43);
    check(min(x*-43, y*-43), max(x, y)*-43);
    check(max(x*-43, y*-43), min(x, y)*-43);

    check(min(min(x, 4), y), min(min(x, y), 4));
    check(max(max(x, 4), y), max(max(x, y), 4));

    check(min(x*8, 24), min(x, 3)*8);
    check(max(x*8, 24), max(x, 3)*8);
    check(min(x*-8, 24), max(x, -3)*-8);
    check(max(x*-8, 24), min(x, -3)*-8);

    check(log(0.5f + 0.5f), 0.0f);
    check(exp(log(2.0f)), 2.0f);

    check(floor(0.98f), 0.0f);
    check(ceil(0.98f), 1.0f);
    check(round(0.6f), 1.0f);
    check(round(-0.5f), 0.0f);
    check(trunc(-1.6f), -1.0f);
    check(floor(round(x)), round(x));
    check(ceil(ceil(x)), ceil(x));

    //check(max(x, 16) - 16, max(x + -16, 0));
    //check(min(x, -4) + 7, min(x + 7, 3));

    // Min and max of clamped expressions
    check(min(clamp(x+1, y, z), clamp(x-1, y, z)), clamp(x+(-1), y, z));
    check(max(clamp(x+1, y, z), clamp(x-1, y, z)), clamp(x+1, y, z));

    // Additions that cancel a term inside a min or max
    check(x + min(y - x, z), min(y, z + x));
    check(x + max(y - x, z), max(y, z + x));
    check(min(y + (-2), z) + 2, min(y, z + 2));
    check(max(y + (-2), z) + 2, max(y, z + 2));

    check(x + min(y - x, z), min(y, z + x));
    check(x + max(y - x, z), max(y, z + x));
    check(min(y + (-2), z) + 2, min(y, z + 2));
    check(max(y + (-2), z) + 2, max(y, z + 2));

    // Min/Max distributive law
    check(max(max(x, y), max(x, z)), max(max(y, z), x));
    check(min(max(x, y), max(x, z)), max(min(y, z), x));
    check(min(min(x, y), min(x, z)), min(min(y, z), x));
    check(max(min(x, y), min(x, z)), min(max(y, z), x));

    // Mins of expressions and rounded up versions of them
    check(min(((x+7)/8)*8, x), x);
    check(min(x, ((x+7)/8)*8), x);

    check(min(((x+7)/8)*8, max(x, 8)), max(x, 8));
    check(min(max(x, 8), ((x+7)/8)*8), max(x, 8));

    // Pull constants all the way outside of a clamp
    //check(clamp(x + 1, -10, 15), clamp(x, -11, 14) + 1);
    //check(clamp(x + 1, y - 10, 15), clamp(x, y + (-11), 14) + 1);

    // The min of two matching clamps is the clamp of the mins
    check(min(clamp(x, -10, 14), clamp(y, -10, 14)), clamp(min(x, y), -10, 14));

    check(ramp(0, 1, 4) == broadcast(2, 4),
          ramp(-2, 1, 4) == broadcast(0, 4));

    check(min(x/4, y/4), min(x, y)/4);
    check(max(x/4, y/4), max(x, y)/4);

    check(min(x/(-4), y/(-4)), max(x, y)/(-4));
    check(max(x/(-4), y/(-4)), min(x, y)/(-4));

    check(!f, t);
    check(!t, f);
    check(!(x < y), y <= x);
    check(!(x > y), x <= y);
    check(!(x >= y), x < y);
    check(!(x <= y), y < x);
    check(!(x == y), x != y);
    check(!(x != y), x == y);
    check(!(!(x == 0)), x == 0);
    check(!Expr(broadcast(x > y, 4)),
          broadcast(x <= y, 4));

    check(t && (x < 0), x < 0);
    check(f && (x < 0), f);
    check(t || (x < 0), t);
    check(f || (x < 0), x < 0);

    check(x == y || y != x, t);
    check(x == y || x != y, t);
    check(x == y && x != y, f);
    check(x == y && y != x, f);
    check(x < y || x >= y, t);
    check(x <= y || x > y, t);
    check(x < y && x >= y, f);
    check(x <= y && x > y, f);

    check(x <= max(x, y), t);
    check(x <  min(x, y), f);
    check(min(x, y) <= x, t);
    check(max(x, y) <  x, f);
    check(max(x, y) <= y, x <= y);
    check(min(x, y) >= y, y <= x);

    check(x*5 < 4, x < 1);
    check(x*5 < 5, x < 1);
    check(x*5 < 6, x < 2);
    check(x*5 <= 4, x <= 0);
    check(x*5 <= 5, x <= 1);
    check(x*5 <= 6, x <= 1);
    check(x*5 > 4, 0 < x);
    check(x*5 > 5, 1 < x);
    check(x*5 > 6, 1 < x);
    check(x*5 >= 4, 1 <= x);
    check(x*5 >= 5, 1 <= x);
    check(x*5 >= 6, 2 <= x);

    check(4 - x <= 0, 4 <= x);

    check((x/8)*8 < x - 8, f);
    check((x/8)*8 < x - 9, f);
    check((x/8)*8 < x - 7, (x/8)*8 < x + (-7));
    check(ramp(x*4, 1, 4) < broadcast(y*4, 4), broadcast(x < y, 4));
    check(ramp(x*8, 1, 4) < broadcast(y*8, 4), broadcast(x < y, 4));
    check(ramp(x*8 + 1, 1, 4) < broadcast(y*8, 4), broadcast(x < y, 4));
    check(ramp(x*8 + 4, 1, 4) < broadcast(y*8, 4), broadcast(x < y, 4));
    check(ramp(x*8 + 8, 1, 4) < broadcast(y*8, 4), broadcast(x < y + (-1), 4));
    check(ramp(x*8 + 5, 1, 4) < broadcast(y*8, 4), ramp(x*8 + 5, 1, 4) < broadcast(y*8, 4));
    check(ramp(x*8 - 1, 1, 4) < broadcast(y*8, 4), ramp(x*8 + (-1), 1, 4) < broadcast(y*8, 4));
    check(ramp(x*8, 1, 4) < broadcast(y*4, 4), broadcast(x*2 < y, 4));
    check(ramp(x*8, 2, 4) < broadcast(y*8, 4), broadcast(x < y, 4));
    check(ramp(x*8 + 1, 2, 4) < broadcast(y*8, 4), broadcast(x < y, 4));
    check(ramp(x*8 + 2, 2, 4) < broadcast(y*8, 4), ramp(x*8 + 2, 2, 4) < broadcast(y*8, 4));
    check(ramp(x*8, 3, 4) < broadcast(y*8, 4), ramp(x*8, 3, 4) < broadcast(y*8, 4));
    check(select(ramp((x/16)*16, 1, 8) < broadcast((y/8)*8, 8), broadcast(1, 8), broadcast(3, 8)),
          select((x/16)*2 < y/8, broadcast(1, 8), broadcast(3, 8)));

    check(ramp(x*8, -1, 4) < broadcast(y*8, 4), ramp(x*8, -1, 4) < broadcast(y*8, 4));
    check(ramp(x*8 + 1, -1, 4) < broadcast(y*8, 4), ramp(x*8 + 1, -1, 4) < broadcast(y*8, 4));
    check(ramp(x*8 + 4, -1, 4) < broadcast(y*8, 4), broadcast(x < y, 4));
    check(ramp(x*8 + 8, -1, 4) < broadcast(y*8, 4), ramp(x*8 + 8, -1, 4) < broadcast(y*8, 4));
    check(ramp(x*8 + 5, -1, 4) < broadcast(y*8, 4), broadcast(x < y, 4));
    check(ramp(x*8 - 1, -1, 4) < broadcast(y*8, 4), broadcast(x < y + 1, 4));

    check(min(x, likely(x)), likely(x));
    check(min(likely(x), x), likely(x));
    check(max(x, likely(x)), likely(x));
    check(max(likely(x), x), likely(x));
    check(select(x > y, likely(x), x), likely(x));
    check(select(x > y, x, likely(x)), likely(x));

    check(min(x + 1, y) - min(x, y - 1), 1);
    check(max(x + 1, y) - max(x, y - 1), 1);
    check(min(x + 1, y) - min(y - 1, x), 1);
    check(max(x + 1, y) - max(y - 1, x), 1);

    // Check anded conditions apply to the then case only
    check(IfThenElse::make(x == 4 && y == 5,
                           Evaluate::make(z + x + y),
                           Evaluate::make(z + x - y)),
          IfThenElse::make(x == 4 && y == 5,
                           Evaluate::make(z + 9),
                           Evaluate::make(z + x - y)));

    // Check ored conditions apply to the else case only
    Expr b1 = Variable::make(Bool(), "b1");
    Expr b2 = Variable::make(Bool(), "b2");
    check(IfThenElse::make(b1 || b2,
                           Evaluate::make(select(b1, x+3, x+4) + select(b2, x+5, x+7)),
                           Evaluate::make(select(b1, x+3, x+8) - select(b2, x+5, x+7))),
          IfThenElse::make(b1 || b2,
                           Evaluate::make(select(b1, x+3, x+4) + select(b2, x+5, x+7)),
                           Evaluate::make(1)));

    // Check single conditions apply to both cases of an ifthenelse
    check(IfThenElse::make(b1,
                           Evaluate::make(select(b1, x, y)),
                           Evaluate::make(select(b1, z, w))),
          IfThenElse::make(b1,
                           Evaluate::make(x),
                           Evaluate::make(w)));

    check(IfThenElse::make(x < y,
                           IfThenElse::make(x < y, Evaluate::make(y), Evaluate::make(x)),
                           Evaluate::make(x)),
          IfThenElse::make(x < y,
                           Evaluate::make(y),
                           Evaluate::make(x)));

    check(Block::make(IfThenElse::make(x < y, Evaluate::make(x+1), Evaluate::make(x+2)),
                      IfThenElse::make(x < y, Evaluate::make(x+3), Evaluate::make(x+4))),
          IfThenElse::make(x < y,
                           Block::make(Evaluate::make(x+1), Evaluate::make(x+3)),
                           Block::make(Evaluate::make(x+2), Evaluate::make(x+4))));

    check(Block::make(IfThenElse::make(x < y, Evaluate::make(x+1)),
                      IfThenElse::make(x < y, Evaluate::make(x+2))),
          IfThenElse::make(x < y, Block::make(Evaluate::make(x+1), Evaluate::make(x+2))));

    check(Block::make(IfThenElse::make(x < y, Evaluate::make(x+1), Evaluate::make(x+2)),
                      IfThenElse::make(x < y, Evaluate::make(x+3))),
          IfThenElse::make(x < y,
                           Block::make(Evaluate::make(x+1), Evaluate::make(x+3)),
                           Evaluate::make(x+2)));

    check(Block::make(IfThenElse::make(x < y, Evaluate::make(x+1)),
                      IfThenElse::make(x < y, Evaluate::make(x+2), Evaluate::make(x+3))),
          IfThenElse::make(x < y,
                           Block::make(Evaluate::make(x+1), Evaluate::make(x+2)),
                           Evaluate::make(x+3)));

    // Check conditions involving entire exprs
    Expr foo = x + 3*y;
    Expr foo_simple = x + y*3;
    check(IfThenElse::make(foo == 17,
                           Evaluate::make(x+foo+1),
                           Evaluate::make(x+foo+2)),
          IfThenElse::make(foo_simple == 17,
                           Evaluate::make(x+18),
                           Evaluate::make(x+foo_simple+2)));

    check(IfThenElse::make(foo != 17,
                           Evaluate::make(x+foo+1),
                           Evaluate::make(x+foo+2)),
          IfThenElse::make(foo_simple != 17,
                           Evaluate::make(x+foo_simple+1),
                           Evaluate::make(x+19)));

    check(b1 || !b1, t);
    check(!b1 || b1, t);
    check(b1 && !b1, f);
    check(!b1 && b1, f);
    check(b1 && b1, b1);
    check(b1 || b1, b1);
    check(broadcast(b1, 4) || broadcast(!b1, 4), broadcast(t, 4));
    check(broadcast(!b1, 4) || broadcast(b1, 4), broadcast(t, 4));
    check(broadcast(b1, 4) && broadcast(!b1, 4), broadcast(f, 4));
    check(broadcast(!b1, 4) && broadcast(b1, 4), broadcast(f, 4));
    check(broadcast(b1, 4) && broadcast(b1, 4), broadcast(b1, 4));
    check(broadcast(b1, 4) || broadcast(b1, 4), broadcast(b1, 4));

    v = Variable::make(Int(32, 4), "v");
    // Check constants get pushed inwards
    check(Let::make("x", 3, x+4), 7);

    // Check ramps in lets get pushed inwards
    check(Let::make("v", ramp(x*2+7, 3, 4), v + Expr(broadcast(2, 4))),
          ramp(x*2+9, 3, 4));

    // Check broadcasts in lets get pushed inwards
    check(Let::make("v", broadcast(x, 4), v + Expr(broadcast(2, 4))),
          broadcast(x+2, 4));

    // Check that dead lets get stripped
    check(Let::make("x", 3*y*y*y, 4), 4);
    check(Let::make("x", 0, 0), 0);

    // Test case with most negative 32-bit number, as constant to check that it is not negated.
    check(((x * (int32_t)0x80000000) + (y + z * (int32_t)0x80000000)),
          ((x * (int32_t)0x80000000) + (y + z * (int32_t)0x80000000)));

    // Check that constant args to a stringify get combined
    check(Call::make(Handle(), Call::stringify, {3, string(" "), 4}, Call::Intrinsic),
          string("3 4"));

    check(Call::make(Handle(), Call::stringify, {3, x, 4, string(", "), 3.4f}, Call::Intrinsic),
          Call::make(Handle(), Call::stringify, {string("3"), x, string("4, 3.400000")}, Call::Intrinsic));

    // Check if we can simplify away comparison on vector types considering bounds.
    Scope<Interval> bounds_info;
    bounds_info.push("x", Interval(0,4));
    check_in_bounds(ramp(x, 1,4) < broadcast(0,4),  const_false(4), bounds_info);
    check_in_bounds(ramp(x, 1,4) < broadcast(8,4),  const_true(4),  bounds_info);
    check_in_bounds(ramp(x,-1,4) < broadcast(-4,4), const_false(4), bounds_info);
    check_in_bounds(ramp(x,-1,4) < broadcast(5,4),  const_true(4),  bounds_info);

    // min and max on constant ramp v broadcast
    check(max(ramp(0, 1, 8), 0), ramp(0, 1, 8));
    check(min(ramp(0, 1, 8), 7), ramp(0, 1, 8));
    check(max(ramp(0, 1, 8), 7), broadcast(7, 8));
    check(min(ramp(0, 1, 8), 0), broadcast(0, 8));
    check(min(ramp(0, 1, 8), 4), min(ramp(0, 1, 8), 4));

    check(max(ramp(7, -1, 8), 0), ramp(7, -1, 8));
    check(min(ramp(7, -1, 8), 7), ramp(7, -1, 8));
    check(max(ramp(7, -1, 8), 7), broadcast(7, 8));
    check(min(ramp(7, -1, 8), 0), broadcast(0, 8));
    check(min(ramp(7, -1, 8), 4), min(ramp(7, -1, 8), 4));

    check(max(0, ramp(0, 1, 8)), ramp(0, 1, 8));
    check(min(7, ramp(0, 1, 8)), ramp(0, 1, 8));

    check(min(8 - x, 2), 8 - max(x, 6));
    check(max(3, 77 - x), 77 - min(x, 74));
    check(min(max(8-x, 0), 8), 8 - max(min(x, 8), 0));

    check(x - min(x, 2), max(x + -2, 0));
    check(x - max(x, 2), min(x + -2, 0));
    check(min(x, 2) - x, 2 - max(x, 2));
    check(max(x, 2) - x, 2 - min(x, 2));
    check(x - min(2, x), max(x + -2, 0));
    check(x - max(2, x), min(x + -2, 0));
    check(min(2, x) - x, 2 - max(x, 2));
    check(max(2, x) - x, 2 - min(x, 2));

    // Simplifications of selects
    check(select(x == 3, 5, 7) + 7, select(x == 3, 12, 14));
    check(select(x == 3, 5, 7) - 7, select(x == 3, -2, 0));
    check(select(x == 3, 5, y) - y, select(x == 3, 5 - y, 0));
    check(select(x == 3, y, 5) - y, select(x == 3, 0, 5 - y));
    check(y - select(x == 3, 5, y), select(x == 3, y + (-5), 0));
    check(y - select(x == 3, y, 5), select(x == 3, 0, y + (-5)));

    check(select(x == 3, 5, 7) == 7, x != 3);
    check(select(x == 3, z, y) == z, (x == 3) || (y == z));

    check(select(x == 3, 4, 2) == 0, const_false());
    check(select(x == 3, y, 2) == 4, (x == 3) && (y == 4));
    check(select(x == 3, 2, y) == 4, (x != 3) && (y == 4));

    // Collapse some vector interleaves
    check(interleave_vectors({ramp(x, 2, 4), ramp(x+1, 2, 4)}), ramp(x, 1, 8));
    check(interleave_vectors({ramp(x, 4, 4), ramp(x+2, 4, 4)}), ramp(x, 2, 8));
    check(interleave_vectors({ramp(x-y, 2*y, 4), ramp(x, 2*y, 4)}), ramp(x-y, y, 8));
    check(interleave_vectors({ramp(x, 3, 4), ramp(x+1, 3, 4), ramp(x+2, 3, 4)}), ramp(x, 1, 12));

    // Now some ones that can't work
    {
        Expr e = interleave_vectors({ramp(x, 2, 4), ramp(x, 2, 4)});
        check(e, e);
        e = interleave_vectors({ramp(x, 2, 4), ramp(x+2, 2, 4)});
        check(e, e);
        e = interleave_vectors({ramp(x, 3, 4), ramp(x+1, 3, 4)});
        check(e, e);
        e = interleave_vectors({ramp(x, 2, 4), ramp(y+1, 2, 4)});
        check(e, e);
        e = interleave_vectors({ramp(x, 2, 4), ramp(x+1, 3, 4)});
        check(e, e);
    }

    // Now check that an interleave of some collapsible loads collapses into a single dense load
    {
        Expr load1 = Load::make(Float(32, 4), "buf", ramp(x, 2, 4), Buffer(), Parameter());
        Expr load2 = Load::make(Float(32, 4), "buf", ramp(x+1, 2, 4), Buffer(), Parameter());
        Expr load12 = Load::make(Float(32, 8), "buf", ramp(x, 1, 8), Buffer(), Parameter());
        check(interleave_vectors({load1, load2}), load12);

        // They don't collapse in the other order
        Expr e = interleave_vectors({load2, load1});
        check(e, e);

        // Or if the buffers are different
        Expr load3 = Load::make(Float(32, 4), "buf2", ramp(x+1, 2, 4), Buffer(), Parameter());
        e = interleave_vectors({load1, load3});
        check(e, e);

    }

    // This expression doesn't simplify, but it did cause exponential
    // slowdown at one stage.
    {
        Expr e = x;
        for (int i = 0; i < 100; i++) {
            e = max(e, 1)/2;
        }
        check(e, e);
    }

    std::cout << "Simplify test passed" << std::endl;
}
}
}<|MERGE_RESOLUTION|>--- conflicted
+++ resolved
@@ -317,8 +317,7 @@
             expr = mutate(Cast::make(op->type, cast->value));
         } else if (broadcast_value) {
             // cast(broadcast(x)) -> broadcast(cast(x))
-<<<<<<< HEAD
-            expr = mutate(Broadcast::make(Cast::make(op->type.element_of(), broadcast_value->value), broadcast_value->width));
+            expr = mutate(Broadcast::make(Cast::make(op->type.element_of(), broadcast_value->value), broadcast_value->lanes));
         } else if (ramp_value &&
                    no_overflow(op->type) &&
                    no_overflow(ramp_value->base.type()) &&
@@ -326,10 +325,7 @@
             // cast(ramp(a, b, w)) -> ramp(cast(a), cast(b), w)
             expr = mutate(Ramp::make(Cast::make(op->type.element_of(), ramp_value->base),
                                      Cast::make(op->type.element_of(), ramp_value->stride),
-                                     ramp_value->width));
-=======
-            expr = mutate(Broadcast::make(Cast::make(op->type.element_of(), broadcast_value->value), broadcast_value->lanes));
->>>>>>> ca65de7b
+                                     ramp_value->lanes));
         } else if (value.same_as(op->value)) {
             expr = op;
         } else {
@@ -745,8 +741,7 @@
         } else if (broadcast_a && broadcast_b) {
             // Broadcast + Broadcast
             expr = Broadcast::make(mutate(broadcast_a->value - broadcast_b->value),
-<<<<<<< HEAD
-                                 broadcast_a->width);
+                                   broadcast_a->lanes);
         } else if (cast_a && cast_b &&
                    cast_a->value.type() == cast_b->value.type() &&
                    cast_a->type.is_int() &&
@@ -759,9 +754,6 @@
                    no_overflow(cast_b->value.type())) {
             // cast(t, a) - cast(t, b) -> cast(t, a - b)
             expr = mutate(Cast::make(cast_a->type, cast_a->value - cast_b->value));
-=======
-                                 broadcast_a->lanes);
->>>>>>> ca65de7b
         } else if (select_a && select_b &&
                    equal(select_a->condition, select_b->condition)) {
             // select(c, a, b) - select(c, d, e) -> select(c, a+d, b+e)
