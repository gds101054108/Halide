#include "StorageFolding.h"
#include "CSE.h"
#include "IROperator.h"
#include "IRMutator.h"
#include "Simplify.h"
#include "Bounds.h"
#include "IRPrinter.h"
#include "Substitute.h"
#include "Debug.h"
#include "Monotonic.h"
#include "ExprUsesVar.h"

namespace Halide {
namespace Internal {

namespace {

int64_t next_power_of_two(int64_t x) {
    return static_cast<int64_t>(1) << static_cast<int64_t>(std::ceil(std::log2(x)));
}

}  // namespace

using std::string;
using std::vector;
using std::map;
using std::pair;

// Count the number of producers of a particular func.
class CountProducers : public IRVisitor {
    const std::string &name;

    void visit(const ProducerConsumer *op) {
        if (op->is_producer && (op->name == name)) {
            count++;
        } else {
            IRVisitor::visit(op);
        }
    }

    using IRVisitor::visit;

public:
    int count = 0;

    CountProducers(const std::string &name) : name(name) {}
};

int count_producers(Stmt in, const std::string &name) {
    CountProducers counter(name);
    in.accept(&counter);
    return counter.count;
}

// Fold the storage of a function in a particular dimension by a particular factor
class FoldStorageOfFunction : public IRMutator {
    string func;
    int dim;
    Expr factor;
    string dynamic_footprint;

    using IRMutator::visit;

    void visit(const Call *op) {
        IRMutator::visit(op);
        op = expr.as<Call>();
        internal_assert(op);
        if (op->name == func && op->call_type == Call::Halide) {
            vector<Expr> args = op->args;
            internal_assert(dim < (int)args.size());
            args[dim] = is_one(factor) ? 0 : (args[dim] % factor);
            expr = Call::make(op->type, op->name, args, op->call_type,
                              op->func, op->value_index, op->image, op->param);
        } else if (op->name == Call::buffer_crop) {
            Expr source = op->args[2];
            const Variable *buf_var = source.as<Variable>();
            if (buf_var &&
                starts_with(buf_var->name, func + ".") &&
                ends_with(buf_var->name, ".buffer")) {
                // We are taking a crop of a folded buffer. For now
                // we'll just assert that the crop doesn't wrap
                // around, so that the crop doesn't need to be treated
                // as a folded buffer too. But to take the crop, we
                // need to use folded coordinates, and then restore
                // the non-folded min after the crop operation.

                // Pull out the expressions we need
                internal_assert(op->args.size() >= 5);
                Expr mins_arg = op->args[3];
                Expr extents_arg = op->args[4];
                const Call *mins_call = mins_arg.as<Call>();
                const Call *extents_call = extents_arg.as<Call>();
                internal_assert(mins_call && extents_call);
                vector<Expr> mins = mins_call->args;
                const vector<Expr> &extents = extents_call->args;
                internal_assert(dim < (int)mins.size() && dim < (int)extents.size());
                Expr old_min = mins[dim];
                Expr old_extent = extents[dim];

                // Rewrite the crop args
                mins[dim] = old_min % factor;
                Expr new_mins = Call::make(type_of<int *>(), Call::make_struct, mins, Call::Intrinsic);
                vector<Expr> new_args = op->args;
                new_args[3] = new_mins;
                expr = Call::make(op->type, op->name, new_args, op->call_type);

                // Inject the assertion
                Expr no_wraparound = mins[dim] + extents[dim] <= factor;

                Expr valid_min = old_min;
                if (false && !dynamic_footprint.empty()) {
                    // If the footprint is being tracked dynamically, it's
                    // not enough to just check we don't overlap a
                    // fold. We also need to check the min against the
                    // valid min.

                    // TODO: dynamic footprint is no longer the min, and may be tracked separately on producer and consumer sides (head vs tail)
                    valid_min =
                        Load::make(Int(32), dynamic_footprint, 0, Buffer<>(), Parameter(), const_true());
                    Expr check = (old_min >= valid_min &&
                                  (old_min + old_extent - 1) < valid_min + factor);
                    no_wraparound = no_wraparound && check;
                }

                Expr error = Call::make(Int(32), "halide_error_bad_extern_fold",
                                        {Expr(func), Expr(dim), old_min, old_extent, valid_min, factor},
                                        Call::Extern);
                expr = Call::make(op->type, Call::require,
                                  {no_wraparound, expr, error}, Call::Intrinsic);

                // Restore the correct min coordinate
                expr = Call::make(op->type, Call::buffer_set_bounds,
                                  {expr, dim, old_min, old_extent}, Call::Extern);
            }
        }

    }

    void visit(const Provide *op) {
        IRMutator::visit(op);
        op = stmt.as<Provide>();
        internal_assert(op);
        if (op->name == func) {
            vector<Expr> args = op->args;
            args[dim] = is_one(factor) ? 0 : (args[dim] % factor);
            stmt = Provide::make(op->name, op->values, args);
        }
    }


public:
    FoldStorageOfFunction(string f, int d, Expr e, string p) :
        func(f), dim(d), factor(e), dynamic_footprint(p) {}
};

// Inject dynamic folding checks against a tracked live range.
class InjectFoldingCheck : public IRMutator {
    Function func;
    string head, tail, loop_var;
    Expr sema_var;
    int dim;
    bool in_produce;
    const StorageDim &storage_dim;
    using IRMutator::visit;

    void visit(const ProducerConsumer *op) {
        if (op->name == func.name()) {
            Stmt body = op->body;
            if (op->is_producer) {
                if (func.has_extern_definition()) {
                    // We'll update the valid min at the buffer_crop call.
                    in_produce = true;
                    body = mutate(op->body);
                } else {
                    // Update valid range based on bounds written to.
                    Box b = box_provided(body, func.name());
                    Expr old_leading_edge =
                        Load::make(Int(32), head, 0, Buffer<>(), Parameter(), const_true());

                    internal_assert(!b.empty());

                    // Track the logical address range the memory
                    // currently represents.
                    Expr new_leading_edge;
                    if (storage_dim.fold_forward) {
                        new_leading_edge = max(b[dim].max, old_leading_edge);
                    } else {
                        new_leading_edge = min(b[dim].min, old_leading_edge);
                    }

                    string new_leading_edge_var_name = unique_name('t');
                    Expr new_leading_edge_var = Variable::make(Int(32), new_leading_edge_var_name);

                    Stmt update_leading_edge =
                        Store::make(head, new_leading_edge_var, 0, Parameter(), const_true());

                    // Check the region being written to in this
                    // iteration lies within the range of coordinates
                    // currently represented.
                    Expr fold_non_monotonic_error =
                        Call::make(Int(32), "halide_error_bad_fold",
                                   {func.name(), storage_dim.var, loop_var},
                                   Call::Extern);

                    Expr in_valid_range;
                    if (storage_dim.fold_forward) {
                        in_valid_range = b[dim].min > new_leading_edge - storage_dim.fold_factor;
                    } else {
                        in_valid_range = b[dim].max < new_leading_edge + storage_dim.fold_factor;
                    }
                    Stmt check_in_valid_range =
                        AssertStmt::make(in_valid_range, fold_non_monotonic_error);

                    Expr extent = b[dim].max - b[dim].min + 1;

                    // Separately check the extent for *this* loop iteration fits.
                    Expr fold_too_small_error =
                        Call::make(Int(32), "halide_error_fold_factor_too_small",
                                   {func.name(), storage_dim.var, storage_dim.fold_factor, loop_var, extent},
                                   Call::Extern);

                    Stmt check_extent =
                        AssertStmt::make(extent <= storage_dim.fold_factor, fold_too_small_error);

                    Stmt checks = Block::make({check_extent, check_in_valid_range, update_leading_edge});
                    if (func.schedule().async()) {
                        Expr to_acquire;
                        if (storage_dim.fold_forward) {
                            to_acquire = new_leading_edge_var - old_leading_edge;
                        } else {
                            to_acquire = old_leading_edge - new_leading_edge_var;
                        }
                        body = Block::make(checks, body);
                        body = Acquire::make(sema_var, to_acquire, body);
                        body = LetStmt::make(new_leading_edge_var_name, new_leading_edge, body);
                    } else {
                        checks = LetStmt::make(new_leading_edge_var_name, new_leading_edge, checks);
                        body = Block::make(checks, body);
                    }
                }

            } else {
                // Check the accessed range against the valid range.
                Box b = box_required(body, func.name());
                if (b.empty()) {
                    // Must be used in an extern call (TODO:
                    // assert this, TODO: What if it's used in an
                    // extern call and native Halide). We'll
                    // update the valid min at the buffer_crop
                    // call.
                    in_produce = false;
                    body = mutate(op->body);
                } else {
                    Expr leading_edge =
                        Load::make(Int(32), tail, 0, Buffer<>(), Parameter(), const_true());

                    if (func.schedule().async()) {
                        Expr new_leading_edge;
                        if (storage_dim.fold_forward) {
                            new_leading_edge = b[dim].min - 1 + storage_dim.fold_factor;
                        } else {
                            new_leading_edge = b[dim].max + 1 - storage_dim.fold_factor;
                        }
                        string new_leading_edge_name = unique_name('t');
                        Expr new_leading_edge_var = Variable::make(Int(32), new_leading_edge_name);
                        Expr to_release;
                        if (storage_dim.fold_forward) {
                            to_release = new_leading_edge_var - leading_edge;
                        } else {
                            to_release = leading_edge - new_leading_edge_var;
                        }
                        Expr release_producer =
                            Call::make(Int(32), "halide_semaphore_release", {sema_var, to_release}, Call::Extern);
                        // The consumer is going to get its own forked copy of the footprint, so it needs to update it too.
                        Stmt update_leading_edge = Store::make(tail, new_leading_edge_var, 0, Parameter(), const_true());
                        update_leading_edge = Block::make(Evaluate::make(release_producer), update_leading_edge);
                        update_leading_edge = LetStmt::make(new_leading_edge_name, new_leading_edge, update_leading_edge);
                        body = Block::make(update_leading_edge, body);
                    } else {
                        Expr check;
                        if (storage_dim.fold_forward) {
                            check = (b[dim].min > leading_edge - storage_dim.fold_factor && b[dim].max <= leading_edge);
                        } else {
                            check = (b[dim].max < leading_edge + storage_dim.fold_factor && b[dim].min >= leading_edge);
                        }
                        Expr bad_fold_error = Call::make(Int(32), "halide_error_bad_fold",
                                                         {func.name(), storage_dim.var, loop_var},
                                                         Call::Extern);
                        body = Block::make(AssertStmt::make(check, bad_fold_error), body);
                    }
                }
            }


            stmt = ProducerConsumer::make(op->name, op->is_producer, body);
        } else {
            IRMutator::visit(op);
        }
    }

    void visit(const LetStmt *op) {
        if (starts_with(op->name, func.name() + ".") &&
            ends_with(op->name, ".tmp_buffer")) {

            Stmt body = op->body;
            Expr buf = Variable::make(type_of<halide_buffer_t *>(), op->name);

            if (in_produce) {
                // We're taking a crop of the buffer to act as an output
                // to an extern stage. Update the valid min or max
                // coordinate accordingly.

                Expr leading_edge;
                if (storage_dim.fold_forward) {
                    leading_edge =
                        Call::make(Int(32), Call::buffer_get_max, {buf, dim}, Call::Extern);
                } else {
                    leading_edge =
                        Call::make(Int(32), Call::buffer_get_min, {buf, dim}, Call::Extern);
                }

                Stmt update_leading_edge =
                    Store::make(head, leading_edge, 0, Parameter(), const_true());
                body = Block::make(update_leading_edge, body);

                // We don't need to make sure the min is moving
                // monotonically, because we can't do sliding window on
                // extern stages, so we don't have to worry about whether
                // we're preserving valid values from previous loop
                // iterations.

                if (func.schedule().async()) {
                    Expr old_leading_edge =
                        Load::make(Int(32), head, 0, Buffer<>(), Parameter(), const_true());
                    Expr to_acquire;
                    if (storage_dim.fold_forward) {
                        to_acquire = leading_edge - old_leading_edge;
                    } else {
                        to_acquire = old_leading_edge - leading_edge;
                    }
                    body = Acquire::make(sema_var, to_acquire, body);
                }
            } else {
                // We're taking a crop of the buffer to act as an input
                // to an extern stage. Update the valid min or max
                // coordinate accordingly.

                Expr leading_edge;
                if (storage_dim.fold_forward) {
                    leading_edge =
                        Call::make(Int(32), Call::buffer_get_min, {buf, dim}, Call::Extern) - 1 + storage_dim.fold_factor;
                } else {
                    leading_edge =
                        Call::make(Int(32), Call::buffer_get_max, {buf, dim}, Call::Extern) + 1 - storage_dim.fold_factor;
                }

                Stmt update_leading_edge =
                    Store::make(tail, leading_edge, 0, Parameter(), const_true());
                body = Block::make(update_leading_edge, body);

                if (func.schedule().async()) {
                    Expr old_leading_edge =
                        Load::make(Int(32), tail, 0, Buffer<>(), Parameter(), const_true());
                    Expr to_release;
                    if (storage_dim.fold_forward) {
                        to_release = leading_edge - old_leading_edge;
                    } else {
                        to_release = old_leading_edge - leading_edge;
                    }
                    Expr release_producer =
                        Call::make(Int(32), "halide_semaphore_release", {sema_var, to_release}, Call::Extern);
                    body = Block::make(Evaluate::make(release_producer), body);
                }
            }

            stmt = LetStmt::make(op->name, op->value, body);
        } else {
            IRMutator::visit(op);
        }

    }

public:
    InjectFoldingCheck(Function func,
                       string head, string tail,
                       string loop_var, Expr sema_var,
                       int dim, const StorageDim &storage_dim)
        : func(func),
          head(head), tail(tail), loop_var(loop_var), sema_var(sema_var),
          dim(dim), storage_dim(storage_dim) {

<<<<<<< HEAD
    }
};

struct Semaphore {
    string name;
    Expr var;
    Expr init;
};

=======
>>>>>>> 57182f1d
// Attempt to fold the storage of a particular function in a statement
class AttemptStorageFoldingOfFunction : public IRMutator {
    Function func;
    bool explicit_only;

    using IRMutator::visit;

    void visit(const ProducerConsumer *op) {
        if (op->name == func.name()) {
            // Can't proceed into the pipeline for this func
            stmt = op;
        } else {
            IRMutator::visit(op);
        }
    }

    void visit(const For *op) {
        if (op->for_type != ForType::Serial && op->for_type != ForType::Unrolled) {
            // We can't proceed into a parallel for loop.

            // TODO: If there's no overlap between the region touched
            // by the threads as this loop counter varies
            // (i.e. there's no cross-talk between threads), then it's
            // safe to proceed.
            stmt = op;
            return;
        }

        Stmt body = op->body;

        Box provided = box_provided(body, func.name());
        Box required = box_required(body, func.name());
        Box box = box_union(provided, required);

        Expr loop_var = Variable::make(Int(32), op->name);
        Expr loop_min = Variable::make(Int(32), op->name + ".loop_min");
        Expr loop_max = Variable::make(Int(32), op->name + ".loop_max");

        string dynamic_footprint;

        // Try each dimension in turn from outermost in
        for (size_t i = box.size(); i > 0; i--) {
            int dim = (int)(i-1);
            Expr min = simplify(box[dim].min);
            Expr max = simplify(box[dim].max);

<<<<<<< HEAD
            Expr min_provided, max_provided, min_required, max_required;
            if (func.schedule().async() && !explicit_only) {
                if (!provided.empty()) {
                    min_provided = simplify(provided[dim].min);
                    max_provided = simplify(provided[dim].max);
                }
                if (!required.empty()) {
                    min_required = simplify(required[dim].min);
                    max_required = simplify(required[dim].max);
                }
            }
            string sema_name = func.name() + ".folding_semaphore." + unique_name('_');
            Expr sema_var = Variable::make(type_of<halide_semaphore_t *>(), sema_name);
=======
            // Consider the initial iteration and steady state
            // separately for all these proofs.
            Expr loop_var = Variable::make(Int(32), op->name);
            Expr steady_state = (op->min < loop_var);

            Expr min_steady = simplify(substitute(steady_state, const_true(), min));
            Expr max_steady = simplify(substitute(steady_state, const_true(), max));
            Expr min_initial = simplify(substitute(steady_state, const_false(), min));
            Expr max_initial = simplify(substitute(steady_state, const_false(), max));
            Expr extent_initial = simplify(substitute(loop_var, op->min, max_initial - min_initial + 1));
            Expr extent_steady = simplify(max_steady - min_steady + 1);
            Expr extent = Max::make(extent_initial, extent_steady);
            extent = simplify(common_subexpression_elimination(extent));
>>>>>>> 57182f1d

            const StorageDim &storage_dim = func.schedule().storage_dims()[dim];

            Expr explicit_factor;
            if (!is_pure(min) ||
                !is_pure(max) ||
                expr_uses_var(min, op->name) ||
                expr_uses_var(max, op->name)) {
                // We only use the explicit fold factor if the fold is
                // relevant for this loop. If the fold isn't relevant
                // for this loop, the added asserts will be too
                // conservative.
                explicit_factor = storage_dim.fold_factor;
            }

            debug(3) << "\nConsidering folding " << func.name() << " over for loop over " << op->name << '\n'
                     << "Min: " << min << '\n'
                     << "Max: " << max << '\n'
                     << "Extent: " << extent << '\n';

            // First, attempt to detect if the loop is monotonically
            // increasing or decreasing (if we allow automatic folding).
<<<<<<< HEAD
            bool can_fold_forwards = false, can_fold_backwards = false;

            if (!explicit_only) {
                // We can't clobber data that will be read later. If
                // async, the producer can't un-release slots in the
                // circular buffer.
                can_fold_forwards = (is_monotonic(min, op->name) == Monotonic::Increasing);
                can_fold_backwards = (is_monotonic(max, op->name) == Monotonic::Decreasing);
                if (func.schedule().async()) {
                    // Our semaphore acquire primitive can't take
                    // negative values, so we can't un-acquire slots
                    // in the circular buffer.
                    can_fold_forwards &= (is_monotonic(max_provided, op->name) == Monotonic::Increasing);
                    can_fold_backwards &= (is_monotonic(min_provided, op->name) == Monotonic::Decreasing);
                    // We need to be able to analyze the required footprint to know how much to release
                    can_fold_forwards &= min_required.defined();
                    can_fold_backwards &= max_required.defined();
                }
            }

            // Uncomment to pretend that static analysis always fails (for testing)
            // can_fold_forwards = can_fold_backwards = false;

            if (!can_fold_forwards && !can_fold_backwards) {
                if (explicit_factor.defined()) {
                    // If we didn't find a monotonic dimension, and we
=======
            bool min_monotonic_increasing =
                (!explicit_only &&
                 is_monotonic(min_steady, op->name) == Monotonic::Increasing &&
                 can_prove(min_steady >= min_initial));

            bool max_monotonic_decreasing =
                (!explicit_only &&
                 is_monotonic(max_steady, op->name) == Monotonic::Decreasing &&
                 can_prove(max_steady <= max_initial));

            if (explicit_factor.defined()) {
                bool can_skip_dynamic_checks =
                    ((min_monotonic_increasing || max_monotonic_decreasing) &&
                     can_prove(extent <= explicit_factor));
                if (!can_skip_dynamic_checks) {
                    // If we didn't find a monotonic dimension, or
                    // couldn't prove the extent was small enough, and we
>>>>>>> 57182f1d
                    // have an explicit fold factor, we need to
                    // dynamically check that the min/max do in fact
                    // monotonically increase/decrease. We'll allocate
                    // some stack space to store the valid footprint,
                    // update it outside produce nodes, and check it
                    // outside consume nodes.
<<<<<<< HEAD
                    string head, tail;
                    if (func.schedule().async()) {
                        // If we're async, we need to keep a separate
                        // counter for the producer and consumer. They
                        // are coupled by a semaphore. The counter
                        // represents the max index the producer may
                        // write to. The invariant is that the
                        // semaphore count is the difference between
                        // the counters. So...
                        //
                        // when folding forwards,  semaphore == head - tail
                        // when folding backwards, semaphore == tail - head
                        //
                        // We'll initialize to head = tail, and
                        // semaphore = 0. Every time the producer or
                        // consumer wants to move the counter, it must
                        // also acquire or release the semaphore to
                        // prevent them from diverging too far.
                        dynamic_footprint = func.name() + ".folding_semaphore." + op->name + unique_name('_');
                        head = dynamic_footprint + ".head";
                        tail = dynamic_footprint + ".tail";
                    } else {
                        dynamic_footprint = func.name() + "." + op->name + unique_name('_') + ".head";
                        head = tail = dynamic_footprint;
                    }

                    body = InjectFoldingCheck(func,
                                              head, tail,
                                              op->name,
                                              sema_var,
                                              dim,
                                              storage_dim).mutate(body);

                    if (storage_dim.fold_forward) {
                        can_fold_forwards = true;
                    } else {
                        can_fold_backwards = true;
                    }
                } else {
                    // Can't do much with this dimension
                    debug(3) << "Not folding because loop min or max not monotonic in the loop variable\n"
                             << "min = " << min << "\n"
                             << "max = " << max << "\n";
                    continue;
=======
                    dynamic_footprint = func.name() + "." + op->name + ".footprint";

                    body = InjectFoldingCheck(func,
                                              dynamic_footprint,
                                              op->name,
                                              dim,
                                              storage_dim).mutate(body);
                    if (storage_dim.fold_forward) {
                        min_monotonic_increasing = true;
                    } else {
                        max_monotonic_decreasing = true;
                    }
>>>>>>> 57182f1d
                }
            }

            // The min or max has to be monotonic with the loop
            // variable, and should depend on the loop variable.
<<<<<<< HEAD
            internal_assert(can_fold_forwards || can_fold_backwards);

            Expr extent = simplify(max - min + 1);
            Expr factor;
            if (explicit_factor.defined()) {
                if (dynamic_footprint.empty() && !func.schedule().async()) {
                    // We were able to prove monotonicity
                    // statically, but we may need a runtime
                    // assertion for maximum extent. In many cases
                    // it will simplify away. For async schedules
                    // it gets dynamically tracked anyway.
                    Expr error = Call::make(Int(32), "halide_error_fold_factor_too_small",
                                            {func.name(), storage_dim.var, explicit_factor, op->name, extent},
                                            Call::Extern);
                    body = Block::make(AssertStmt::make(extent <= explicit_factor, error), body);
                }
                factor = explicit_factor;
            } else {
                // The max of the extent over all values of the loop variable must be a constant
                Scope<Interval> scope;
                scope.push(op->name, Interval(loop_min, loop_max));
                Expr max_extent = find_constant_bound(extent, Direction::Upper, scope);
                scope.pop(op->name);

                const int max_fold = 1024;
                const int64_t *const_max_extent = as_const_int(max_extent);
                if (const_max_extent && *const_max_extent <= max_fold) {
                    factor = static_cast<int>(next_power_of_two(*const_max_extent));
=======
            if (min_monotonic_increasing || max_monotonic_decreasing) {
                Expr factor;
                if (explicit_factor.defined()) {
                    // We were either able to prove monotonicity
                    // statically and sufficient-extent statically, or
                    // we added dynamic checks for it already.
                    factor = explicit_factor;
>>>>>>> 57182f1d
                } else {
                    debug(3) << "Not folding because extent not bounded by a constant not greater than " << max_fold << "\n"
                             << "extent = " << extent << "\n"
                             << "max extent = " << max_extent << "\n";
                    // Try the next dimension
                    continue;
                }
            }

            internal_assert(factor.defined());

            debug(3) << "Proceeding with factor " << factor << "\n";

            Fold fold = {(int)i - 1, factor};
            dims_folded.push_back(fold);
            {
                string head;
                if (!dynamic_footprint.empty()) {
                    head = dynamic_footprint + ".head";
                }
                body = FoldStorageOfFunction(func.name(), (int)i - 1, factor, head).mutate(body);
            }

            // If the producer is async, it can run ahead by
            // some amount controlled by a semaphore.
            if (func.schedule().async()) {
                Semaphore sema;
                sema.name = sema_name;
                sema.var = sema_var;
                sema.init = 0;

                if (dynamic_footprint.empty()) {
                    // We are going to do the sem acquires and releases using static analysis of the boxes accessed.
                    sema.init = factor;
                    // Do the analysis of how much to acquire and release statically
                    Expr to_acquire, to_release;
                    if (can_fold_forwards) {
                        Expr max_provided_prev = substitute(op->name, loop_var - 1, max_provided);
                        Expr min_required_next = substitute(op->name, loop_var + 1, min_required);
                        to_acquire = max_provided - max_provided_prev; // This is the first time we use these entries
                        to_release = min_required_next - min_required; // This is the last time we use these entries
                    } else {
                        internal_assert(can_fold_backwards);
                        Expr min_provided_prev = substitute(op->name, loop_var - 1, min_provided);
                        Expr max_required_next = substitute(op->name, loop_var + 1, max_required);
                        to_acquire = min_provided_prev - min_provided; // This is the first time we use these entries
                        to_release = max_required - max_required_next; // This is the last time we use these entries
                    }

<<<<<<< HEAD
                    // Logically we acquire the entire extent on
                    // the first iteration:

                    // to_acquire = select(loop_var > loop_min, to_acquire, extent);

                    // However it's simpler to implement this by
                    // just reducing the initial value on the
                    // semaphore by the difference, as long as it
                    // doesn't lift any inner names out of scope.

                    Expr fudge = simplify(substitute(op->name, loop_min, extent - to_acquire));
                    if (is_const(fudge) && can_prove(fudge <= sema.init)) {
                        sema.init -= fudge;
=======
                if (factor.defined()) {
                    debug(3) << "Proceeding with factor " << factor << "\n";

                    Fold fold = {(int)i - 1, factor};
                    dims_folded.push_back(fold);
                    body = FoldStorageOfFunction(func.name(), (int)i - 1, factor, dynamic_footprint).mutate(body);

                    Expr next_var = Variable::make(Int(32), op->name) + 1;
                    Expr next_min = substitute(op->name, next_var, min);
                    if (can_prove(max < next_min)) {
                        // There's no overlapping usage between loop
                        // iterations, so we can continue to search
                        // for further folding opportinities
                        // recursively.
                    } else if (!body.same_as(op->body)) {
                        stmt = For::make(op->name, op->min, op->extent, op->for_type, op->device_api, body);
                        if (!dynamic_footprint.empty()) {
                            Expr init_val;
                            if (min_monotonic_increasing) {
                                init_val = Int(32).min();
                            } else {
                                init_val = Int(32).max();
                            }
                            Stmt init_min = Store::make(dynamic_footprint, init_val, 0, Parameter(), const_true());
                            stmt = Block::make(init_min, stmt);
                            stmt = Allocate::make(dynamic_footprint, Int(32), MemoryType::Stack, {}, const_true(), stmt);
                        }
                        return;
>>>>>>> 57182f1d
                    } else {
                        to_acquire = select(loop_var > loop_min, likely(to_acquire), extent);
                    }

                    // We may need dynamic assertions that a positive
                    // amount of the semaphore is acquired/released,
                    // and that the semaphore is initialized to a
                    // positive value. If we are able to prove it,
                    // these checks will simplify away.
                    string to_release_name = unique_name('t');
                    Expr to_release_var = Variable::make(Int(32), to_release_name);
                    string to_acquire_name = unique_name('t');
                    Expr to_acquire_var = Variable::make(Int(32), to_acquire_name);

                    Expr bad_fold_error =
                        Call::make(Int(32), "halide_error_bad_fold",
                                   {func.name(), storage_dim.var, op->name},
                                   Call::Extern);

                    Expr release_producer =
                        Call::make(Int(32), "halide_semaphore_release", {sema.var, to_release_var}, Call::Extern);
                    Stmt release = Evaluate::make(release_producer);
                    Stmt check_release = AssertStmt::make(to_release_var >= 0 && to_release <= factor, bad_fold_error);
                    release = Block::make(check_release, release);
                    release = LetStmt::make(to_release_name, to_release, release);

                    Stmt check_acquire = AssertStmt::make(to_acquire_var >= 0 && to_acquire_var <= factor, bad_fold_error);

                    body = Block::make(body, release);
                    body = Acquire::make(sema.var, to_acquire_var, body);
                    body = Block::make(check_acquire, body);
                    body = LetStmt::make(to_acquire_name, to_acquire, body);
                } else {
                    // We injected runtime tracking and semaphore logic already
                }
                dims_folded.back().semaphore = sema;
            }

            if (!dynamic_footprint.empty()) {
                if (func.schedule().async()) {
                    dims_folded.back().head = dynamic_footprint + ".head";
                    dims_folded.back().tail = dynamic_footprint + ".tail";
                } else {
                    dims_folded.back().head = dynamic_footprint;
                    dims_folded.back().tail.clear();
                }
                dims_folded.back().fold_forward = storage_dim.fold_forward;
            }

            Expr min_next = substitute(op->name, loop_var + 1, min);

            if (can_prove(max < min_next)) {
                // There's no overlapping usage between loop
                // iterations, so we can continue to search
                // for further folding opportunities
                // recursively.
            } else if (!body.same_as(op->body)) {
                stmt = For::make(op->name, op->min, op->extent, op->for_type, op->device_api, body);
                break;
            } else {
<<<<<<< HEAD
                stmt = op;
                break;
=======
                debug(3) << "Not folding because loop min or max not monotonic in the loop variable\n"
                         << "min_initial = " << min_initial << "\n"
                         << "min_steady = " << min_steady << "\n"
                         << "max_initial = " << max_initial << "\n"
                         << "max_steady = " << max_steady << "\n";
>>>>>>> 57182f1d
            }
        }

        // If there's no communication of values from one loop
        // iteration to the next (which may happen due to sliding),
        // then we're safe to fold an inner loop.
        if (box_contains(provided, required)) {
            body = mutate(body);
        }

        if (body.same_as(op->body)) {
            stmt = op;
        } else {
            stmt = For::make(op->name, op->min, op->extent, op->for_type, op->device_api, body);
        }

        if (func.schedule().async() && !dynamic_footprint.empty() ) {
            // Step the counters backwards over the entire extent of
            // the realization, in case we're in an inner loop and are
            // going to run this loop again with the same
            // semaphore. Our invariant is that the difference between
            // the two counters is the semaphore.
            //
            // Doing this instead of synchronizing and resetting the
            // counters and semaphores lets producers advance to the
            // next scanline while a consumer is still on the last few
            // pixels of the previous scanline.

            Expr head = Load::make(Int(32), dynamic_footprint + ".head", 0, Buffer<>(), Parameter(), const_true());
            Expr tail = Load::make(Int(32), dynamic_footprint + ".tail", 0, Buffer<>(), Parameter(), const_true());
            Expr step = Variable::make(Int(32), func.name() + ".extent." + std::to_string(dims_folded.back().dim)) + dims_folded.back().factor;
            Stmt reset_head = Store::make(dynamic_footprint + ".head", head - step, 0, Parameter(), const_true());
            Stmt reset_tail = Store::make(dynamic_footprint + ".tail", tail - step, 0, Parameter(), const_true());
            stmt = Block::make({stmt, reset_head, reset_tail});
        }


    }

public:
    struct Fold {
        int dim;
        Expr factor;
        Semaphore semaphore;
        string head, tail;
        bool fold_forward;
    };
    vector<Fold> dims_folded;

    AttemptStorageFoldingOfFunction(Function f, bool explicit_only)
        : func(f), explicit_only(explicit_only) {}
};

// Look for opportunities for storage folding in a statement
class StorageFolding : public IRMutator2 {
    const map<string, Function> &env;

    using IRMutator2::visit;

    Stmt visit(const Realize *op) override {
        Stmt body = mutate(op->body);

        // Get the function associated with this realization, which
        // contains the explicit fold directives from the schedule.
        auto func_it = env.find(op->name);
        Function func = func_it != env.end() ? func_it->second : Function();

        // Don't attempt automatic storage folding if there is
        // more than one produce node for this func.
        bool explicit_only = count_producers(body, op->name) != 1;
        AttemptStorageFoldingOfFunction folder(func, explicit_only);
        debug(3) << "Attempting to fold " << op->name << "\n";
        body = folder.mutate(body);

        if (body.same_as(op->body)) {
            return op;
        } else if (folder.dims_folded.empty()) {
<<<<<<< HEAD
            return Realize::make(op->name, op->types, op->bounds, op->condition, body);
=======
            stmt = Realize::make(op->name, op->types, op->memory_type, op->bounds, op->condition, body);
>>>>>>> 57182f1d
        } else {
            Region bounds = op->bounds;

            // Collapse down the extent in the folded dimension
            for (size_t i = 0; i < folder.dims_folded.size(); i++) {
                int d = folder.dims_folded[i].dim;
                Expr f = folder.dims_folded[i].factor;
                internal_assert(d >= 0 &&
                                d < (int)bounds.size());
                bounds[d] = Range(0, f);
            }

<<<<<<< HEAD
            Stmt stmt = Realize::make(op->name, op->types, bounds, op->condition, body);

            // Each fold may have an associated semaphore that needs initialization, along with some counters
            for (const auto &fold : folder.dims_folded) {
                auto sema = fold.semaphore;
                if (sema.var.defined()) {
                    Expr sema_space = Call::make(type_of<halide_semaphore_t *>(), "halide_make_semaphore",
                                                 {sema.init}, Call::Extern);
                    stmt = LetStmt::make(sema.name, sema_space, stmt);
                }
                Expr init;
                if (fold.fold_forward) {
                    init = op->bounds[fold.dim].min;
                } else {
                    init = op->bounds[fold.dim].min + op->bounds[fold.dim].extent - 1;
                }
                if (!fold.head.empty()) {
                    stmt = Block::make(Store::make(fold.head, init, 0, Parameter(), const_true()), stmt);
                    stmt = Allocate::make(fold.head, Int(32), {}, const_true(), stmt);
                }
                if (!fold.tail.empty()) {
                    internal_assert(func.schedule().async()) << "Expected a single counter for synchronous folding";
                    stmt = Block::make(Store::make(fold.tail, init, 0, Parameter(), const_true()), stmt);
                    stmt = Allocate::make(fold.tail, Int(32), {}, const_true(), stmt);
                }
            }

            return stmt;
=======
            stmt = Realize::make(op->name, op->types, op->memory_type, bounds, op->condition, body);
>>>>>>> 57182f1d
        }
    }

public:
    StorageFolding(const map<string, Function> &env) : env(env) {}
};

// Because storage folding runs before simplification, it's useful to
// at least substitute in constants before running it, and also simplify the RHS of Let Stmts.
class SubstituteInConstants : public IRMutator2 {
    using IRMutator2::visit;

    Scope<Expr> scope;
    Stmt visit(const LetStmt *op) override {
        Expr value = simplify(mutate(op->value));

        Stmt body;
        if (is_const(value)) {
            ScopedBinding<Expr> bind(scope, op->name, value);
            body = mutate(op->body);
        } else {
            body = mutate(op->body);
        }

        if (body.same_as(op->body) && value.same_as(op->value)) {
            return op;
        } else {
            return LetStmt::make(op->name, value, body);
        }
    }

    Expr visit(const Variable *op) override {
        if (scope.contains(op->name)) {
            return scope.get(op->name);
        } else {
            return op;
        }
    }
};

Stmt storage_folding(Stmt s, const std::map<std::string, Function> &env) {
    s = SubstituteInConstants().mutate(s);
    s = StorageFolding(env).mutate(s);
    return s;
}

}
}<|MERGE_RESOLUTION|>--- conflicted
+++ resolved
@@ -388,8 +388,6 @@
         : func(func),
           head(head), tail(tail), loop_var(loop_var), sema_var(sema_var),
           dim(dim), storage_dim(storage_dim) {
-
-<<<<<<< HEAD
     }
 };
 
@@ -399,8 +397,6 @@
     Expr init;
 };
 
-=======
->>>>>>> 57182f1d
 // Attempt to fold the storage of a particular function in a statement
 class AttemptStorageFoldingOfFunction : public IRMutator {
     Function func;
@@ -447,7 +443,6 @@
             Expr min = simplify(box[dim].min);
             Expr max = simplify(box[dim].max);
 
-<<<<<<< HEAD
             Expr min_provided, max_provided, min_required, max_required;
             if (func.schedule().async() && !explicit_only) {
                 if (!provided.empty()) {
@@ -461,7 +456,7 @@
             }
             string sema_name = func.name() + ".folding_semaphore." + unique_name('_');
             Expr sema_var = Variable::make(type_of<halide_semaphore_t *>(), sema_name);
-=======
+
             // Consider the initial iteration and steady state
             // separately for all these proofs.
             Expr loop_var = Variable::make(Int(32), op->name);
@@ -475,7 +470,6 @@
             Expr extent_steady = simplify(max_steady - min_steady + 1);
             Expr extent = Max::make(extent_initial, extent_steady);
             extent = simplify(common_subexpression_elimination(extent));
->>>>>>> 57182f1d
 
             const StorageDim &storage_dim = func.schedule().storage_dims()[dim];
 
@@ -498,7 +492,6 @@
 
             // First, attempt to detect if the loop is monotonically
             // increasing or decreasing (if we allow automatic folding).
-<<<<<<< HEAD
             bool can_fold_forwards = false, can_fold_backwards = false;
 
             if (!explicit_only) {
@@ -525,32 +518,13 @@
             if (!can_fold_forwards && !can_fold_backwards) {
                 if (explicit_factor.defined()) {
                     // If we didn't find a monotonic dimension, and we
-=======
-            bool min_monotonic_increasing =
-                (!explicit_only &&
-                 is_monotonic(min_steady, op->name) == Monotonic::Increasing &&
-                 can_prove(min_steady >= min_initial));
-
-            bool max_monotonic_decreasing =
-                (!explicit_only &&
-                 is_monotonic(max_steady, op->name) == Monotonic::Decreasing &&
-                 can_prove(max_steady <= max_initial));
-
-            if (explicit_factor.defined()) {
-                bool can_skip_dynamic_checks =
-                    ((min_monotonic_increasing || max_monotonic_decreasing) &&
-                     can_prove(extent <= explicit_factor));
-                if (!can_skip_dynamic_checks) {
-                    // If we didn't find a monotonic dimension, or
-                    // couldn't prove the extent was small enough, and we
->>>>>>> 57182f1d
                     // have an explicit fold factor, we need to
                     // dynamically check that the min/max do in fact
                     // monotonically increase/decrease. We'll allocate
                     // some stack space to store the valid footprint,
                     // update it outside produce nodes, and check it
                     // outside consume nodes.
-<<<<<<< HEAD
+
                     string head, tail;
                     if (func.schedule().async()) {
                         // If we're async, we need to keep a separate
@@ -595,29 +569,11 @@
                              << "min = " << min << "\n"
                              << "max = " << max << "\n";
                     continue;
-=======
-                    dynamic_footprint = func.name() + "." + op->name + ".footprint";
-
-                    body = InjectFoldingCheck(func,
-                                              dynamic_footprint,
-                                              op->name,
-                                              dim,
-                                              storage_dim).mutate(body);
-                    if (storage_dim.fold_forward) {
-                        min_monotonic_increasing = true;
-                    } else {
-                        max_monotonic_decreasing = true;
-                    }
->>>>>>> 57182f1d
-                }
-            }
-
-            // The min or max has to be monotonic with the loop
-            // variable, and should depend on the loop variable.
-<<<<<<< HEAD
+                }
+            }
+
             internal_assert(can_fold_forwards || can_fold_backwards);
 
-            Expr extent = simplify(max - min + 1);
             Expr factor;
             if (explicit_factor.defined()) {
                 if (dynamic_footprint.empty() && !func.schedule().async()) {
@@ -643,15 +599,6 @@
                 const int64_t *const_max_extent = as_const_int(max_extent);
                 if (const_max_extent && *const_max_extent <= max_fold) {
                     factor = static_cast<int>(next_power_of_two(*const_max_extent));
-=======
-            if (min_monotonic_increasing || max_monotonic_decreasing) {
-                Expr factor;
-                if (explicit_factor.defined()) {
-                    // We were either able to prove monotonicity
-                    // statically and sufficient-extent statically, or
-                    // we added dynamic checks for it already.
-                    factor = explicit_factor;
->>>>>>> 57182f1d
                 } else {
                     debug(3) << "Not folding because extent not bounded by a constant not greater than " << max_fold << "\n"
                              << "extent = " << extent << "\n"
@@ -701,7 +648,6 @@
                         to_release = max_required - max_required_next; // This is the last time we use these entries
                     }
 
-<<<<<<< HEAD
                     // Logically we acquire the entire extent on
                     // the first iteration:
 
@@ -714,39 +660,9 @@
 
                     Expr fudge = simplify(substitute(op->name, loop_min, extent - to_acquire));
                     if (is_const(fudge) && can_prove(fudge <= sema.init)) {
-                        sema.init -= fudge;
-=======
-                if (factor.defined()) {
-                    debug(3) << "Proceeding with factor " << factor << "\n";
-
-                    Fold fold = {(int)i - 1, factor};
-                    dims_folded.push_back(fold);
-                    body = FoldStorageOfFunction(func.name(), (int)i - 1, factor, dynamic_footprint).mutate(body);
-
-                    Expr next_var = Variable::make(Int(32), op->name) + 1;
-                    Expr next_min = substitute(op->name, next_var, min);
-                    if (can_prove(max < next_min)) {
-                        // There's no overlapping usage between loop
-                        // iterations, so we can continue to search
-                        // for further folding opportinities
-                        // recursively.
-                    } else if (!body.same_as(op->body)) {
-                        stmt = For::make(op->name, op->min, op->extent, op->for_type, op->device_api, body);
-                        if (!dynamic_footprint.empty()) {
-                            Expr init_val;
-                            if (min_monotonic_increasing) {
-                                init_val = Int(32).min();
-                            } else {
-                                init_val = Int(32).max();
-                            }
-                            Stmt init_min = Store::make(dynamic_footprint, init_val, 0, Parameter(), const_true());
-                            stmt = Block::make(init_min, stmt);
-                            stmt = Allocate::make(dynamic_footprint, Int(32), MemoryType::Stack, {}, const_true(), stmt);
-                        }
-                        return;
->>>>>>> 57182f1d
-                    } else {
-                        to_acquire = select(loop_var > loop_min, likely(to_acquire), extent);
+                      sema.init -= fudge;
+                    } else {
+                      to_acquire = select(loop_var > loop_min, likely(to_acquire), extent);
                     }
 
                     // We may need dynamic assertions that a positive
@@ -782,7 +698,7 @@
                 }
                 dims_folded.back().semaphore = sema;
             }
-
+  
             if (!dynamic_footprint.empty()) {
                 if (func.schedule().async()) {
                     dims_folded.back().head = dynamic_footprint + ".head";
@@ -805,16 +721,13 @@
                 stmt = For::make(op->name, op->min, op->extent, op->for_type, op->device_api, body);
                 break;
             } else {
-<<<<<<< HEAD
                 stmt = op;
-                break;
-=======
                 debug(3) << "Not folding because loop min or max not monotonic in the loop variable\n"
                          << "min_initial = " << min_initial << "\n"
                          << "min_steady = " << min_steady << "\n"
                          << "max_initial = " << max_initial << "\n"
                          << "max_steady = " << max_steady << "\n";
->>>>>>> 57182f1d
+                break;
             }
         }
 
@@ -892,11 +805,7 @@
         if (body.same_as(op->body)) {
             return op;
         } else if (folder.dims_folded.empty()) {
-<<<<<<< HEAD
-            return Realize::make(op->name, op->types, op->bounds, op->condition, body);
-=======
-            stmt = Realize::make(op->name, op->types, op->memory_type, op->bounds, op->condition, body);
->>>>>>> 57182f1d
+            return Realize::make(op->name, op->types, op->memory_type, op->bounds, op->condition, body);
         } else {
             Region bounds = op->bounds;
 
@@ -909,8 +818,7 @@
                 bounds[d] = Range(0, f);
             }
 
-<<<<<<< HEAD
-            Stmt stmt = Realize::make(op->name, op->types, bounds, op->condition, body);
+            Stmt stmt = Realize::make(op->name, op->types, op->memory_type, bounds, op->condition, body);
 
             // Each fold may have an associated semaphore that needs initialization, along with some counters
             for (const auto &fold : folder.dims_folded) {
@@ -928,19 +836,16 @@
                 }
                 if (!fold.head.empty()) {
                     stmt = Block::make(Store::make(fold.head, init, 0, Parameter(), const_true()), stmt);
-                    stmt = Allocate::make(fold.head, Int(32), {}, const_true(), stmt);
+                    stmt = Allocate::make(fold.head, Int(32), MemoryType::Stack, {}, const_true(), stmt);
                 }
                 if (!fold.tail.empty()) {
                     internal_assert(func.schedule().async()) << "Expected a single counter for synchronous folding";
                     stmt = Block::make(Store::make(fold.tail, init, 0, Parameter(), const_true()), stmt);
-                    stmt = Allocate::make(fold.tail, Int(32), {}, const_true(), stmt);
+                    stmt = Allocate::make(fold.tail, Int(32), MemoryType::Stack, {}, const_true(), stmt);
                 }
             }
 
             return stmt;
-=======
-            stmt = Realize::make(op->name, op->types, op->memory_type, bounds, op->condition, body);
->>>>>>> 57182f1d
         }
     }
 
