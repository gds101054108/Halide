#include "Tracing.h"
#include "IRMutator.h"
#include "IROperator.h"
#include "runtime/HalideRuntime.h"

namespace Halide {
namespace Internal {

int tracing_level() {
    char *trace = getenv("HL_TRACE");
    return trace ? atoi(trace) : 0;
}

using std::vector;
using std::map;
using std::string;

class InjectTracing : public IRMutator {
public:
    const map<string, Function> &env;
    int global_level;
    InjectTracing(const map<string, Function> &e)
        : env(e),
          global_level(tracing_level()) {}

private:
    using IRMutator::visit;

    void visit(const Call *op) {

        // Calls inside of an address_of don't count, but we want to
        // visit the args of the inner call.
        if (op->call_type == Call::Intrinsic && op->name == Call::address_of) {
            internal_assert(op->args.size() == 1);
            const Call *c = op->args[0].as<Call>();
            const Load *l = op->args[0].as<Load>();

            internal_assert(c || l);

            std::vector<Expr> args;
            if (c) {
                args = c->args;
            } else {
                args.push_back(l->index);
            }

            bool unchanged = true;
            vector<Expr> new_args(args.size());
            for (size_t i = 0; i < args.size(); i++) {
                new_args[i] = mutate(args[i]);
                unchanged = unchanged && (new_args[i].same_as(args[i]));
            }

            if (unchanged) {
                expr = op;
                return;
            } else {
                Expr inner;
                if (c) {
                    inner = Call::make(c->type, c->name, new_args, c->call_type,
                                       c->func, c->value_index, c->image, c->param);
                } else {
                    Expr inner = Load::make(l->type, l->name, new_args[0], l->image, l->param);
                }
                expr = Call::make(Handle(), Call::address_of, {inner}, Call::Intrinsic);
                return;
            }
        }



        IRMutator::visit(op);
        op = expr.as<Call>();
        internal_assert(op);

        bool trace_it = false;
        Expr trace_parent;
        if (op->call_type == Call::Halide) {
            Function f = op->func;
            bool inlined = f.schedule().compute_level().is_inline();
            trace_it = f.is_tracing_loads() || (global_level > 2 && !inlined);
            trace_parent = Variable::make(Int(32), op->name + ".trace_id");
        } else if (op->call_type == Call::Image) {
            trace_it = global_level > 2;
            trace_parent = -1;
        }

        if (trace_it) {
            // Wrap the load in a call to trace_load
            vector<Expr> args;
            args.push_back(op->name);
            args.push_back(halide_trace_load);
            args.push_back(trace_parent);
            args.push_back(op->value_index);
            args.push_back(op);
            args.insert(args.end(), op->args.begin(), op->args.end());

            expr = Call::make(op->type, Call::trace_expr, args, Call::Intrinsic);
        }

    }

    void visit(const Provide *op) {
        IRMutator::visit(op);
        op = stmt.as<Provide>();
        internal_assert(op);

        map<string, Function>::const_iterator iter = env.find(op->name);
        if (iter == env.end()) return;
        Function f = iter->second;
        bool inlined = f.schedule().compute_level().is_inline();

        if (f.is_tracing_stores() || (global_level > 1 && !inlined)) {
            // Wrap each expr in a tracing call

            const vector<Expr> &values = op->values;
            vector<Expr> traces(op->values.size());

            for (size_t i = 0; i < values.size(); i++) {
                vector<Expr> args;
                args.push_back(f.name());
                args.push_back(halide_trace_store);
                args.push_back(Variable::make(Int(32), op->name + ".trace_id"));
                args.push_back((int)i);
                args.push_back(values[i]);
                args.insert(args.end(), op->args.begin(), op->args.end());
                traces[i] = Call::make(values[i].type(), Call::trace_expr, args, Call::Intrinsic);
            }

            stmt = Provide::make(op->name, traces, op->args);
        }
    }

    void visit(const Realize *op) {
        IRMutator::visit(op);
        op = stmt.as<Realize>();
        internal_assert(op);

        map<string, Function>::const_iterator iter = env.find(op->name);
        if (iter == env.end()) return;
        Function f = iter->second;
        if (f.is_tracing_realizations() || global_level > 0) {

            // Throw a tracing call before and after the realize body
            vector<Expr> args;
            args.push_back(op->name);
            args.push_back(halide_trace_begin_realization); // event type for begin realization
            args.push_back(0); // realization id
            args.push_back(0); // value index
            args.push_back(0); // value

            for (size_t i = 0; i < op->bounds.size(); i++) {
                args.push_back(op->bounds[i].min);
                args.push_back(op->bounds[i].extent);
            }

            // Begin realization returns a unique token to pass to further trace calls affecting this buffer.

            Expr call_before = Call::make(Int(32), Call::trace, args, Call::Intrinsic);
            args[1] = halide_trace_end_realization;
            args[2] = Variable::make(Int(32), op->name + ".trace_id");
            Expr call_after = Call::make(Int(32), Call::trace, args, Call::Intrinsic);
            Stmt new_body = op->body;
            new_body = Block::make(new_body, Evaluate::make(call_after));
            new_body = LetStmt::make(op->name + ".trace_id", call_before, new_body);
            stmt = Realize::make(op->name, op->types, op->bounds, op->condition, new_body);
        } else if (f.is_tracing_stores() || f.is_tracing_loads()) {
            // We need a trace id defined to pass to the loads and stores
            Stmt new_body = op->body;
            new_body = LetStmt::make(op->name + ".trace_id", 0, new_body);
            stmt = Realize::make(op->name, op->types, op->bounds, op->condition, new_body);
        }


    }

    void visit(const ProducerConsumer *op) {
        IRMutator::visit(op);
        op = stmt.as<ProducerConsumer>();
        internal_assert(op);
        map<string, Function>::const_iterator iter = env.find(op->name);
        if (iter == env.end()) return;
        Function f = iter->second;
        if (f.is_tracing_realizations() || global_level > 0) {
            // Throw a tracing call around each pipeline event
            vector<Expr> args;
            args.push_back(op->name);
            args.push_back(0);
            args.push_back(Variable::make(Int(32), op->name + ".trace_id"));
            args.push_back(0); // value index
            args.push_back(0); // value

            // Use the size of the pure step

            for (int i = 0; i < f.dimensions(); i++) {
                Expr min = Variable::make(Int(32), f.name() + ".s0." + f.args()[i] + ".min");
                Expr max = Variable::make(Int(32), f.name() + ".s0." + f.args()[i] + ".max");
                Expr extent = (max + 1) - min;
                args.push_back(min);
                args.push_back(extent);
            }

            Expr call;
            Stmt new_update;
            if (op->update.defined()) {
                args[1] = halide_trace_update;
                call = Call::make(Int(32), Call::trace, args, Call::Intrinsic);
                new_update = Block::make(Evaluate::make(call), op->update);
            }

            args[1] = halide_trace_consume;
            call = Call::make(Int(32), Call::trace, args, Call::Intrinsic);
            Stmt new_consume = Block::make(Evaluate::make(call), op->consume);

            args[1] = halide_trace_end_consume;
            call = Call::make(Int(32), Call::trace, args, Call::Intrinsic);
            new_consume = Block::make(new_consume, Evaluate::make(call));

            stmt = ProducerConsumer::make(op->name, op->produce, new_update, new_consume);

            args[1] = halide_trace_produce;
            call = Call::make(Int(32), Call::trace, args, Call::Intrinsic);
            stmt = LetStmt::make(f.name() + ".trace_id", call, stmt);
        }

    }
};

class RemoveRealizeOverOutput : public IRMutator {
    using IRMutator::visit;
    const vector<Function> &outputs;

    void visit(const Realize *op) {
        for (Function f : outputs) {
            if (op->name == f.name()) {
                stmt = mutate(op->body);
                return;
            }
        }
        IRMutator::visit(op);
    }

public:
    RemoveRealizeOverOutput(const vector<Function> &o) : outputs(o) {}
};

Stmt inject_tracing(Stmt s, const map<string, Function> &env, const vector<Function> &outputs) {
    Stmt original = s;
    InjectTracing tracing(env);

    // Add a dummy realize block for the output buffers
<<<<<<< HEAD
    for (Function output : outputs) {
        Region output_region;
        Parameter output_buf = output.output_buffers()[0];
        internal_assert(output_buf.is_buffer());
        for (int i = 0; i < output.dimensions(); i++) {
            string d = int_to_string(i);
            Expr min = Variable::make(Int(32), output_buf.name() + ".min." + d);
            Expr extent = Variable::make(Int(32), output_buf.name() + ".extent." + d);
            output_region.push_back(Range(min, extent));
        }
        s = Realize::make(output.name(), output.output_types(), output_region, const_true(), s);
=======
    Region output_region;
    Parameter output_buf = output.output_buffers()[0];
    internal_assert(output_buf.is_buffer());
    for (int i = 0; i < output.dimensions(); i++) {
        string d = std::to_string(i);
        Expr min = Variable::make(Int(32), output_buf.name() + ".min." + d);
        Expr extent = Variable::make(Int(32), output_buf.name() + ".extent." + d);
        output_region.push_back(Range(min, extent));
>>>>>>> 9dea7c98
    }

    // Inject tracing calls
    s = tracing.mutate(s);

    // Strip off the dummy realize blocks
    s = RemoveRealizeOverOutput(outputs).mutate(s);

    // Unless tracing was a no-op, add a call to shut down the trace
    // (which flushes the output stream)
    if (!s.same_as(original)) {
        Expr flush = Call::make(Int(32), "halide_shutdown_trace", vector<Expr>(), Call::Extern);
        s = Block::make(s, Evaluate::make(flush));
    }
    return s;
}

}
}<|MERGE_RESOLUTION|>--- conflicted
+++ resolved
@@ -249,28 +249,17 @@
     InjectTracing tracing(env);
 
     // Add a dummy realize block for the output buffers
-<<<<<<< HEAD
     for (Function output : outputs) {
         Region output_region;
         Parameter output_buf = output.output_buffers()[0];
         internal_assert(output_buf.is_buffer());
         for (int i = 0; i < output.dimensions(); i++) {
-            string d = int_to_string(i);
+            string d = std::to_string(i);
             Expr min = Variable::make(Int(32), output_buf.name() + ".min." + d);
             Expr extent = Variable::make(Int(32), output_buf.name() + ".extent." + d);
             output_region.push_back(Range(min, extent));
         }
         s = Realize::make(output.name(), output.output_types(), output_region, const_true(), s);
-=======
-    Region output_region;
-    Parameter output_buf = output.output_buffers()[0];
-    internal_assert(output_buf.is_buffer());
-    for (int i = 0; i < output.dimensions(); i++) {
-        string d = std::to_string(i);
-        Expr min = Variable::make(Int(32), output_buf.name() + ".min." + d);
-        Expr extent = Variable::make(Int(32), output_buf.name() + ".extent." + d);
-        output_region.push_back(Range(min, extent));
->>>>>>> 9dea7c98
     }
 
     // Inject tracing calls
