#ifndef HALIDE_GENERATOR_H_
#define HALIDE_GENERATOR_H_

/** \file
 *
 * Generator is a class used to encapsulate the building of Funcs in user
 * pipelines. A Generator is agnostic to JIT vs AOT compilation; it can be used for
 * either purpose, but is especially convenient to use for AOT compilation.
 *
 * A Generator explicitly declares the Inputs and Outputs associated for a given
 * pipeline, and separates the code for constructing the outputs from the code from
 * scheduling them. For instance:
 *
 * \code
 *     class Blur : public Generator<Blur> {
 *     public:
 *         Input<Func> input{"input", UInt(16), 2};
 *         Output<Func> output{"output", UInt(16), 2};
 *         void generate() {
 *             blur_x(x, y) = (input(x, y) + input(x+1, y) + input(x+2, y))/3;
 *             blur_y(x, y) = (blur_x(x, y) + blur_x(x, y+1) + blur_x(x, y+2))/3;
 *             output(x, y) = blur(x, y);
 *         }
 *         void schedule() {
 *             blur_y.split(y, y, yi, 8).parallel(y).vectorize(x, 8);
 *             blur_x.store_at(blur_y, y).compute_at(blur_y, yi).vectorize(x, 8);
 *         }
 *     private:
 *         Var x, y, xi, yi;
 *         Func blur_x, blur_y;
 *     };
 * \endcode
 *
 * Halide can compile a Generator into the correct pipeline by introspecting these
 * values and constructing an appropriate signature based on them.
 *
 * A Generator must provide implementations of two methods:
 *
 *   - generate(), which must fill in all Output Func(s), but should not do any
 * scheduling
 *   - schedule(), which should do scheduling for any intermediate and
 * output Funcs
 *
 * Inputs can be any C++ scalar type:
 *
 * \code
 *     Input<float> radius{"radius"};
 *     Input<int32_t> increment{"increment"};
 * \endcode
 *
 * An Input<Func> is (essentially) like an ImageParam, except that it may (or may
 * not) not be backed by an actual buffer, and thus has no defined extents.
 *
 * \code
 *     Input<Func> input{"input", Float(32), 2};
 * \endcode
 *
 * You can optionally make the type and/or dimensions of Input<Func> unspecified,
 * in which case the value is simply inferred from the actual Funcs passed to them.
 * Of course, if you specify an explicit Type or Dimension, we still require the
 * input Func to match, or a compilation error results.
 *
 * \code
 *     Input<Func> input{ "input", 3 };  // require 3-dimensional Func,
 *                                       // but leave Type unspecified
 * \endcode
 *
 * A Generator must explicitly list the output(s) it produces:
 *
 * \code
 *     Output<Func> output{"output", Float(32), 2};
 * \endcode
 *
 * You can specify an output that returns a Tuple by specifying a list of Types:
 *
 * \code
 *     class Tupler : Generator<Tupler> {
 *       Input<Func> input{"input", Int(32), 2};
 *       Output<Func> output{"output", {Float(32), UInt(8)}, 2};
 *       void generate() {
 *         Var x, y;
 *         Expr a = cast<float>(input(x, y));
 *         Expr b = cast<uint8_t>(input(x, y));
 *         output(x, y) = Tuple(a, b);
 *       }
 *     };
 * \endcode
 *
 * You can also specify Output<X> for any scalar type (except for Handle types);
 * this is merely syntactic sugar on top of a zero-dimensional Func, but can be
 * quite handy, especially when used with multiple outputs:
 *
 * \code
 *     Output<float> sum{"sum"};  // equivalent to Output<Func> {"sum", Float(32), 0}
 * \endcode
 *
 * As with Input<Func>, you can optionally make the type and/or dimensions of an
 * Output<Func> unspecified; any unspecified types must be resolved via an
 * implicit GeneratorParam in order to use top-level compilation.
 *
 * You can also declare an *array* of Input or Output, by using an array type
 * as the type parameter:
 *
 * \code
 *     // Takes exactly 3 images and outputs exactly 3 sums.
 *     class SumRowsAndColumns : Generator<SumRowsAndColumns> {
 *       Input<Func[3]> inputs{"inputs", Float(32), 2};
 *       Input<int32_t[2]> extents{"extents"};
 *       Output<Func[3]> sums{"sums", Float(32), 1};
 *       void generate() {
 *         assert(inputs.size() == sums.size());
 *         // assume all inputs are same extent
 *         Expr width = extent[0];
 *         Expr height = extent[1];
 *         for (size_t i = 0; i < inputs.size(); ++i) {
 *           RDom r(0, width, 0, height);
 *           sums[i]() = 0.f;
 *           sums[i]() += inputs[i](r.x, r.y);
 *          }
 *       }
 *     };
 *
 * You can also leave array size unspecified, in which case it will be inferred
 * from the input vector, or (optionally) explicitly specified via a resize()
 * method:
 *
 * \code
 *     class Pyramid : public Generator<Pyramid> {
 *     public:
 *         GeneratorParam<int32_t> levels{"levels", 10};
 *         Input<Func> input{ "input", Float(32), 2 };
 *         Output<Func[]> pyramid{ "pyramid", Float(32), 2 };
 *         void generate() {
 *             pyramid.resize(levels);
 *             pyramid[0](x, y) = input(x, y);
 *             for (int i = 1; i < pyramid.size(); i++) {
 *                 pyramid[i](x, y) = (pyramid[i-1](2*x, 2*y) +
 *                                    pyramid[i-1](2*x+1, 2*y) +
 *                                    pyramid[i-1](2*x, 2*y+1) +
 *                                    pyramid[i-1](2*x+1, 2*y+1))/4;
 *             }
 *         }
 *     };
 * \endcode
 *
 * A Generator can also be customized via compile-time parameters (GeneratorParams
 * or ScheduleParams), which affect code generation. While a GeneratorParam can
 * be used from anywhere inside a Generator (either the generate() or
 * schedule() method), ScheduleParam should be accessed only within the
 * schedule() method. (This is not currently a compile-time error but may become
 * one in the future.)
 *
 * GeneratorParams, ScheduleParams, Inputs, and Outputs are (by convention) always
 * public and always declared at the top of the Generator class, in the order
 *
 * \code
 *     GeneratorParam(s)
 *     ScheduleParam(s)
 *     Input<Func>(s)
 *     Input<non-Func>(s)
 *     Output<Func>(s)
 * \endcode
 *
 * Note that the Inputs and Outputs will appear in the C function call in the order
 * they are declared. All Input<Func> and Output<Func> are represented as buffer_t;
 * all other Input<> are the appropriate C++ scalar type. (GeneratorParams are
 * always referenced by name, not position, so their order is irrelevant.)
 *
 * All Inputs and Outputs must have explicit names, and all such names must match
 * the regex [A-Za-z][A-Za-z_0-9]* (i.e., essentially a C/C++ variable name, with
 * some extra restrictions on underscore use). By convention, the name should match
 * the member-variable name.
 *
 * Generators are added to a global registry to simplify AOT build mechanics; this
 * is done by simply using the HALIDE_REGISTER_GENERATOR macro at global scope:
 *
 * \code
 *      HALIDE_REGISTER_GENERATOR(ExampleGen, "jit_example")
 * \endcode
 *
 * The registered name of the Generator is provided must match the same rules as
 * Input names, above.
 *
 * Note that a Generator is always executed with a specific Target assigned to it,
 * that you can access via the get_target() method. (You should *not* use the
 * global get_target_from_environment(), etc. methods provided in Target.h)
 *
 * (Note that there are older variations of Generator that differ from what's
 * documented above; these are still supported but not described here. See
 * https://github.com/halide/Halide/wiki/Old-Generator-Documentation for
 * more information.)
 */

#include <algorithm>
#include <iterator>
#include <limits>
#include <memory>
#include <mutex>
#include <sstream>
#include <string>
#include <type_traits>
#include <vector>

#include "Func.h"
#include "Introspection.h"
#include "ObjectInstanceRegistry.h"
#include "Target.h"

namespace Halide {

namespace Internal {

template <typename T>
NO_INLINE std::string enum_to_string(const std::map<std::string, T> &enum_map, const T& t) {
    for (auto key_value : enum_map) {
        if (t == key_value.second) {
            return key_value.first;
        }
    }
    user_error << "Enumeration value not found.\n";
    return "";
}

template <typename T>
T enum_from_string(const std::map<std::string, T> &enum_map, const std::string& s) {
    auto it = enum_map.find(s);
    user_assert(it != enum_map.end()) << "Enumeration value not found: " << s << "\n";
    return it->second;
}

EXPORT extern const std::map<std::string, Halide::Type> &get_halide_type_enum_map();
inline std::string halide_type_to_enum_string(const Type &t) {
    return enum_to_string(get_halide_type_enum_map(), t);
}

EXPORT extern Halide::LoopLevel get_halide_undefined_looplevel();
EXPORT extern const std::map<std::string, Halide::LoopLevel> &get_halide_looplevel_enum_map();
inline std::string halide_looplevel_to_enum_string(const LoopLevel &loop_level){
    return enum_to_string(get_halide_looplevel_enum_map(), loop_level);
}

// Convert a Halide Type into a string representation of its C source.
// e.g., Int(32) -> "Halide::Int(32)"
EXPORT std::string halide_type_to_c_source(const Type &t);

// Convert a Halide Type into a string representation of its C Source.
// e.g., Int(32) -> "int32_t"
EXPORT std::string halide_type_to_c_type(const Type &t);

/** generate_filter_main() is a convenient wrapper for GeneratorRegistry::create() +
 * compile_to_files(); it can be trivially wrapped by a "real" main() to produce a
 * command-line utility for ahead-of-time filter compilation. */
EXPORT int generate_filter_main(int argc, char **argv, std::ostream &cerr);

// select_type<> is to std::conditional as switch is to if:
// it allows a multiway compile-time type definition via the form
//
//    select_type<cond<condition1, type1>,
//                cond<condition2, type2>,
//                ....
//                cond<conditionN, typeN>>::type
//
// Note that the conditions are evaluated in order; the first evaluating to true
// is chosen.
//
// Note that if no conditions evaluate to true, the resulting type is illegal
// and will produce a compilation error. (You can provide a default by simply
// using cond<true, SomeType> as the final entry.)
template<bool B, typename T>
struct cond {
    static constexpr bool value = B;
    using type = T;
};

template <typename First, typename... Rest>
struct select_type : std::conditional<First::value, typename First::type, typename select_type<Rest...>::type> { };

template<typename First>
struct select_type<First> { using type = typename std::conditional<First::value, typename First::type, void>::type; };

class GeneratorParamBase {
public:
    EXPORT explicit GeneratorParamBase(const std::string &name);
    EXPORT virtual ~GeneratorParamBase();

    const std::string name;

protected:
    friend class GeneratorBase;
    friend class StubEmitter;

    virtual void set_from_string(const std::string &value_string) = 0;
    virtual std::string to_string() const = 0;
    virtual std::string call_to_string(const std::string &v) const = 0;
    virtual std::string get_c_type() const = 0;

    virtual std::string get_type_decls() const {
        return "";
    }

    virtual std::string get_default_value() const {
        return to_string();
    }

    virtual std::string get_template_type() const {
        return get_c_type();
    }

    virtual std::string get_template_value() const {
        return get_default_value();
    }

    virtual bool is_schedule_param() const {
        return false;
    }

    virtual bool is_looplevel_param() const {
        return false;
    }

private:
    explicit GeneratorParamBase(const GeneratorParamBase &) = delete;
    void operator=(const GeneratorParamBase &) = delete;
};

template<typename T>
class GeneratorParamImpl : public GeneratorParamBase {
public:
    GeneratorParamImpl(const std::string &name, const T &value) : GeneratorParamBase(name), value_(value) {}

    T value() const { return value_; }

    operator T() const { return this->value(); }

    operator Expr() const { return make_const(type_of<T>(), this->value()); }

    virtual void set(const T &new_value) { value_ = new_value; }

protected:
    bool is_looplevel_param() const override {
        return std::is_same<T, LoopLevel>::value;
    }

private:
    T value_;
};

// Stubs for type-specific implementations of GeneratorParam, to avoid
// many complex enable_if<> statements that were formerly spread through the
// implementation. Note that not all of these need to be templated classes,
// (e.g. for GeneratorParam_Target, T == Target always), but are declared
// that way for symmetry of declaration.
template<typename T>
class GeneratorParam_Target : public GeneratorParamImpl<T> {
public:
    GeneratorParam_Target(const std::string &name, const T &value) : GeneratorParamImpl<T>(name, value) {}

    void set_from_string(const std::string &new_value_string) override {
        this->set(Target(new_value_string));
    }

    std::string to_string() const override {
        return this->value().to_string();
    }

    std::string call_to_string(const std::string &v) const override {
        std::ostringstream oss;
        oss << v << ".to_string()";
        return oss.str();
    }

    std::string get_c_type() const override {
        return "Target";
    }
};

template<typename T>
class GeneratorParam_Arithmetic : public GeneratorParamImpl<T> {
public:
    GeneratorParam_Arithmetic(const std::string &name,
                              const T &value,
                              const T &min = std::numeric_limits<T>::lowest(),
                              const T &max = std::numeric_limits<T>::max())
        : GeneratorParamImpl<T>(name, value), min(min), max(max) {
        // call set() to ensure value is clamped to min/max
        this->set(value);
    }

    void set(const T &new_value) override {
        user_assert(new_value >= min && new_value <= max) << "Value out of range: " << new_value;
        GeneratorParamImpl<T>::set(new_value);
    }

    void set_from_string(const std::string &new_value_string) override {
        std::istringstream iss(new_value_string);
        T t;
        iss >> t;
        user_assert(!iss.fail() && iss.get() == EOF) << "Unable to parse: " << new_value_string;
        this->set(t);
    }

    std::string to_string() const override {
        std::ostringstream oss;
        oss << this->value();
        if (std::is_same<T, float>::value) {
            // If the constant has no decimal point ("1")
            // we must append one before appending "f"
            if (oss.str().find(".") == std::string::npos) {
                oss << ".";
            }
            oss << "f";
        }
        return oss.str();
    }

    std::string call_to_string(const std::string &v) const override {
        std::ostringstream oss;
        oss << "std::to_string(" << v << ")";
        return oss.str();
    }

    std::string get_c_type() const override {
        std::ostringstream oss;
        if (std::is_same<T, float>::value) {
            return "float";
        } else if (std::is_same<T, double>::value) {
            return "double";
        } else if (std::is_integral<T>::value) {
            if (std::is_unsigned<T>::value) oss << 'u';
            oss << "int" << (sizeof(T) * 8) << "_t";
            return oss.str();
        } else {
            user_error << "Unknown arithmetic type\n";
            return "";
        }
    }

private:
    const T min, max;
};

template<typename T>
class GeneratorParam_Bool : public GeneratorParam_Arithmetic<T> {
public:
    GeneratorParam_Bool(const std::string &name, const T &value) : GeneratorParam_Arithmetic<T>(name, value) {}

    void set_from_string(const std::string &new_value_string) override {
        bool v = false;
        if (new_value_string == "true") {
            v = true;
        } else if (new_value_string == "false") {
            v = false;
        } else {
            user_assert(false) << "Unable to parse bool: " << new_value_string;
        }
        this->set(v);
    }

    std::string to_string() const override {
        return this->value() ? "true" : "false";
    }

    std::string call_to_string(const std::string &v) const override {
        std::ostringstream oss;
        oss << "(" << v << ") ? \"true\" : \"false\"";
        return oss.str();
    }

    std::string get_c_type() const override {
        return "bool";
    }
};

template<typename T>
class GeneratorParam_Enum : public GeneratorParamImpl<T> {
public:
    GeneratorParam_Enum(const std::string &name, const T &value, const std::map<std::string, T> &enum_map)
        : GeneratorParamImpl<T>(name, value), enum_map(enum_map) {}

    void set_from_string(const std::string &new_value_string) override {
        auto it = enum_map.find(new_value_string);
        user_assert(it != enum_map.end()) << "Enumeration value not found: " << new_value_string;
        this->set(it->second);
    }

    std::string to_string() const override {
        return enum_to_string(enum_map, this->value());
    }

    std::string call_to_string(const std::string &v) const override {
        return "Enum_" + this->name + "_map().at(" + v + ")";
    }

    std::string get_c_type() const override {
        return "Enum_" + this->name;
    }

    std::string get_default_value() const override {
        return "Enum_" + this->name + "::" + enum_to_string(enum_map, this->value());
    }

    std::string get_type_decls() const override {
        std::ostringstream oss;
        oss << "enum class Enum_" << this->name << " {\n";
        for (auto key_value : enum_map) {
            oss << "  " << key_value.first << ",\n";
        }
        oss << "};\n";
        oss << "\n";

        // TODO: since we generate the enums, we could probably just use a vector (or array!) rather than a map,
        // since we can ensure that the enum values are a nice tight range.
        oss << "inline NO_INLINE const std::map<Enum_" << this->name << ", std::string>& Enum_" << this->name << "_map() {\n";
        oss << "  static const std::map<Enum_" << this->name << ", std::string> m = {\n";
        for (auto key_value : enum_map) {
            oss << "    { Enum_" << this->name << "::" << key_value.first << ", \"" << key_value.first << "\"},\n";
        }
        oss << "  };\n";
        oss << "  return m;\n";
        oss << "};\n";
        return oss.str();
    }

private:
    const std::map<std::string, T> enum_map;
};

template<typename T>
class GeneratorParam_Type : public GeneratorParam_Enum<T> {
public:
    GeneratorParam_Type(const std::string &name, const T &value)
        : GeneratorParam_Enum<T>(name, value, get_halide_type_enum_map()) {}

    std::string call_to_string(const std::string &v) const override {
        return "Halide::Internal::halide_type_to_enum_string(" + v + ")";
    }

    std::string get_c_type() const override {
        return "Type";
    }

    std::string get_template_type() const override {
        return "typename";
    }

    std::string get_template_value() const override {
        return halide_type_to_c_type(this->value());
    }

    std::string get_default_value() const override {
        return halide_type_to_c_source(this->value());
    }

    std::string get_type_decls() const override {
        return "";
    }
};

template<typename T>
class GeneratorParam_LoopLevel : public GeneratorParam_Enum<T> {
public:
    GeneratorParam_LoopLevel(const std::string &name, const std::string &def)
        : GeneratorParam_Enum<T>(name, enum_from_string(get_halide_looplevel_enum_map(), def), get_halide_looplevel_enum_map()), def(def) {}

    std::string call_to_string(const std::string &v) const override {
        std::ostringstream oss;
        oss << "Halide::Internal::halide_looplevel_to_enum_string(" << v << ")";
        return oss.str();
    }
    std::string get_c_type() const override {
        return "LoopLevel";
    }

    std::string get_default_value() const override {
        if (def == "undefined") return "Halide::Internal::get_halide_undefined_looplevel()";
        if (def == "root") return "LoopLevel::root()";
        if (def == "inline") return "LoopLevel()";
        user_error << "LoopLevel value " << def << " not found.\n";
        return "";
    }

    std::string get_type_decls() const override {
        return "";
    }

    bool defined() const {
        return this->value() != get_halide_undefined_looplevel();
    }

private:
    const std::string def;
};

template<typename T>
using GeneratorParamImplBase =
    typename select_type<
        cond<std::is_same<T, Target>::value,    GeneratorParam_Target<T>>,
        cond<std::is_same<T, Type>::value,      GeneratorParam_Type<T>>,
        cond<std::is_same<T, LoopLevel>::value, GeneratorParam_LoopLevel<T>>,
        cond<std::is_same<T, bool>::value,      GeneratorParam_Bool<T>>,
        cond<std::is_arithmetic<T>::value,      GeneratorParam_Arithmetic<T>>,
        cond<std::is_enum<T>::value,            GeneratorParam_Enum<T>>
    >::type;

}  // namespace Internal

/** GeneratorParam is a templated class that can be used to modify the behavior
 * of the Generator at code-generation time. GeneratorParams are commonly
 * specified in build files (e.g. Makefile) to customize the behavior of
 * a given Generator, thus they have a very constrained set of types to allow
 * for efficient specification via command-line flags. A GeneratorParam can be:
 *   - any float or int type.
 *   - bool
 *   - enum
 *   - Halide::Target
 *   - Halide::Type
 * All GeneratorParams have a default value. Arithmetic types can also
 * optionally specify min and max. Enum types must specify a string-to-value
 * map.
 *
 * Halide::Type is treated as though it were an enum, with the mappings:
 *
 *   "int8"     Halide::Int(8)
 *   "int16"    Halide::Int(16)
 *   "int32"    Halide::Int(32)
 *   "uint8"    Halide::UInt(8)
 *   "uint16"   Halide::UInt(16)
 *   "uint32"   Halide::UInt(32)
 *   "float32"  Halide::Float(32)
 *   "float64"  Halide::Float(64)
 *
 * No vector Types are currently supported by this mapping.
 *
 */
template <typename T>
class GeneratorParam : public Internal::GeneratorParamImplBase<T> {
public:
    GeneratorParam(const std::string &name, const T &value)
        : Internal::GeneratorParamImplBase<T>(name, value) {}

    GeneratorParam(const std::string &name, const T &value, const T &min, const T &max)
        : Internal::GeneratorParamImplBase<T>(name, value, min, max) {}

    GeneratorParam(const std::string &name, const T &value, const std::map<std::string, T> &enum_map)
        : Internal::GeneratorParamImplBase<T>(name, value, enum_map) {}

    GeneratorParam(const std::string &name, const std::string &value)
        : Internal::GeneratorParamImplBase<T>(name, value) {}
};

/** ScheduleParam is similar to a GeneratorParam, with two important differences:
 *
 * (1) ScheduleParams are intended for use only within a Generator's schedule()
 * method (if any); if a Generator has no schedule() method, it should also have no
 * ScheduleParams
 *
 * (2) ScheduleParam can represent a LoopLevel, while GeneratorParam cannot.
 */
template <typename T>
class ScheduleParam : public GeneratorParam<T> {
public:
    ScheduleParam(const std::string &name, const T &value)
        : GeneratorParam<T>(name, value) {}

    ScheduleParam(const std::string &name, const T &value, const T &min, const T &max)
        : GeneratorParam<T>(name, value, min, max) {}

    ScheduleParam(const std::string &name, const std::string &value)
        : GeneratorParam<T>(name, value) {}

protected:
    bool is_schedule_param() const override { return true; }
};

/** Addition between GeneratorParam<T> and any type that supports operator+ with T.
 * Returns type of underlying operator+. */
// @{
template <typename Other, typename T>
decltype((Other)0 + (T)0) operator+(Other a, const GeneratorParam<T> &b) { return a + (T)b; }
template <typename Other, typename T>
decltype((T)0 + (Other)0) operator+(const GeneratorParam<T> &a, Other b) { return (T)a + b; }
// @}

/** Subtraction between GeneratorParam<T> and any type that supports operator- with T.
 * Returns type of underlying operator-. */
// @{
template <typename Other, typename T>
decltype((Other)0 - (T)0) operator-(Other a, const GeneratorParam<T> &b) { return a - (T)b; }
template <typename Other, typename T>
decltype((T)0 - (Other)0)  operator-(const GeneratorParam<T> &a, Other b) { return (T)a - b; }
// @}

/** Multiplication between GeneratorParam<T> and any type that supports operator* with T.
 * Returns type of underlying operator*. */
// @{
template <typename Other, typename T>
decltype((Other)0 * (T)0) operator*(Other a, const GeneratorParam<T> &b) { return a * (T)b; }
template <typename Other, typename T>
decltype((Other)0 * (T)0) operator*(const GeneratorParam<T> &a, Other b) { return (T)a * b; }
// @}

/** Division between GeneratorParam<T> and any type that supports operator/ with T.
 * Returns type of underlying operator/. */
// @{
template <typename Other, typename T>
decltype((Other)0 / (T)1) operator/(Other a, const GeneratorParam<T> &b) { return a / (T)b; }
template <typename Other, typename T>
decltype((T)0 / (Other)1) operator/(const GeneratorParam<T> &a, Other b) { return (T)a / b; }
// @}

/** Modulo between GeneratorParam<T> and any type that supports operator% with T.
 * Returns type of underlying operator%. */
// @{
template <typename Other, typename T>
decltype((Other)0 % (T)1) operator%(Other a, const GeneratorParam<T> &b) { return a % (T)b; }
template <typename Other, typename T>
decltype((T)0 % (Other)1) operator%(const GeneratorParam<T> &a, Other b) { return (T)a % b; }
// @}

/** Greater than comparison between GeneratorParam<T> and any type that supports operator> with T.
 * Returns type of underlying operator>. */
// @{
template <typename Other, typename T>
decltype((Other)0 > (T)1) operator>(Other a, const GeneratorParam<T> &b) { return a > (T)b; }
template <typename Other, typename T>
decltype((T)0 > (Other)1) operator>(const GeneratorParam<T> &a, Other b) { return (T)a > b; }
// @}

/** Less than comparison between GeneratorParam<T> and any type that supports operator< with T.
 * Returns type of underlying operator<. */
// @{
template <typename Other, typename T>
decltype((Other)0 < (T)1) operator<(Other a, const GeneratorParam<T> &b) { return a < (T)b; }
template <typename Other, typename T>
decltype((T)0 < (Other)1) operator<(const GeneratorParam<T> &a, Other b) { return (T)a < b; }
// @}

/** Greater than or equal comparison between GeneratorParam<T> and any type that supports operator>= with T.
 * Returns type of underlying operator>=. */
// @{
template <typename Other, typename T>
decltype((Other)0 >= (T)1) operator>=(Other a, const GeneratorParam<T> &b) { return a >= (T)b; }
template <typename Other, typename T>
decltype((T)0 >= (Other)1) operator>=(const GeneratorParam<T> &a, Other b) { return (T)a >= b; }
// @}

/** Less than or equal comparison between GeneratorParam<T> and any type that supports operator<= with T.
 * Returns type of underlying operator<=. */
// @{
template <typename Other, typename T>
decltype((Other)0 <= (T)1) operator<=(Other a, const GeneratorParam<T> &b) { return a <= (T)b; }
template <typename Other, typename T>
decltype((T)0 <= (Other)1) operator<=(const GeneratorParam<T> &a, Other b) { return (T)a <= b; }
// @}

/** Equality comparison between GeneratorParam<T> and any type that supports operator== with T.
 * Returns type of underlying operator==. */
// @{
template <typename Other, typename T>
decltype((Other)0 == (T)1) operator==(Other a, const GeneratorParam<T> &b) { return a == (T)b; }
template <typename Other, typename T>
decltype((T)0 == (Other)1) operator==(const GeneratorParam<T> &a, Other b) { return (T)a == b; }
// @}

/** Inequality comparison between between GeneratorParam<T> and any type that supports operator!= with T.
 * Returns type of underlying operator!=. */
// @{
template <typename Other, typename T>
decltype((Other)0 != (T)1) operator!=(Other a, const GeneratorParam<T> &b) { return a != (T)b; }
template <typename Other, typename T>
decltype((T)0 != (Other)1) operator!=(const GeneratorParam<T> &a, Other b) { return (T)a != b; }
// @}

/** Logical and between between GeneratorParam<T> and any type that supports operator&& with T.
 * Returns type of underlying operator&&. */
// @{
template <typename Other, typename T>
decltype((Other)0 && (T)1) operator&&(Other a, const GeneratorParam<T> &b) { return a && (T)b; }
template <typename Other, typename T>
decltype((T)0 && (Other)1) operator&&(const GeneratorParam<T> &a, Other b) { return (T)a && b; }
// @}

/** Logical or between between GeneratorParam<T> and any type that supports operator&& with T.
 * Returns type of underlying operator||. */
// @{
template <typename Other, typename T>
decltype((Other)0 || (T)1) operator||(Other a, const GeneratorParam<T> &b) { return a || (T)b; }
template <typename Other, typename T>
decltype((T)0 || (Other)1) operator||(const GeneratorParam<T> &a, Other b) { return (T)a || b; }
// @}

/* min and max are tricky as the language support for these is in the std
 * namespace. In order to make this work, forwarding functions are used that
 * are declared in a namespace that has std::min and std::max in scope.
 */
namespace Internal { namespace GeneratorMinMax {

using std::max;
using std::min;

template <typename Other, typename T>
decltype(min((Other)0, (T)1)) min_forward(Other a, const GeneratorParam<T> &b) { return min(a, (T)b); }
template <typename Other, typename T>
decltype(min((T)0, (Other)1)) min_forward(const GeneratorParam<T> &a, Other b) { return min((T)a, b); }

template <typename Other, typename T>
decltype(max((Other)0, (T)1)) max_forward(Other a, const GeneratorParam<T> &b) { return max(a, (T)b); }
template <typename Other, typename T>
decltype(max((T)0, (Other)1)) max_forward(const GeneratorParam<T> &a, Other b) { return max((T)a, b); }

}}

/** Compute minimum between GeneratorParam<T> and any type that supports min with T.
 * Will automatically import std::min. Returns type of underlying min call. */
// @{
template <typename Other, typename T>
auto min(Other a, const GeneratorParam<T> &b) -> decltype(Internal::GeneratorMinMax::min_forward(a, b)) {
    return Internal::GeneratorMinMax::min_forward(a, b);
}
template <typename Other, typename T>
auto min(const GeneratorParam<T> &a, Other b) -> decltype(Internal::GeneratorMinMax::min_forward(a, b)) {
    return Internal::GeneratorMinMax::min_forward(a, b);
}
// @}

/** Compute the maximum value between GeneratorParam<T> and any type that supports max with T.
 * Will automatically import std::max. Returns type of underlying max call. */
// @{
template <typename Other, typename T>
auto max(Other a, const GeneratorParam<T> &b) -> decltype(Internal::GeneratorMinMax::max_forward(a, b)) {
    return Internal::GeneratorMinMax::max_forward(a, b);
}
template <typename Other, typename T>
auto max(const GeneratorParam<T> &a, Other b) -> decltype(Internal::GeneratorMinMax::max_forward(a, b)) {
    return Internal::GeneratorMinMax::max_forward(a, b);
}
// @}

/** Not operator for GeneratorParam */
template <typename T>
decltype(!(T)0) operator!(const GeneratorParam<T> &a) { return !(T)a; }

namespace Internal {

enum class IOKind { Scalar, Function };

// This is a union-like class that allows for convenient initialization of Stub Inputs
// via C++11 initializer-list syntax; it is only used in situations where the
// downstream consumer will be able to explicitly check that each value is
// of the expected/required kind.
class StubInput {
    const IOKind kind_;
    const Func func_;
    const Expr expr_;
public:
<<<<<<< HEAD
    // *not* explicit
    FuncOrExpr(const Func &f) : kind_(IOKind::Function), func_(f), expr_(Expr()) {}
    FuncOrExpr(const Expr &e) : kind_(IOKind::Scalar), func_(Func()), expr_(e) {}
=======
    // *not* explicit. 
    StubInput(const Func &f) : kind_(IOKind::Function), func_(f) {}
    StubInput(const Expr &e) : kind_(IOKind::Scalar), expr_(e) {}

private:
    friend class GeneratorInputBase;
    friend class GeneratorStub;
>>>>>>> 84433eb0

    IOKind kind() const {
        return kind_;
    }

    Func func() const {
        internal_assert(kind_ == IOKind::Function);
        return func_;
    }

    Expr expr() const {
        internal_assert(kind_ == IOKind::Scalar);
        return expr_;
    }
};

/** GIOBase is the base class for all GeneratorInput<> and GeneratorOutput<>
 * instantiations; it is not part of the public API and should never be
 * used directly by user code.
 *
 * Every GIOBase instance can be either a single value or an array-of-values;
 * each of these values can be an Expr or a Func. (Note that for an
 * array-of-values, the types/dimensions of all values in the array must match.)
 *
 * A GIOBase can have multiple Types, in which case it represents a Tuple.
 * (Note that Tuples are currently only supported for GeneratorOutput, but
 * it is likely that GeneratorInput will be extended to support Tuple as well.)
 *
 * The array-size, type(s), and dimensions can all be left "unspecified" at
 * creation time, in which case they may assume values provided by a Stub.
 * (It is important to note that attempting to use a GIOBase with unspecified
 * values will assert-fail; you must ensure that all unspecified values are
 * filled in prior to use.)
 */
class GIOBase {
public:
    EXPORT bool array_size_defined() const;
    EXPORT size_t array_size() const;
    EXPORT virtual bool is_array() const;

    EXPORT const std::string &name() const;
    EXPORT IOKind kind() const;

    EXPORT bool types_defined() const;
    EXPORT const std::vector<Type> &types() const;
    EXPORT Type type() const;

    EXPORT bool dimensions_defined() const;
    EXPORT int dimensions() const;

    EXPORT const std::vector<Func> &funcs() const;
    EXPORT const std::vector<Expr> &exprs() const;

protected:
    EXPORT GIOBase(size_t array_size,
                   const std::string &name,
                   IOKind kind,
                   const std::vector<Type> &types,
                   int dimensions);
    EXPORT virtual ~GIOBase();

    friend class GeneratorBase;

    int array_size_;           // always 1 if is_array() == false.
                               // -1 if is_array() == true but unspecified.

    const std::string name_;
    const IOKind kind_;
    std::vector<Type> types_;  // empty if type is unspecified
    int dimensions_;           // -1 if dim is unspecified

    // Exactly one of these will have nonzero length
    std::vector<Func> funcs_;
    std::vector<Expr> exprs_;

    EXPORT std::string array_name(size_t i) const;

    EXPORT virtual void verify_internals() const;

    EXPORT void check_matching_array_size(size_t size);
    EXPORT void check_matching_type_and_dim(const std::vector<Type> &t, int d);

    template<typename ElemType>
    const std::vector<ElemType> &get_values() const;

private:
    explicit GIOBase(const GIOBase &) = delete;
    void operator=(const GIOBase &) = delete;
};

template<>
inline const std::vector<Expr> &GIOBase::get_values<Expr>() const {
    return exprs();
}

template<>
inline const std::vector<Func> &GIOBase::get_values<Func>() const {
    return funcs();
}

class GeneratorInputBase : public GIOBase {
protected:
    EXPORT GeneratorInputBase(size_t array_size,
                       const std::string &name,
                       IOKind kind,
                       const std::vector<Type> &t,
                       int d);

    EXPORT GeneratorInputBase(const std::string &name, IOKind kind, const std::vector<Type> &t, int d)
      : GeneratorInputBase(1, name, kind, t, d) {}

    EXPORT ~GeneratorInputBase() override;

    friend class GeneratorBase;

    std::vector<Parameter> parameters_;

    EXPORT void init_internals();
    EXPORT void set_inputs(const std::vector<StubInput> &inputs);

    EXPORT virtual void set_def_min_max();

    EXPORT void verify_internals() const override;

    friend class StubEmitter;

    virtual std::string get_c_type() const = 0;

private:
    EXPORT void init_parameters();
};


template<typename T, typename ValueType>
class GeneratorInputImpl : public GeneratorInputBase {
protected:
    using TBase = typename std::remove_all_extents<T>::type;

    bool is_array() const override {
        return std::is_array<T>::value;
    }

    template <typename T2 = T, typename std::enable_if<
        // Only allow T2 not-an-array
        !std::is_array<T2>::value
    >::type * = nullptr>
    GeneratorInputImpl(const std::string &name, IOKind kind, const std::vector<Type> &t, int d)
        : GeneratorInputBase(name, kind, t, d) {
    }

    template <typename T2 = T, typename std::enable_if<
        // Only allow T2[kSomeConst]
        std::is_array<T2>::value && std::rank<T2>::value == 1 && (std::extent<T2, 0>::value > 0)
    >::type * = nullptr>
    GeneratorInputImpl(const std::string &name, IOKind kind, const std::vector<Type> &t, int d)
        : GeneratorInputBase(std::extent<T2, 0>::value, name, kind, t, d) {
    }

    template <typename T2 = T, typename std::enable_if<
        // Only allow T2[]
        std::is_array<T2>::value && std::rank<T2>::value == 1 && std::extent<T2, 0>::value == 0
    >::type * = nullptr>
    GeneratorInputImpl(const std::string &name, IOKind kind, const std::vector<Type> &t, int d)
        : GeneratorInputBase(-1, name, kind, t, d) {
    }

public:
    template <typename T2 = T, typename std::enable_if<std::is_array<T2>::value>::type * = nullptr>
    size_t size() const {
        return get_values<ValueType>().size();
    }

    template <typename T2 = T, typename std::enable_if<std::is_array<T2>::value>::type * = nullptr>
    ValueType operator[](size_t i) const {
        return get_values<ValueType>()[i];
    }

    template <typename T2 = T, typename std::enable_if<std::is_array<T2>::value>::type * = nullptr>
    ValueType at(size_t i) const {
        return get_values<ValueType>().at(i);
    }

    template <typename T2 = T, typename std::enable_if<std::is_array<T2>::value>::type * = nullptr>
    typename std::vector<ValueType>::const_iterator begin() const {
        return get_values<ValueType>().begin();
    }

    template <typename T2 = T, typename std::enable_if<std::is_array<T2>::value>::type * = nullptr>
    typename std::vector<ValueType>::const_iterator end() const {
        return get_values<ValueType>().end();
    }
};

template<typename T>
class GeneratorInput_Func : public GeneratorInputImpl<T, Func> {
private:
    using Super = GeneratorInputImpl<T, Func>;

protected:
    using TBase = typename Super::TBase;

    std::string get_c_type() const override {
        return "Func";
    }

public:
    GeneratorInput_Func(const std::string &name, const Type &t, int d)
        : Super(name, IOKind::Function, {t}, d) {
    }

    // unspecified type
    GeneratorInput_Func(const std::string &name, int d)
        : Super(name, IOKind::Function, {}, d) {
    }

    // unspecified dimension
    GeneratorInput_Func(const std::string &name, const Type &t)
        : Super(name, IOKind::Function, {t}, -1) {
    }

    // unspecified type & dimension
    GeneratorInput_Func(const std::string &name)
        : Super(name, IOKind::Function, {}, -1) {
    }

    GeneratorInput_Func(size_t array_size, const std::string &name, const Type &t, int d)
        : Super(array_size, name, IOKind::Function, {t}, d) {
    }

    // unspecified type
    GeneratorInput_Func(size_t array_size, const std::string &name, int d)
        : Super(array_size, name, IOKind::Function, {}, d) {
    }

    // unspecified dimension
    GeneratorInput_Func(size_t array_size, const std::string &name, const Type &t)
        : Super(array_size, name, IOKind::Function, {t}, -1) {
    }

    // unspecified type & dimension
    GeneratorInput_Func(size_t array_size, const std::string &name)
        : Super(array_size, name, IOKind::Function, {}, -1) {
    }

    template <typename... Args>
    Expr operator()(Args&&... args) const {
        return this->funcs().at(0)(std::forward<Args>(args)...);
    }

    Expr operator()(std::vector<Expr> args) const {
        return this->funcs().at(0)(args);
    }

    operator Func() const {
        return this->funcs().at(0);
    }
};


template<typename T>
class GeneratorInput_Scalar : public GeneratorInputImpl<T, Expr> {
private:
    using Super = GeneratorInputImpl<T, Expr>;
protected:
    using TBase = typename Super::TBase;

    const TBase def_{TBase()};

protected:
    void set_def_min_max() override {
        for (Parameter &p : this->parameters_) {
            p.set_scalar<TBase>(def_);
        }
    }

    std::string get_c_type() const override {
        return "Expr";
    }

public:
    explicit GeneratorInput_Scalar(const std::string &name,
                                   const TBase &def = static_cast<TBase>(0))
        : Super(name, IOKind::Scalar, {type_of<TBase>()}, 0), def_(def) {
    }

    GeneratorInput_Scalar(size_t array_size,
                          const std::string &name,
                          const TBase &def = static_cast<TBase>(0))
        : Super(array_size, name, IOKind::Scalar, {type_of<TBase>()}, 0), def_(def) {
    }

    /** You can use this Input as an expression in a halide
     * function definition */
    operator Expr() const {
        return this->exprs().at(0);
    }

    /** Using an Input as the argument to an external stage treats it
     * as an Expr */
    operator ExternFuncArgument() const {
        return ExternFuncArgument(this->exprs().at(0));
    }


};

template<typename T>
class GeneratorInput_Arithmetic : public GeneratorInput_Scalar<T> {
private:
    using Super = GeneratorInput_Scalar<T>;
protected:
    using TBase = typename Super::TBase;

    const Expr min_, max_;

protected:
    void set_def_min_max() override {
        GeneratorInput_Scalar<T>::set_def_min_max();
        // Don't set min/max for bool
        if (!std::is_same<TBase, bool>::value) {
            for (Parameter &p : this->parameters_) {
                if (min_.defined()) p.set_min_value(min_);
                if (max_.defined()) p.set_max_value(max_);
            }
        }
    }

public:
    explicit GeneratorInput_Arithmetic(const std::string &name,
                                       const TBase &def = static_cast<TBase>(0))
        : Super(name, def), min_(Expr()), max_(Expr()) {
    }

    GeneratorInput_Arithmetic(size_t array_size,
                              const std::string &name,
                              const TBase &def = static_cast<TBase>(0))
        : Super(array_size, name, def), min_(Expr()), max_(Expr()) {
    }

    GeneratorInput_Arithmetic(const std::string &name,
                              const TBase &def,
                              const TBase &min,
                              const TBase &max)
        : Super(name, def), min_(min), max_(max) {
    }

    GeneratorInput_Arithmetic(size_t array_size,
                              const std::string &name,
                              const TBase &def,
                              const TBase &min,
                              const TBase &max)
        : Super(array_size, name, def), min_(min), max_(max) {
    }
};

template<typename T, typename TBase = typename std::remove_all_extents<T>::type>
using GeneratorInputImplBase =
    typename select_type<
        cond<std::is_same<TBase, Func>::value, GeneratorInput_Func<T>>,
        cond<std::is_arithmetic<TBase>::value, GeneratorInput_Arithmetic<T>>,
        cond<std::is_scalar<TBase>::value,     GeneratorInput_Scalar<T>>
    >::type;

}  // namespace Internal

template <typename T>
class GeneratorInput : public Internal::GeneratorInputImplBase<T> {
private:
    using Super = Internal::GeneratorInputImplBase<T>;
protected:
    using TBase = typename Super::TBase;

    // Trick to avoid ambiguous ctor between Func-with-dim and int-with-default-value;
    // since we can't use std::enable_if on ctors, define the argument to be one that
    // can only be properly resolved for TBase=Func.
    struct Unused;
    using IntIfNonScalar =
        typename Internal::select_type<
            Internal::cond<std::is_same<TBase, Func>::value, int>,
            Internal::cond<true,                             Unused>
        >::type;

public:
    explicit GeneratorInput(const std::string &name)
        : Super(name) {
    }

    GeneratorInput(const std::string &name, const TBase &def)
        : Super(name, def) {
    }

    GeneratorInput(size_t array_size, const std::string &name, const TBase &def)
        : Super(array_size, name, def) {
    }

    GeneratorInput(const std::string &name,
                   const TBase &def, const TBase &min, const TBase &max)
        : Super(name, def, min, max) {
    }

    GeneratorInput(size_t array_size, const std::string &name,
                   const TBase &def, const TBase &min, const TBase &max)
        : Super(array_size, name, def, min, max) {
    }

    GeneratorInput(const std::string &name, const Type &t, int d)
        : Super(name, t, d) {
    }

    GeneratorInput(const std::string &name, const Type &t)
        : Super(name, t) {
    }

    // Avoid ambiguity between Func-with-dim and int-with-default
    GeneratorInput(const std::string &name, IntIfNonScalar d)
        : Super(name, d) {
    }

    GeneratorInput(size_t array_size, const std::string &name, const Type &t, int d)
        : Super(array_size, name, t, d) {
    }

    GeneratorInput(size_t array_size, const std::string &name, const Type &t)
        : Super(array_size, name, t) {
    }

    // Avoid ambiguity between Func-with-dim and int-with-default
    //template <typename T2 = T, typename std::enable_if<std::is_same<TBase, Func>::value>::type * = nullptr>
    GeneratorInput(size_t array_size, const std::string &name, IntIfNonScalar d)
        : Super(array_size, name, d) {
    }

    GeneratorInput(size_t array_size, const std::string &name)
        : Super(array_size, name) {
    }
};

namespace Internal {

class GeneratorOutputBase : public GIOBase {
protected:
<<<<<<< HEAD
    EXPORT GeneratorOutputBase(size_t array_size,
                        const std::string &name,
                        const std::vector<Type> &t,
                        int d);

    EXPORT GeneratorOutputBase(const std::string &name,
                               const std::vector<Type> &t,
=======
    EXPORT GeneratorOutputBase(size_t array_size, 
                        const std::string &name, 
                        IOKind kind, 
                        const std::vector<Type> &t, 
                        int d);

    EXPORT GeneratorOutputBase(const std::string &name, 
                               IOKind kind, 
                               const std::vector<Type> &t, 
>>>>>>> 84433eb0
                               int d)
      : GeneratorOutputBase(1, name, kind, t, d) {}

    EXPORT ~GeneratorOutputBase() override;

    friend class GeneratorBase;
    friend class StubEmitter;

    EXPORT void init_internals();
    EXPORT void resize(size_t size);

    virtual std::string get_c_type() const {
        return "Func";
    }
};

template<typename T>
class GeneratorOutputImpl : public GeneratorOutputBase {
protected:
    using TBase = typename std::remove_all_extents<T>::type;
    using ValueType = Func;

    bool is_array() const override {
        return std::is_array<T>::value;
    }

    template <typename T2 = T, typename std::enable_if<
        // Only allow T2 not-an-array
        !std::is_array<T2>::value
    >::type * = nullptr>
    GeneratorOutputImpl(const std::string &name, IOKind kind, const std::vector<Type> &t, int d)
        : GeneratorOutputBase(name, kind, t, d) {
    }

    template <typename T2 = T, typename std::enable_if<
        // Only allow T2[kSomeConst]
        std::is_array<T2>::value && std::rank<T2>::value == 1 && (std::extent<T2, 0>::value > 0)
    >::type * = nullptr>
    GeneratorOutputImpl(const std::string &name, IOKind kind, const std::vector<Type> &t, int d)
        : GeneratorOutputBase(std::extent<T2, 0>::value, name, kind, t, d) {
    }

    template <typename T2 = T, typename std::enable_if<
        // Only allow T2[]
        std::is_array<T2>::value && std::rank<T2>::value == 1 && std::extent<T2, 0>::value == 0
    >::type * = nullptr>
    GeneratorOutputImpl(const std::string &name, IOKind kind, const std::vector<Type> &t, int d)
        : GeneratorOutputBase(-1, name, kind, t, d) {
    }

public:
    template <typename... Args, typename T2 = T, typename std::enable_if<!std::is_array<T2>::value>::type * = nullptr>
    FuncRef operator()(Args&&... args) const {
        return get_values<ValueType>().at(0)(std::forward<Args>(args)...);
    }

    template <typename ExprOrVar, typename T2 = T, typename std::enable_if<!std::is_array<T2>::value>::type * = nullptr>
    FuncRef operator()(std::vector<ExprOrVar> args) const {
        return get_values<ValueType>().at(0)(args);
    }

    template <typename T2 = T, typename std::enable_if<!std::is_array<T2>::value>::type * = nullptr>
    operator Func() const {
        return get_values<ValueType>().at(0);
    }

    template <typename T2 = T, typename std::enable_if<std::is_array<T2>::value>::type * = nullptr>
    size_t size() const {
        return get_values<ValueType>().size();
    }

    template <typename T2 = T, typename std::enable_if<std::is_array<T2>::value>::type * = nullptr>
    ValueType operator[](size_t i) const {
        return get_values<ValueType>()[i];
    }

    template <typename T2 = T, typename std::enable_if<std::is_array<T2>::value>::type * = nullptr>
    ValueType at(size_t i) const {
        return get_values<ValueType>().at(i);
    }

    template <typename T2 = T, typename std::enable_if<std::is_array<T2>::value>::type * = nullptr>
    typename std::vector<ValueType>::const_iterator begin() const {
        return get_values<ValueType>().begin();
    }

    template <typename T2 = T, typename std::enable_if<std::is_array<T2>::value>::type * = nullptr>
    typename std::vector<ValueType>::const_iterator end() const {
        return get_values<ValueType>().end();
    }

    template <typename T2 = T, typename std::enable_if<
        // Only allow T2[]
        std::is_array<T2>::value && std::rank<T2>::value == 1 && std::extent<T2, 0>::value == 0
    >::type * = nullptr>
    void resize(size_t size) {
        GeneratorOutputBase::resize(size);
    }
};

template<typename T>
class GeneratorOutput_Func : public GeneratorOutputImpl<T> {
private:
    using Super = GeneratorOutputImpl<T>;

protected:
    using TBase = typename Super::TBase;

protected:
    GeneratorOutput_Func(const std::string &name, const std::vector<Type> &t, int d)
        : Super(name, IOKind::Function, t, d) {
    }

    GeneratorOutput_Func(size_t array_size, const std::string &name, const std::vector<Type> &t, int d)
        : Super(array_size, name, IOKind::Function, t, d) {
    }
};


template<typename T>
class GeneratorOutput_Arithmetic : public GeneratorOutputImpl<T> {
private:
    using Super = GeneratorOutputImpl<T>;
protected:
    using TBase = typename Super::TBase;

protected:
<<<<<<< HEAD
    explicit GeneratorOutput_Arithmetic(const std::string &name)
        : Super(name, {type_of<TBase>()}, 0) {
    }

    GeneratorOutput_Arithmetic(size_t array_size, const std::string &name)
        : Super(array_size, name, {type_of<TBase>()}, 0) {
=======
    explicit GeneratorOutput_Arithmetic(const std::string &name) 
        : Super(name, IOKind::Function, {type_of<TBase>()}, 0) {
    }

    GeneratorOutput_Arithmetic(size_t array_size, const std::string &name) 
        : Super(array_size, name, IOKind::Function, {type_of<TBase>()}, 0) {
>>>>>>> 84433eb0
    }
};

template<typename T, typename TBase = typename std::remove_all_extents<T>::type>
using GeneratorOutputImplBase =
    typename select_type<
        cond<std::is_same<TBase, Func>::value, GeneratorOutput_Func<T>>,
        cond<std::is_arithmetic<TBase>::value, GeneratorOutput_Arithmetic<T>>
    >::type;

}  // namespace Internal

template <typename T>
class GeneratorOutput : public Internal::GeneratorOutputImplBase<T> {
private:
    using Super = Internal::GeneratorOutputImplBase<T>;
protected:
    using TBase = typename Super::TBase;

public:
    explicit GeneratorOutput(const std::string &name)
        : Super(name) {
    }

    explicit GeneratorOutput(const char *name)
        : GeneratorOutput(std::string(name)) {
    }

    GeneratorOutput(size_t array_size, const std::string &name)
        : Super(array_size, name) {
    }

    GeneratorOutput(const std::string &name, int d)
        : Super(name, {}, d) {
    }

    GeneratorOutput(const std::string &name, const Type &t, int d)
        : Super(name, {t}, d) {
    }

    GeneratorOutput(const std::string &name, const std::vector<Type> &t, int d)
        : Super(name, t, d) {
    }

    GeneratorOutput(size_t array_size, const std::string &name, int d)
        : Super(array_size, name, {}, d) {
    }

    GeneratorOutput(size_t array_size, const std::string &name, const Type &t, int d)
        : Super(array_size, name, {t}, d) {
    }

    GeneratorOutput(size_t array_size, const std::string &name, const std::vector<Type> &t, int d)
        : Super(array_size, name, t, d) {
    }
};

/** GeneratorContext is an abstract interface that is used when constructing a Generator Stub;
 * it is used to allow the outer context (typically, either a Generator or "top-level" code)
 * to specify certain information to the inner context to ensure that inner and outer
 * Generators are compiled in a compatible way; at present, this is used to propagate
 * the outer Target to the inner Generator. */
class GeneratorContext {
public:
    virtual ~GeneratorContext() {};
    virtual Target get_target() const = 0;
};

/** JITGeneratorContext is a utility implementation of GeneratorContext that
 * is intended for use when using Generator Stubs with the JIT; it simply
 * allows you to wrap a specific Target in a GeneratorContext for use with a stub,
 * often in conjunction with the Halide::get_target_from_environment() call:
 *
 * \code
 *   auto my_stub = MyStub(
 *       JITGeneratorContext(get_target_from_environment()),
 *       // inputs
 *       { ... },
 *       // generator params
 *       { ... }
 *   );
 */
class JITGeneratorContext : public GeneratorContext {
public:
    explicit JITGeneratorContext(const Target &t) : target(t) {}
    Target get_target() const override { return target; }
private:
    const Target target;
};

class NamesInterface {
    // Names in this class are only intended for use in derived classes.
protected:
    // Import a consistent list of Halide names that can be used in
    // Halide generators without qualification.
    using Expr = Halide::Expr;
    using ExternFuncArgument = Halide::ExternFuncArgument;
    using Func = Halide::Func;
    using GeneratorContext = Halide::GeneratorContext;
    using ImageParam = Halide::ImageParam;
    using LoopLevel = Halide::LoopLevel;
    using Pipeline = Halide::Pipeline;
    using RDom = Halide::RDom;
    using TailStrategy = Halide::TailStrategy;
    using Target = Halide::Target;
    using Tuple = Halide::Tuple;
    using Type = Halide::Type;
    using Var = Halide::Var;
    template <typename T> static Expr cast(Expr e) { return Halide::cast<T>(e); }
    static inline Expr cast(Halide::Type t, Expr e) { return Halide::cast(t, e); }
    template <typename T> using GeneratorParam = Halide::GeneratorParam<T>;
    template <typename T> using ScheduleParam = Halide::ScheduleParam<T>;
    template <typename T = void> using Buffer = Halide::Buffer<T>;
    template <typename T> using Param = Halide::Param<T>;
    static inline Type Bool(int lanes = 1) { return Halide::Bool(lanes); }
    static inline Type Float(int bits, int lanes = 1) { return Halide::Float(bits, lanes); }
    static inline Type Int(int bits, int lanes = 1) { return Halide::Int(bits, lanes); }
    static inline Type UInt(int bits, int lanes = 1) { return Halide::UInt(bits, lanes); }
};

namespace Internal {

class GeneratorStub;
class SimpleGeneratorFactory;

class GeneratorBase : public NamesInterface, public GeneratorContext {
public:
    GeneratorParam<Target> target{ "target", Halide::get_host_target() };

    struct EmitOptions {
        bool emit_o, emit_h, emit_cpp, emit_assembly, emit_bitcode, emit_stmt, emit_stmt_html, emit_static_library, emit_cpp_stub;
        // This is an optional map used to replace the default extensions generated for
        // a file: if an key matches an output extension, emit those files with the
        // corresponding value instead (e.g., ".s" -> ".assembly_text"). This is
        // empty by default; it's mainly useful in build environments where the default
        // extensions are problematic, and avoids the need to rename output files
        // after the fact.
        std::map<std::string, std::string> substitutions;
        EmitOptions()
            : emit_o(false), emit_h(true), emit_cpp(false), emit_assembly(false),
              emit_bitcode(false), emit_stmt(false), emit_stmt_html(false), emit_static_library(true), emit_cpp_stub(false) {}
    };

    EXPORT virtual ~GeneratorBase();

    Target get_target() const override { return target; }

    EXPORT void set_generator_param_values(const std::map<std::string, std::string> &params);

    EXPORT void set_schedule_param_values(const std::map<std::string, std::string> &params,
                                          const std::map<std::string, LoopLevel> &looplevel_params);

    /** Given a data type, return an estimate of the "natural" vector size
     * for that data type when compiling for the current target. */
    int natural_vector_size(Halide::Type t) const {
        return get_target().natural_vector_size(t);
    }

    /** Given a data type, return an estimate of the "natural" vector size
     * for that data type when compiling for the current target. */
    template <typename data_t>
    int natural_vector_size() const {
        return get_target().natural_vector_size<data_t>();
    }

    EXPORT void emit_cpp_stub(const std::string &stub_file_path);

    // Call build() and produce a Module for the result.
    // If function_name is empty, generator_name() will be used for the function.
    EXPORT Module build_module(const std::string &function_name = "",
                               const LoweredFunc::LinkageType linkage_type = LoweredFunc::External);

protected:
    EXPORT GeneratorBase(size_t size, const void *introspection_helper);

    EXPORT virtual Pipeline build_pipeline() = 0;
    EXPORT virtual void call_generate() = 0;
    EXPORT virtual void call_schedule() = 0;

    EXPORT void pre_build();
    EXPORT void post_build();
    EXPORT void pre_generate();
    EXPORT void post_generate();
    EXPORT void pre_schedule();
    EXPORT void post_schedule();
    EXPORT Pipeline produce_pipeline();

    template<typename T>
    using Input = GeneratorInput<T>;

    template<typename T>
    using Output = GeneratorOutput<T>;

    bool build_pipeline_called{false};
    bool generate_called{false};
    bool schedule_called{false};

private:
    friend class GeneratorStub;
    friend class SimpleGeneratorFactory;

    const size_t size;
    std::vector<Internal::Parameter *> filter_params;
    std::vector<Internal::GeneratorInputBase *> filter_inputs;
    std::vector<Internal::GeneratorOutputBase *> filter_outputs;
    std::vector<Internal::GeneratorParamBase *> generator_params;
    bool params_built{false};
    bool generator_params_set{false};
    bool schedule_params_set{false};
    bool inputs_set{false};
    std::string generator_name;

    EXPORT void build_params(bool force = false);

    // Provide private, unimplemented, wrong-result-type methods here
    // so that Generators don't attempt to call the global methods
    // of the same name by accident: use the get_target() method instead.
    void get_host_target();
    void get_jit_target_from_environment();
    void get_target_from_environment();

    EXPORT Func get_first_output();
    EXPORT Func get_output(const std::string &n);
    EXPORT std::vector<Func> get_output_vector(const std::string &n);

    void set_generator_name(const std::string &n) {
        internal_assert(generator_name.empty());
        generator_name = n;
    }

    EXPORT void set_inputs(const std::vector<std::vector<StubInput>> &inputs);

    GeneratorBase(const GeneratorBase &) = delete;
    void operator=(const GeneratorBase &) = delete;
};

class GeneratorFactory {
public:
    virtual ~GeneratorFactory() {}
    // Note that this method must never return null:
    // if it cannot return a valid Generator, it should assert-fail.
    virtual std::unique_ptr<GeneratorBase> create(const std::map<std::string, std::string> &params) const = 0;
};

typedef std::unique_ptr<Internal::GeneratorBase> (*GeneratorCreateFunc)();

class SimpleGeneratorFactory : public GeneratorFactory {
public:
    SimpleGeneratorFactory(GeneratorCreateFunc create_func, const std::string &generator_name)
        : create_func(create_func), generator_name(generator_name) {
        internal_assert(create_func != nullptr);
    }

    std::unique_ptr<Internal::GeneratorBase> create(const std::map<std::string, std::string> &params) const override {
        auto g = create_func();
        internal_assert(g.get() != nullptr);
        g->set_generator_name(generator_name);
        g->set_generator_param_values(params);
        return g;
    }
private:
    const GeneratorCreateFunc create_func;
    const std::string generator_name;
};

class GeneratorRegistry {
public:
    EXPORT static void register_factory(const std::string &name, std::unique_ptr<GeneratorFactory> factory);
    EXPORT static void unregister_factory(const std::string &name);
    EXPORT static std::vector<std::string> enumerate();
    // Note that this method will never return null:
    // if it cannot return a valid Generator, it should assert-fail.
    EXPORT static std::unique_ptr<GeneratorBase> create(const std::string &name,
                                                        const std::map<std::string, std::string> &params);

private:
    using GeneratorFactoryMap = std::map<const std::string, std::unique_ptr<GeneratorFactory>>;

    GeneratorFactoryMap factories;
    std::mutex mutex;

    EXPORT static GeneratorRegistry &get_registry();

    GeneratorRegistry() {}
    GeneratorRegistry(const GeneratorRegistry &) = delete;
    void operator=(const GeneratorRegistry &) = delete;
};

EXPORT void generator_test();

}  // namespace Internal

template <class T> class Generator : public Internal::GeneratorBase {
public:
    Generator() :
        Internal::GeneratorBase(sizeof(T),
                                Internal::Introspection::get_introspection_helper<T>()) {}

    static std::unique_ptr<Internal::GeneratorBase> create() {
        return std::unique_ptr<Internal::GeneratorBase>(new T());
    }

private:

    // Implementations for build_pipeline_impl(), specialized on whether we
    // have build() or generate()/schedule() methods.

    // std::is_member_function_pointer will fail if there is no member of that name,
    // so we use a little SFINAE to detect if there are method-shaped members.
    template<typename>
    struct type_sink { typedef void type; };

    template<typename T2, typename = void>
    struct has_generate_method : std::false_type {};

    template<typename T2>
    struct has_generate_method<T2, typename type_sink<decltype(std::declval<T2>().generate())>::type> : std::true_type {};

    template<typename T2, typename = void>
    struct has_schedule_method : std::false_type {};

    template<typename T2>
    struct has_schedule_method<T2, typename type_sink<decltype(std::declval<T2>().schedule())>::type> : std::true_type {};

    template <typename T2 = T,
              typename std::enable_if<!has_generate_method<T2>::value>::type * = nullptr>
    Pipeline build_pipeline_impl() {
        internal_assert(!build_pipeline_called);
        static_assert(!has_schedule_method<T2>::value, "The schedule() method is ignored if you define a build() method; use generate() instead.");
        pre_build();
        Pipeline p = ((T *)this)->build();
        post_build();
        build_pipeline_called = true;
        return p;
    }
    template <typename T2 = T,
              typename std::enable_if<has_generate_method<T2>::value>::type * = nullptr>
    Pipeline build_pipeline_impl() {
        internal_assert(!build_pipeline_called);
        ((T *)this)->call_generate_impl();
        ((T *)this)->call_schedule_impl();
        build_pipeline_called = true;
        return produce_pipeline();
    }

    // Implementations for call_generate_impl(), specialized on whether we
    // have build() or generate()/schedule() methods.

    template <typename T2 = T,
              typename std::enable_if<!has_generate_method<T2>::value>::type * = nullptr>
    void call_generate_impl() {
        user_error << "Unimplemented";
    }

    template <typename T2 = T,
              typename std::enable_if<has_generate_method<T2>::value>::type * = nullptr>
    void call_generate_impl() {
        typedef typename std::result_of<decltype(&T::generate)(T)>::type GenerateRetType;
        static_assert(std::is_void<GenerateRetType>::value, "generate() must return void");
        pre_generate();
        ((T *)this)->generate();
        post_generate();
    }

    // Implementations for call_schedule_impl(), specialized on whether we
    // have build() or generate()/schedule() methods.

    template <typename T2 = T,
              typename std::enable_if<!has_schedule_method<T2>::value>::type * = nullptr>
    void call_schedule_impl() {
        user_error << "Unimplemented";
    }

    template <typename T2 = T,
              typename std::enable_if<has_schedule_method<T2>::value>::type * = nullptr>
    void call_schedule_impl() {
        typedef typename std::result_of<decltype(&T::schedule)(T)>::type ScheduleRetType;
        static_assert(std::is_void<ScheduleRetType>::value, "schedule() must return void");
        pre_schedule();
        ((T *)this)->schedule();
        post_schedule();
    }

protected:
    Pipeline build_pipeline() override {
        return this->build_pipeline_impl();
    }

    void call_generate() override {
        this->call_generate_impl();
    }

    void call_schedule() override {
        this->call_schedule_impl();
    }
private:
    friend class Internal::SimpleGeneratorFactory;

    Generator(const Generator &) = delete;
    void operator=(const Generator &) = delete;
};

template <class GeneratorClass> class RegisterGenerator {
public:
    RegisterGenerator(const char* generator_name) {
        std::unique_ptr<Internal::SimpleGeneratorFactory> f(new Internal::SimpleGeneratorFactory(GeneratorClass::create, generator_name));
        Internal::GeneratorRegistry::register_factory(generator_name, std::move(f));
    }
};

namespace Internal {

class GeneratorStub : public NamesInterface {
public:
    // default ctor
    GeneratorStub() = default;

    // move constructor
    GeneratorStub(GeneratorStub&& that) : generator(std::move(that.generator)) {}

    // move assignment operator
    GeneratorStub& operator=(GeneratorStub&& that) {
        generator = std::move(that.generator);
        return *this;
    }

    Target get_target() const { return generator->get_target(); }

    // schedule method
    EXPORT void schedule(const std::map<std::string, std::string> &schedule_params,
                         const std::map<std::string, LoopLevel> &schedule_params_looplevels);

    // Overloads for first output
    operator Func() const {
        return get_first_output();
    }

    template <typename... Args>
    FuncRef operator()(Args&&... args) const {
        return get_first_output()(std::forward<Args>(args)...);
    }

    template <typename ExprOrVar>
    FuncRef operator()(std::vector<ExprOrVar> args) const {
        return get_first_output()(args);
    }

    Realization realize(std::vector<int32_t> sizes) {
        check_scheduled("realize");
        return get_first_output().realize(sizes, get_target());
    }

    template <typename... Args>
    Realization realize(Args&&... args) {
        check_scheduled("realize");
        return get_first_output().realize(std::forward<Args>(args)..., get_target());
    }

    template<typename Dst>
    void realize(Dst dst) {
        check_scheduled("realize");
        get_first_output().realize(dst, get_target());
    }

    virtual ~GeneratorStub() {}

protected:
    typedef std::function<std::unique_ptr<GeneratorBase>(const std::map<std::string, std::string>&)> GeneratorFactory;

    EXPORT GeneratorStub(const GeneratorContext *context,
                  GeneratorFactory generator_factory,
                  const std::map<std::string, std::string> &generator_params,
                  const std::vector<std::vector<Internal::StubInput>> &inputs);

    // Output(s)
    // TODO: identify vars used
<<<<<<< HEAD
    Func get_output(const std::string &n) {
        return generator->get_output(n);
    }

    std::vector<Func> get_output_vector(const std::string &n) {
        return generator->get_output_vector(n);
=======
    Func get_output(const std::string &n) const { 
        return generator->get_output(n); 
    }

    std::vector<Func> get_output_vector(const std::string &n) const { 
        return generator->get_output_vector(n); 
>>>>>>> 84433eb0
    }

    bool has_generator() const {
        return generator != nullptr;
    }

    template<typename Ratio>
    static double ratio_to_double() {
        return (double)Ratio::num / (double)Ratio::den;
    }

    static std::vector<StubInput> to_stub_input_vector(const Expr &e) {
        return { StubInput(e) };
    }

    static std::vector<StubInput> to_stub_input_vector(const Func &f) {
        return { StubInput(f) };
    }

    template <typename T>
    static std::vector<StubInput> to_stub_input_vector(const std::vector<T> &v) {
        std::vector<StubInput> r;
        std::copy(v.begin(), v.end(), std::back_inserter(r));
        return r;
    }

    EXPORT void verify_same_funcs(const Func &a, const Func &b);
    EXPORT void verify_same_funcs(const std::vector<Func>& a, const std::vector<Func>& b);

private:
    std::shared_ptr<GeneratorBase> generator;

    Func get_first_output() const {
        return generator->get_first_output();
    }
    void check_scheduled(const char* m) const {
        user_assert(generator->schedule_called) << "Must call schedule() before calling " << m << "()";
    }

    explicit GeneratorStub(const GeneratorStub &) = delete;
    void operator=(const GeneratorStub &) = delete;
};

}  // namespace Internal


}  // namespace Halide

#define HALIDE_REGISTER_GENERATOR(GEN_CLASS_NAME, GEN_REGISTRY_NAME) \
    namespace ns_reg_gen { static auto reg_##GEN_CLASS_NAME = Halide::RegisterGenerator<GEN_CLASS_NAME>(GEN_REGISTRY_NAME); }


#endif  // HALIDE_GENERATOR_H_<|MERGE_RESOLUTION|>--- conflicted
+++ resolved
@@ -853,19 +853,13 @@
     const Func func_;
     const Expr expr_;
 public:
-<<<<<<< HEAD
-    // *not* explicit
-    FuncOrExpr(const Func &f) : kind_(IOKind::Function), func_(f), expr_(Expr()) {}
-    FuncOrExpr(const Expr &e) : kind_(IOKind::Scalar), func_(Func()), expr_(e) {}
-=======
-    // *not* explicit. 
+    // *not* explicit.
     StubInput(const Func &f) : kind_(IOKind::Function), func_(f) {}
     StubInput(const Expr &e) : kind_(IOKind::Scalar), expr_(e) {}
 
 private:
     friend class GeneratorInputBase;
     friend class GeneratorStub;
->>>>>>> 84433eb0
 
     IOKind kind() const {
         return kind_;
@@ -1307,25 +1301,15 @@
 
 class GeneratorOutputBase : public GIOBase {
 protected:
-<<<<<<< HEAD
     EXPORT GeneratorOutputBase(size_t array_size,
                         const std::string &name,
+                        IOKind kind,
                         const std::vector<Type> &t,
                         int d);
 
     EXPORT GeneratorOutputBase(const std::string &name,
+                               IOKind kind,
                                const std::vector<Type> &t,
-=======
-    EXPORT GeneratorOutputBase(size_t array_size, 
-                        const std::string &name, 
-                        IOKind kind, 
-                        const std::vector<Type> &t, 
-                        int d);
-
-    EXPORT GeneratorOutputBase(const std::string &name, 
-                               IOKind kind, 
-                               const std::vector<Type> &t, 
->>>>>>> 84433eb0
                                int d)
       : GeneratorOutputBase(1, name, kind, t, d) {}
 
@@ -1453,21 +1437,12 @@
     using TBase = typename Super::TBase;
 
 protected:
-<<<<<<< HEAD
     explicit GeneratorOutput_Arithmetic(const std::string &name)
-        : Super(name, {type_of<TBase>()}, 0) {
+        : Super(name, IOKind::Function, {type_of<TBase>()}, 0) {
     }
 
     GeneratorOutput_Arithmetic(size_t array_size, const std::string &name)
-        : Super(array_size, name, {type_of<TBase>()}, 0) {
-=======
-    explicit GeneratorOutput_Arithmetic(const std::string &name) 
-        : Super(name, IOKind::Function, {type_of<TBase>()}, 0) {
-    }
-
-    GeneratorOutput_Arithmetic(size_t array_size, const std::string &name) 
         : Super(array_size, name, IOKind::Function, {type_of<TBase>()}, 0) {
->>>>>>> 84433eb0
     }
 };
 
@@ -1944,21 +1919,12 @@
 
     // Output(s)
     // TODO: identify vars used
-<<<<<<< HEAD
-    Func get_output(const std::string &n) {
+    Func get_output(const std::string &n) const {
         return generator->get_output(n);
     }
 
-    std::vector<Func> get_output_vector(const std::string &n) {
+    std::vector<Func> get_output_vector(const std::string &n) const {
         return generator->get_output_vector(n);
-=======
-    Func get_output(const std::string &n) const { 
-        return generator->get_output(n); 
-    }
-
-    std::vector<Func> get_output_vector(const std::string &n) const { 
-        return generator->get_output_vector(n); 
->>>>>>> 84433eb0
     }
 
     bool has_generator() const {
