--- conflicted
+++ resolved
@@ -746,11 +746,7 @@
             rhs << "NULL";
         } else if (op->name == Call::address_of) {
             const Load *l = op->args[0].as<Load>();
-<<<<<<< HEAD
-            assert(op->args.size() == 1 && l && l->index.size() == 1);
-=======
-            internal_assert(op->args.size() == 1 && l);
->>>>>>> d761e77d
+            internal_assert(op->args.size() == 1 && l && l->index.size() == 1);
             rhs << "(("
                 << print_type(l->type)
                 << " *)"
@@ -867,7 +863,7 @@
     } else {
         rhs << print_name(op->name);
     }
-    assert(op->index.size() == 1 && "Multi-index loads only allowed inside kernel loops");
+    internal_assert(op->index.size() == 1) << "Unexpected Multi-index load.\n";
     rhs << "["
         << print_expr(op->index[0])
         << "]";
@@ -876,7 +872,7 @@
 }
 
 void CodeGen_C::visit(const Store *op) {
-    assert(op->index.size() == 1 && "Unexpected multi-index store");
+    internal_assert(op->index.size() == 1) << "Unexpected multi-index store.\n";
 
     Type t = op->value.type();
 
