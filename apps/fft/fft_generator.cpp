#include "Halide.h"

#include "fft.h"

namespace {

using namespace Halide;

enum class FFTNumberType { Real, Complex };
std::map<std::string, FFTNumberType> fft_number_type_enum_map() {
     return { { "real", FFTNumberType::Real },
              { "complex", FFTNumberType::Complex } };
}

// Direction of FFT. Samples can be read as "time" or "spatial" depending
// on the meaning of the input domain.
enum class FFTDirection { SamplesToFrequency, FrequencyToSamples };
std::map<std::string, FFTDirection> fft_direction_enum_map() {
  return { { "samples_to_frequency", FFTDirection::SamplesToFrequency },
           { "frequency_to_samples", FFTDirection::FrequencyToSamples } };
}

class FFTGenerator : public Halide::Generator<FFTGenerator> {
public:

    // Gain to apply to the FFT. This is folded into gains already
    // being applied to the FFT. A gain of 1.0f indicates an
    // unnormalized FFT. 1 / sqrt(N) gives a unitary transform such that
    // forward and inverse operations have the same gain without changing
    // signal magnitude.
    // A common convention is 1/N for the forward direction and 1 for the
    // inverse.
    // "N" above is the size of the input, which is the product of
    // the dimensions.
    GeneratorParam<float> gain{"gain", 1.0f};

    // The following option specifies that a particular vector width should be
    // used when the vector width can change the results of the FFT.
    // Some parts of the FFT algorithm use the vector width to change the way
    // floating point operations are ordered and grouped, which causes the results
    // to vary with respect to the target architecture. Setting this option forces
    // such stages to use the specified vector width (independent of the actual
    // architecture's vector width), which eliminates the architecture specific
    // behavior.
    GeneratorParam<int32_t> vector_width{"vector_width", 0};

    // The following option indicates that the FFT should parallelize within a
    // single FFT. This only makes sense to use on large FFTs, and generally only
    // if there is no outer loop around FFTs that can be parallelized.
    GeneratorParam<bool> parallel{"parallel", false};

    // Indicates forward or inverse Fourier transform --
    // "samples_to_frequency" maps to a forward FFT. (Other packages sometimes call this a sign of -1)
    // "frequency_to_samples" maps to a forward FFT. (Other packages sometimes call this a sign of +1)
    GeneratorParam<FFTDirection> direction{"direction", FFTDirection::SamplesToFrequency,
        fft_direction_enum_map() };

    // Whether the input is "real" or "complex".
    GeneratorParam<FFTNumberType> input_number_type{"input_number_type",
        FFTNumberType::Real, fft_number_type_enum_map() };
    // Whether the output is "real" or "complex".
    GeneratorParam<FFTNumberType> output_number_type{"output_number_type",
        FFTNumberType::Real, fft_number_type_enum_map() };

    // Size of first dimension, required to be greater than zero.
    GeneratorParam<int32_t> size0{"size0", 1};
    // Size of second dimension, may be zero for 1D FFT.
    GeneratorParam<int32_t> size1{"size1", 0};
    // TODO(zalman): Add support for 3D and maybe 4D FFTs

    // The input buffer. Must be separate from the output.
    // Only Float(32) is supported.
    //
    // For a real input FFT, this should have the following shape:
    // Dim0: extent = size0, stride = 1
    // Dim1: extent = size1 / 2 - 1, stride = size0
    // Dim2: extent = 1, stride = 1
    //
    // For a complex input FFT, this should have the following shape:
<<<<<<< HEAD
    // Dim0: extent = 2, stride = 1 -- real followed by imaginary components
    // Dim1: extent = size0, stride = 2
    // Dim2: extent = size1, stride = size0 * 2
    ImageParam input{Float(32), 2, "input"};  // type-and-dim will be overridden in build()
=======
    // Dim0: extent = size0, stride = 2
    // Dim1: extent = size1, stride = size0 * 2
    // Dim2: extent = 2, stride = 1 (real followed by imaginary components)
    ImageParam input{Float(32), 3, "input"};
>>>>>>> 8dbe96a0

    Func build() {
        Var c{"c"}, x{"x"}, y{"y"};

        _halide_user_assert(size0 > 0) << "FFT must be at least 1D\n";

        Fft2dDesc desc;

        desc.gain = gain;
        desc.vector_width = vector_width;

        // The logic below calls the specialized r2c or c2r version if
        // applicable to take advantage of better scheduling. It is
        // assumed that projecting a real Func to a ComplexFunc and
        // immediately back has zero cost.

        const int sign = (direction == FFTDirection::SamplesToFrequency) ? -1 : 1;

        const int input_comps = (input_number_type == FFTNumberType::Real) ? 1 : 2;
        const int output_comps = (output_number_type == FFTNumberType::Real) ? 1 : 2;

        Func real_result;
        ComplexFunc complex_result;
        if (input_number_type == FFTNumberType::Real) {
            if (direction == FFTDirection::SamplesToFrequency) {
                // TODO: Not sure why this is necessary as ImageParam
                // -> Func conversion should happen, It may not work
                // with implicit dimension (use of _) logic in FFT.
                Func in;
                in(x, y) = input(x, y, 0);

                complex_result = fft2d_r2c(in, size0, size1, target, desc);
            } else {
                ComplexFunc in;
                in(x, y) = ComplexExpr(input(x, y, 0), 0);

                complex_result = fft2d_c2c(in, size0, size1, sign, target, desc);
            }
        } else {
            ComplexFunc in;
            in(x, y) = ComplexExpr(input(x, y, 0), input(x, y, 1));
            if (output_number_type == FFTNumberType::Real &&
                direction == FFTDirection::FrequencyToSamples) {
                real_result = fft2d_c2r(in, size0, size1, target, desc);
            } else {
                complex_result = fft2d_c2c(in, size0, size1, sign, target, desc);
            }
        }

        Func result("result");
        if (output_number_type == FFTNumberType::Real) {
            if (real_result.defined()) {
                 result(x, y, c) = real_result(x, y);
                 real_result.compute_at(result, y);
            } else {
                 result(x, y, c) = re(complex_result(x, y));
            }
        } else {
            result(x, y, c) = select(c == 0, 
                                     re(complex_result(x, y)), 
                                     im(complex_result(x, y)));
        }

        input.set_stride(0, input_comps)
             .set_min(2, 0)
             .set_extent(2, input_comps)
             .set_stride(2, 1);

        result.output_buffer().set_stride(0, output_comps)
                              .set_min(2, 0)
                              .set_extent(2, output_comps)
                              .set_stride(2, 1);

        return result;
    }
};

Halide::RegisterGenerator<FFTGenerator> register_fft{"fft"};

}<|MERGE_RESOLUTION|>--- conflicted
+++ resolved
@@ -77,17 +77,10 @@
     // Dim2: extent = 1, stride = 1
     //
     // For a complex input FFT, this should have the following shape:
-<<<<<<< HEAD
-    // Dim0: extent = 2, stride = 1 -- real followed by imaginary components
-    // Dim1: extent = size0, stride = 2
-    // Dim2: extent = size1, stride = size0 * 2
-    ImageParam input{Float(32), 2, "input"};  // type-and-dim will be overridden in build()
-=======
     // Dim0: extent = size0, stride = 2
     // Dim1: extent = size1, stride = size0 * 2
     // Dim2: extent = 2, stride = 1 (real followed by imaginary components)
     ImageParam input{Float(32), 3, "input"};
->>>>>>> 8dbe96a0
 
     Func build() {
         Var c{"c"}, x{"x"}, y{"y"};
