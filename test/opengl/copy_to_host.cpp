#include "Halide.h"
#include <stdio.h>
#include <stdlib.h>

using namespace Halide;

int main() {
    // This test must be run with an OpenGL target.
    const Target target = get_jit_target_from_environment().with_feature(Target::OpenGL);

    Func gpu("gpu"), cpu("cpu");
    Var x, y, c;

    // Fill buffer using GLSL
    gpu(x, y, c) = cast<uint8_t>(select(c == 0, 10*x + y,
                                        c == 1, 127,
                                        12));
    gpu.bound(c, 0, 3);
    gpu.glsl(x, y, c);
    gpu.compute_root();

    // This should trigger a copy_to_host operation
    cpu(x, y, c) = gpu(x, y, c);

<<<<<<< HEAD
    Buffer<uint8_t> out(10, 10, 3);
    cpu.realize(out);
=======
    Image<uint8_t> out(10, 10, 3);
    cpu.realize(out, target);
>>>>>>> 5d77cf8d

    for (int y=0; y<out.height(); y++) {
        for (int x=0; x<out.width(); x++) {
            if (!(out(x, y, 0) == 10*x+y && out(x, y, 1) == 127 && out(x, y, 2) == 12)) {
                fprintf(stderr, "Incorrect pixel (%d, %d, %d) at x=%d y=%d.\n",
                        out(x, y, 0), out(x, y, 1), out(x, y, 2),
                        x, y);
                return 1;
            }
        }
    }

    printf("Success!\n");
    return 0;
}<|MERGE_RESOLUTION|>--- conflicted
+++ resolved
@@ -22,13 +22,8 @@
     // This should trigger a copy_to_host operation
     cpu(x, y, c) = gpu(x, y, c);
 
-<<<<<<< HEAD
     Buffer<uint8_t> out(10, 10, 3);
-    cpu.realize(out);
-=======
-    Image<uint8_t> out(10, 10, 3);
     cpu.realize(out, target);
->>>>>>> 5d77cf8d
 
     for (int y=0; y<out.height(); y++) {
         for (int x=0; x<out.width(); x++) {
