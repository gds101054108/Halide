load("@halide//:halide_config.bzl", "halide_system_libs")

def halide_language_copts():
  _common_opts = [
      "-DGOOGLE_PROTOBUF_NO_RTTI",
      "-fPIC",
      "-fno-rtti",
      "-std=c++11",
      "-Wno-conversion",
      "-Wno-sign-compare",
  ]
  _posix_opts = [
      "$(STACK_FRAME_UNLIMITED)",
      "-fno-exceptions",
      "-funwind-tables",
      "-fvisibility-inlines-hidden",
  ]
  _msvc_opts = [
      "-D_CRT_SECURE_NO_WARNINGS",
      # Linking with LLVM on Windows requires multithread+DLL CRT
      "/MD",
  ]
  return _common_opts + select({
      "@halide//:halide_platform_config_x64_windows_msvc":
          _msvc_opts,
      "@halide//:halide_platform_config_x64_windows":
          ["/error_please_set_cpu_and_host_cpu_x64_windows_msvc"],
      "@halide//:halide_platform_config_darwin":
          _posix_opts,
      "@halide//:halide_platform_config_darwin_x86_64":
          _posix_opts,
      "//conditions:default":
          _posix_opts,
  })

def halide_language_linkopts():
  _linux_opts = [
      "-rdynamic",
      "-ldl",
      "-lpthread",
      "-lz"
  ]
  _osx_opts = [
      "-Wl,-stack_size",
      "-Wl,1000000"
  ]
  _msvc_opts = []
  return select({
      "@halide//:halide_platform_config_x64_windows_msvc":
          _msvc_opts,
      "@halide//:halide_platform_config_x64_windows":
          ["/error_please_set_cpu_and_host_cpu_x64_windows_msvc"],
      "@halide//:halide_platform_config_darwin":
          _osx_opts,
      "@halide//:halide_platform_config_darwin_x86_64":
          _osx_opts,
      "//conditions:default":
          _linux_opts,
  }) + halide_system_libs().split(" ")


def halide_runtime_linkopts():
  _posix_opts = [
      "-ldl",
      "-lpthread",
  ]
  _android_opts = [
      "-llog",
      "-landroid",
  ]
  _msvc_opts = []
  return select({
      "@halide//:halide_config_arm_32_android":
          _android_opts,
      "@halide//:halide_config_arm_64_android":
          _android_opts,
      "@halide//:halide_config_x86_32_android":
          _android_opts,
      "@halide//:halide_config_x86_64_android":
          _android_opts,
      "@halide//:halide_config_x86_64_windows":
          _msvc_opts,
      "//conditions:default":
          _posix_opts,
  })


def halide_opengl_linkopts():
  _linux_opts = ["-lGL", "-lX11"]
  _osx_opts = ["-framework OpenGL"]
  _msvc_opts = []
  return select({
      "@halide//:halide_config_x86_64_windows":
          _msvc_opts,
      "@halide//:halide_config_x86_32_osx":
          _osx_opts,
      "@halide//:halide_config_x86_64_osx":
          _osx_opts,
      "//conditions:default":
          _linux_opts,
  })


# (halide-target-base, cpus, android-cpu, ios-cpu)
_HALIDE_TARGET_CONFIG_INFO = [
    # Android
    ("arm-32-android", None, "armeabi-v7a", None),
    ("arm-64-android", None, "arm64-v8a", None),
    ("x86-32-android", None, "x86", None),
    ("x86-64-android", None, "x86_64", None),
    # iOS
    ("arm-32-ios", None, None, "armv7"),
    ("arm-64-ios", None, None, "arm64"),
    # OSX
    ("x86-32-osx", None, None, "i386"),
    ("x86-64-osx", None, None, "x86_64"),
    # Linux
    ("arm-64-linux", ["arm"], None, None),
    ("powerpc-64-linux", ["ppc"], None, None),
    ("x86-64-linux", ["k8"], None, None),
    ("x86-32-linux", ["piii"], None, None),
    # Windows
    ("x86-64-windows", ["x64_windows_msvc"], None, None),
    # Special case: Android-ARMEABI. Note that we are using an illegal Target
    # string for Halide; this is intentional. It allows us to add another
    # config_setting to match the armeabi-without-v7a required for certain build
    # scenarios; we special-case this in _select_multitarget to translate it
    # back into a legal Halide target.
    #
    # Note that this won't produce a build that is useful (it will SIGILL on
    # non-v7a hardware), but isn't intended to be useful for anything other
    # than allowing certain builds to complete.
    ("armeabi-32-android", ["armeabi"], "armeabi", None),
]

_HALIDE_TARGET_MAP_DEFAULT = {
    "x86-64-osx": [
        "x86-64-osx-sse41-avx-avx2-fma",
        "x86-64-osx-sse41-avx",
        "x86-64-osx-sse41",
        "x86-64-osx",
    ],
    "x86-64-windows": [
        "x86-64-windows-sse41-avx-avx2-fma",
        "x86-64-windows-sse41-avx",
        "x86-64-windows-sse41",
        "x86-64-windows",
    ],
    "x86-64-linux": [
        "x86-64-linux-sse41-avx-avx2-fma",
        "x86-64-linux-sse41-avx",
        "x86-64-linux-sse41",
        "x86-64-linux",
    ],
    "x86-32-linux": [
        "x86-32-linux-sse41",
        "x86-32-linux",
    ],
}


def halide_library_default_target_map():
  return _HALIDE_TARGET_MAP_DEFAULT


_HALIDE_RUNTIME_OVERRIDES = {
    # Empty placeholder for now; we may add target-specific
    # overrides here in the future.
}


def halide_config_settings():
  """Define config_settings for halide_library.

       These settings are used to distinguish build targets for
       halide_library() based on target CPU and configs. This is provided
       to allow algorithmic generation of the config_settings based on
       internal data structures; it should not be used outside of Halide.

  """
  cpus = [
      "darwin",
      "darwin_x86_64",
      "x64_windows_msvc",
      "x64_windows",
  ]
  for cpu in cpus:
    native.config_setting(
        name="halide_platform_config_%s" % cpu,
        values={
            "cpu": cpu,
        },
        visibility=["//visibility:public"])
  for base_target, _, android_cpu, ios_cpu in _HALIDE_TARGET_CONFIG_INFO:
    if android_cpu == None:
      # "armeabi" is the default value for --android_cpu and isn't considered legal
      # here, so we use the value to assume we aren't building for Android.
      android_cpu = "armeabi"
    if ios_cpu == None:
      # The default value for --ios_cpu is "x86_64", i.e. for the 64b OS X simulator.
      # Assuming that the i386 version of the simulator will be used along side
      # arm32 apps, we consider this value to mean the flag was unspecified; this
      # won't work for 32 bit simulator builds for A6 or older phones.
      ios_cpu = "x86_64"
    for n, cpu in _config_setting_names_and_cpus(base_target):
      if cpu != None:
        values = {
            "cpu": cpu,
            "android_cpu": android_cpu,
            "ios_cpu": ios_cpu,
        }
      else:
        values = {
            "android_cpu": android_cpu,
            "ios_cpu": ios_cpu,
        }
      native.config_setting(
          name=n,
          values=values,
          visibility=["//visibility:public"])

  # Config settings for Sanitizers
  native.config_setting(
      name="halide_config_msan",
      values={"compiler": "msan"},
      visibility=["//visibility:public"])

  native.config_setting(
<<<<<<< HEAD
      name="halide_config_asan",
      values={"compiler": "asan"},
=======
      name="halide_config_tsan",
      values={"compiler": "tsan"},
>>>>>>> f72a59d5
      visibility=["//visibility:public"])


# Alphabetizes the features part of the target to make sure they always match no
# matter the concatenation order of the target string pieces.
def _canonicalize_target(halide_target):
  if halide_target == "host":
    return halide_target
  if "," in halide_target:
    fail("Multitarget may not be specified here")
  tokens = halide_target.split("-")
  if len(tokens) < 3:
    fail("Illegal target: %s" % halide_target)
  # rejoin the tokens with the features sorted
  return "-".join(tokens[0:3] + sorted(tokens[3:]))


# Converts comma and dash separators to underscore and alphabetizes
# the features part of the target to make sure they always match no
# matter the concatenation order of the target string pieces.
def _halide_target_to_bazel_rule_name(multitarget):
  subtargets = multitarget.split(",")
  subtargets = [_canonicalize_target(st).replace("-", "_") for st in subtargets]
  return "_".join(subtargets)


def _extract_base_target_pieces(halide_target):
  if "," in halide_target:
    fail("Multitarget may not be specified here: %s" % halide_target)
  tokens = halide_target.split("-")
  if len(tokens) != 3:
    fail("Unexpected halide_target form: %s" % halide_target)
  halide_arch = tokens[0]
  halide_bits = tokens[1]
  halide_os = tokens[2]
  return (halide_arch, halide_bits, halide_os)

def _blaze_cpus_for_target(halide_target):
  halide_arch, halide_bits, halide_os = _extract_base_target_pieces(halide_target)
  key = "%s-%s-%s" % (halide_arch, halide_bits, halide_os)
  info = None
  for i in _HALIDE_TARGET_CONFIG_INFO:
    if i[0] == key:
      info = i
      break
  if info == None:
    fail("The target %s is not one we understand (yet)" % key)
  return info[1]

def _config_setting_names_and_cpus(halide_target):
  """Take a Halide target string and converts to a unique name suitable for a Bazel config_setting."""
  halide_arch, halide_bits, halide_os = _extract_base_target_pieces(halide_target)
  cpus = _blaze_cpus_for_target(halide_target)
  if cpus == None:
    cpus = [ None ]
  if len(cpus) > 1:
    return [("halide_config_%s_%s_%s_%s" % (halide_arch, halide_bits, halide_os, cpu), cpu) for cpu in cpus]
  else:
    return [("halide_config_%s_%s_%s" % (halide_arch, halide_bits, halide_os), cpu) for cpu in cpus]



def _config_settings(halide_target):
  return ["@halide//:%s" % s for (s, _) in _config_setting_names_and_cpus(halide_target)]


# The second argument is True if there is a separate file generated
# for each subtarget of a multitarget output, False if not.
_output_extensions = {
    "static_library": ("a", False),
    "o": ("o", False),
    "h": ("h", False),
    "cpp_stub": ("stub.h", False),
    "assembly": ("s.txt", True),
    "bitcode": ("bc", True),
    "stmt": ("stmt", True),
    "schedule": ("schedule", True),
    "html": ("html", True),
    "cpp": ("generated.cpp", True),
}


def _gengen_outputs(filename, halide_target, outputs):
  new_outputs = {}
  for o in outputs:
    if o not in _output_extensions:
      fail("Unknown output: " + o)
    ext, is_multiple = _output_extensions[o]
    if is_multiple and len(halide_target) > 1:
      # Special handling needed for ".s.txt" and similar: the suffix from the
      # is_multiple case always goes before the final .
      # (i.e. "filename.s_suffix.txt", not "filename_suffix.s.txt")
      # -- this is awkward, but is what Halide does, so we must match it.
      pieces = ext.rsplit(".", 1)
      extra = (".%s" % pieces[0]) if len(pieces) > 1 else ""
      ext = pieces[-1]
      for h in halide_target:
        new_outputs[o + h] = "%s%s_%s.%s" % (
            filename, extra, _canonicalize_target(h).replace("-", "_"), ext)
    else:
      new_outputs[o] = "%s.%s" % (filename, ext)
  return new_outputs


def _gengen_impl(ctx):
  if _has_dupes(ctx.attr.outputs):
    fail("Duplicate values in outputs: " + str(ctx.attr.outputs))

  if not ctx.attr.generator_closure.generator_name:
    fail("generator_name must be specified")

  remaps = [".s=.s.txt,.cpp=.generated.cpp"]
  halide_target = ctx.attr.halide_target
  if "windows" in halide_target[-1] and not "mingw" in halide_target[-1]:
    remaps += [".obj=.o", ".lib=.a"]
  if ctx.attr.sanitizer:
    halide_target = []
    for t in ctx.attr.halide_target:
      ct = _canonicalize_target("%s-%s" % (t, ctx.attr.sanitizer))
      halide_target += [ct]
      remaps += ["%s=%s" % (ct.replace("-", "_"), t.replace("-", "_"))]

  outputs = [
      ctx.actions.declare_file(f)
      for f in _gengen_outputs(
          ctx.attr.filename,
          ctx.attr.halide_target,  # *not* halide_target
          ctx.attr.outputs).values()
  ]

  leafname = ctx.attr.filename.split('/')[-1]
  arguments = ["-o", outputs[0].dirname]
  if ctx.attr.generate_runtime:
    arguments += ["-r", leafname]
    if len(halide_target) > 1:
      fail("Only one halide_target allowed here")
    if ctx.attr.halide_function_name:
      fail("halide_function_name not allowed here")
  else:
    arguments += ["-g", ctx.attr.generator_closure.generator_name]
    arguments += ["-n", leafname]
    if ctx.attr.halide_function_name:
      arguments += ["-f", ctx.attr.halide_function_name]

  if ctx.attr.outputs:
    arguments += ["-e", ",".join(ctx.attr.outputs)]
    arguments += ["-x", ",".join(remaps)]
  arguments += ["target=%s" % ",".join(halide_target)]
  if ctx.attr.halide_generator_args:
    arguments += ctx.attr.halide_generator_args.split(" ")

  if ctx.executable.hexagon_code_signer:
    additional_inputs, _, input_manifests = ctx.resolve_command(
        tools=[ctx.attr.hexagon_code_signer])
    hexagon_code_signer = ctx.executable.hexagon_code_signer.path
  else:
    additional_inputs = []
    input_manifests = None
    hexagon_code_signer = ""

  progress_message = "Executing generator %s with target (%s) args (%s)." % (
      ctx.attr.generator_closure.generator_name,
       ",".join(halide_target),
       ctx.attr.halide_generator_args)
  for o in outputs:
    s = o.path
    if s.endswith(".h") or s.endswith(".a") or s.endswith(".lib"):
      continue
    progress_message += "\nEmitting extra Halide output: %s" % s

  env = {
      "HL_DEBUG_CODEGEN": str(ctx.attr.debug_codegen_level),
      "HL_HEXAGON_CODE_SIGNER": hexagon_code_signer,
  }
  ctx.actions.run(
      # If you need to force the tools to run locally (e.g. for experimentation),
      # uncomment this line.
      # execution_requirements={"local":"1"},
      arguments=arguments,
      env=env,
      executable=ctx.attr.generator_closure.generator_binary.files_to_run.executable,
      mnemonic="ExecuteHalideGenerator",
      input_manifests=input_manifests,
      inputs=additional_inputs,
      outputs=outputs,
      progress_message=progress_message
  )


_gengen = rule(
    implementation=_gengen_impl,
    attrs={
        "debug_codegen_level":
            attr.int(),
        "filename":
            attr.string(),
        "generate_runtime":
            attr.bool(default=False),
        "generator_closure":
            attr.label(
                cfg="host", providers=["generator_binary", "generator_name"]),
        "halide_target":
            attr.string_list(),
        "halide_function_name":
            attr.string(),
        "halide_generator_args":
            attr.string(),
        "hexagon_code_signer":
            attr.label(
                executable=True, cfg="host"),
        "outputs":
            attr.string_list(),
        "sanitizer":
            attr.string(),
    },
    outputs=_gengen_outputs,
    output_to_genfiles=True)


def _add_target_features(target, features):
  if "," in target:
    fail("Cannot use multitarget here")
  new_target = target.split("-")
  for f in features:
    if f and f not in new_target:
      new_target += [f]
  return "-".join(new_target)


def _has_dupes(some_list):
  clean = depset(some_list).to_list()
  return sorted(some_list) != sorted(clean)


def _select_multitarget(base_target,
                        halide_target_features,
                        halide_target_map):
  if base_target == "armeabi-32-android":
    base_target = "arm-32-android"
  wildcard_target = halide_target_map.get("*")
  if wildcard_target:
    expected_base = "*"
    targets = wildcard_target
  else:
    expected_base = base_target
    targets = halide_target_map.get(base_target, [base_target])

  multitarget = []
  for t in targets:
    if not t.startswith(expected_base):
      fail(
          "target %s does not start with expected target %s for halide_target_map"
          % (t, expected_base))
    t = t[len(expected_base):]
    if t.startswith("-"):
      t = t[1:]
    # Check for a "match all base targets" entry:
    multitarget.append(_add_target_features(base_target, t.split("-")))

  # Add the extra features (if any).
  if halide_target_features:
    multitarget = [
        _add_target_features(t, halide_target_features) for t in multitarget
    ]

  # Finally, canonicalize all targets
  multitarget = [_canonicalize_target(t) for t in multitarget]
  return multitarget


def _gengen_closure_impl(ctx):
  return struct(
      generator_binary=ctx.attr.generator_binary,
      generator_name=ctx.attr.halide_generator_name)


_gengen_closure = rule(
    implementation=_gengen_closure_impl,
    attrs={
        "generator_binary":
            attr.label(
                executable=True, allow_files=True, mandatory=True, cfg="host"),
        "halide_generator_name":
            attr.string(),
    })

def _discard_useless_features(halide_target_features = []):
  # Discard target features which do not affect the contents of the runtime.
  useless_features = depset(["user_context", "no_asserts", "no_bounds_query", "profile"])
  return sorted(depset([f for f in halide_target_features if f not in useless_features.to_list()]).to_list())

def _halide_library_runtime_target_name(halide_target_features = []):
  return "_".join(["halide_library_runtime"] + _discard_useless_features(halide_target_features))

def _define_halide_library_runtime(halide_target_features = []):
  target_name = _halide_library_runtime_target_name(halide_target_features)

  if not native.existing_rule("halide_library_runtime.generator"):
    halide_generator(
        name="halide_library_runtime.generator",
        srcs=[],
        deps=[],
        visibility=["//visibility:private"])
  condition_deps = {}
  for base_target, _, _, _ in _HALIDE_TARGET_CONFIG_INFO:
    settings = _config_settings(base_target)
    # For armeabi-32-android, just generate an arm-32-android runtime
    halide_target = "arm-32-android" if base_target == "armeabi-32-android" else base_target
    halide_target_name = _halide_target_to_bazel_rule_name(base_target);
    _gengen(
        name="%s_%s" % (halide_target_name, target_name),
        filename="%s/%s" % (halide_target_name, target_name),
        generate_runtime=True,
        generator_closure="halide_library_runtime.generator_closure",
        halide_target=["-".join([halide_target] + _discard_useless_features(halide_target_features))],
        sanitizer=select({
            "@halide//:halide_config_asan": "asan",
            "@halide//:halide_config_msan": "msan",
            "@halide//:halide_config_tsan": "tsan",
            "//conditions:default": "",
        }),
        outputs=["o"],
        tags=["manual"],
        visibility=[
            "@halide//:__subpackages__",
        ]
    )
    for s in settings:
      condition_deps[s] = ["%s/%s.o" % (halide_target_name, target_name)]

  native.cc_library(
      name=target_name,
      linkopts=halide_runtime_linkopts(),
      srcs=select(condition_deps),
      tags=["manual"],
      visibility=["//visibility:public"])

  return target_name

def _standard_library_runtime_features():
  standard_features = [
      [],
      ["asan"],
      ["c_plus_plus_name_mangling"],
      ["cuda"],
      ["cuda", "matlab"],
      ["hvx_64"],
      ["hvx_128"],
      ["matlab"],
      ["metal"],
      ["msan"],
      ["opengl"],
      ["tsan"],
  ]
  return [f for f in standard_features] + [f + ["debug"] for f in standard_features]

def _standard_library_runtime_names():
  return depset([_halide_library_runtime_target_name(f) for f in _standard_library_runtime_features()])

def halide_library_runtimes():
  runtime_package = ""
  if PACKAGE_NAME != runtime_package:
    fail("halide_library_runtimes can only be used from package '%s' (this is %s)" % (runtime_package, PACKAGE_NAME))
  unused = [_define_halide_library_runtime(f) for f in _standard_library_runtime_features()]
  unused = unused  # unused variable


def halide_generator(name,
                     srcs,
                     copts=[],
                     deps=[],
                     generator_name="",
                     includes=[],
                     tags=[],
                     visibility=None):
  if not name.endswith(".generator"):
    fail("halide_generator rules must end in .generator")

  if not generator_name:
    generator_name = name[:-10]  # strip ".generator" suffix

  native.cc_library(
      name="%s_library" % name,
      srcs=srcs,
      alwayslink=1,
      copts=copts + halide_language_copts(),
      deps=depset([
          "@halide//:language"
      ] + deps),
      tags=["manual"] + tags,
      visibility=["//visibility:private"])

  native.cc_binary(
      name="%s_binary" % name,
      copts=copts + halide_language_copts(),
      linkopts=halide_language_linkopts(),
      deps=[
          ":%s_library" % name,
          "@halide//:gengen",
      ],
      tags=["manual"] + tags,
      visibility=["//visibility:private"])
  _gengen_closure(
      name="%s_closure" % name,
      generator_binary="%s_binary" % name,
      halide_generator_name=generator_name,
      visibility=["//visibility:private"])

  # If srcs is empty, we're building the halide-library-runtime,
  # which has no stub: just skip it.
  stub_gen_hdrs_target = []
  if srcs:
    # The specific target doesn't matter (much), but we need
    # something that is valid, so uniformly choose first entry
    # so that build product cannot vary by build host
    stub_header_target = _select_multitarget(
        base_target=_HALIDE_TARGET_CONFIG_INFO[0][0],
        halide_target_features=[],
        halide_target_map={})
    _gengen(
        name="%s_stub_gen" % name,
        filename=name[:-10],  # strip ".generator" suffix
        generator_closure=":%s_closure" % name,
        halide_target=stub_header_target,
        outputs=["cpp_stub"],
        tags=tags,
        visibility=["//visibility:private"])
    stub_gen_hdrs_target = [":%s_stub_gen" % name]

  native.cc_library(
      name=name,
      alwayslink=1,
      hdrs=stub_gen_hdrs_target,
      deps=[
          ":%s_library" % name,
          "@halide//:language"
      ],
      copts=copts + halide_language_copts(),
      includes=includes,
      visibility=visibility,
      tags=["manual"] + tags)


def halide_library_from_generator(name,
                                  generator,
                                  debug_codegen_level=0,
                                  deps=[],
                                  extra_outputs=[],
                                  function_name=None,
                                  generator_args=[],
                                  halide_target_features=[],
                                  halide_target_map=halide_library_default_target_map(),
                                  hexagon_code_signer=None,
                                  includes=[],
                                  namespace=None,
                                  tags=[],
                                  visibility=None):
  if not function_name:
    function_name = name

  if namespace:
    function_name = "%s::%s" % (namespace, function_name)

  # For generator_args, we support both arrays of strings, and space separated strings
  if type(generator_args) != type(""):
    generator_args = " ".join(generator_args);

  # Escape backslashes and double quotes.
  generator_args = generator_args.replace("\\", '\\\\"').replace('"', '\\"')

  if _has_dupes(halide_target_features):
    fail("Duplicate values in halide_target_features: %s" %
         str(halide_target_features))
  if _has_dupes(extra_outputs):
    fail("Duplicate values in extra_outputs: %s" % str(extra_outputs))

  full_halide_target_features = sorted(depset(halide_target_features + ["c_plus_plus_name_mangling", "no_runtime"]).to_list())
  user_halide_target_features = sorted(depset(halide_target_features).to_list())

  if "cpp" in extra_outputs:
    fail("halide_library('%s') doesn't support 'cpp' in extra_outputs; please depend on '%s_cc' instead." % (name, name))

  generator_closure = "%s_closure" % generator

  outputs = ["static_library", "h"] + extra_outputs

  condition_deps = {}
  condition_hdrs = {}
  for base_target, _, _, _ in _HALIDE_TARGET_CONFIG_INFO:
    multitarget = _select_multitarget(
        base_target=base_target,
        halide_target_features=full_halide_target_features,
        halide_target_map=halide_target_map)
    base_target_name = _halide_target_to_bazel_rule_name(base_target)
    _gengen(
        name="%s_%s" % (base_target_name, name),
        filename="%s/%s" % (base_target_name, name),
        halide_generator_args=generator_args,
        generator_closure=generator_closure,
        halide_target=multitarget,
        halide_function_name=function_name,
        sanitizer=select({
            "@halide//:halide_config_asan": "asan",
            "@halide//:halide_config_msan": "msan",
            "@halide//:halide_config_tsan": "tsan",
            "//conditions:default": "",
        }),
        debug_codegen_level=debug_codegen_level,
        hexagon_code_signer=hexagon_code_signer,
        tags=["manual"] + tags,
        outputs=outputs)
    libname = "halide_internal_%s_%s" % (name, base_target_name)
    native.cc_library(
        name=libname,
        srcs=["%s/%s.a" % (base_target_name, name)],
        hdrs=["%s/%s.h" % (base_target_name, name)],
        tags=["manual"] + tags,
        visibility=["//visibility:private"])
    for s in _config_settings(base_target):
      condition_deps[s] = [":%s" % libname]
      condition_hdrs[s] = ["%s/%s.h" % (base_target_name, name)]

  # Copy the header file so that include paths are correct
  native.genrule(
      name="%s_h" % name,
      srcs=select(condition_hdrs),
      outs=["%s.h" % name],
      cmd="for i in $(SRCS); do cp $$i $(@D); done",
      tags=tags,
      visibility=visibility
  )
  # Create a _cc target for (unusual) applications that want C++ source output;
  # we don't support this via extra_outputs=["cpp"] because it can end up being
  # compiled by Bazel, producing duplicate symbols; also, targets that want this
  # sometimes want to compile it via a separate tool (e.g., XCode to produce
  # certain bitcode variants). Note that this deliberately does not produce
  # a cc_library() output.

  # Use a canonical target to build CC, regardless of config detected
  cc_target = _select_multitarget(
      base_target=_HALIDE_TARGET_CONFIG_INFO[0][0],
      halide_target_features=full_halide_target_features,
      halide_target_map=halide_target_map)
  if len(cc_target) > 1:
    # This can happen if someone uses halide_target_map
    # to force everything to be multitarget. In that
    # case, just use the first entry.
    cc_target = [cc_target[0]]

  _gengen(
      name="%s_cc" % name,
      filename=name,
      halide_generator_args=generator_args,
      generator_closure=generator_closure,
      halide_target=cc_target,
      halide_function_name=function_name,
      outputs=["cpp"],
      tags=["manual"] + tags)

  runtime_library = _halide_library_runtime_target_name(user_halide_target_features)
  if runtime_library in _standard_library_runtime_names().to_list():
    runtime_library = "@halide//:%s" % runtime_library
  else:
    if not native.existing_rule(runtime_library):
      _define_halide_library_runtime(user_halide_target_features)
      # Note to maintainers: if this message is reported, you probably want to add
      # feature combination as an item in _standard_library_runtime_features()
      # in this file. (Failing to do so will only cause potentially-redundant
      # runtime library building, but no correctness problems.)
      print("\nCreating Halide runtime library for feature set combination: " +
            str(_discard_useless_features(user_halide_target_features)) + "\n" +
            "If you see this message, there is no need to take any action; " +
            "however, please forward this message to halide-dev@lists.csail.mit.edu " +
            "so that we can include this case to reduce build times.")
    runtime_library = ":%s" % runtime_library

  native.cc_library(
      name=name,
      hdrs=[":%s_h" % name],
      # Order matters: runtime_library must come *after* condition_deps, so that
      # they will be presented to the linker in this order, and we want
      # unresolved symbols in the generated code (in condition_deps) to be
      # resolved in the runtime library.
      deps=select(condition_deps) + deps + ["@halide//:runtime", runtime_library],
      includes=includes,
      tags=tags,
      visibility=visibility)

  # Although "#include SOME_MACRO" is legal C/C++, it doesn't work in all environments.
  # So, instead, we'll make a local copy of the .cpp file and use sed to
  # put the include path in directly.
  native.genrule(
      name = "%s_RunGenStubs" % name,
      srcs = [ "@halide//:tools/RunGenStubs.cpp" ],
      cmd = "cat $(location @halide//:tools/RunGenStubs.cpp) | " +
            "sed -e 's|HL_RUNGEN_FILTER_HEADER|\"%s%s%s.h\"|g' > $@" % (PACKAGE_NAME, "/" if PACKAGE_NAME else "", name),
      outs = [ "%s_RunGenStubs.cpp" % name, ],
      tags=["manual", "notap"] + tags,
      visibility=["//visibility:private"]
  )

  # Note that the .rungen targets are tagged as manual+notap, as some
  # extant Generators don't (yet) have the proper generator_deps
  # or filter_deps configured. ("notap" is used internally by
  # certain Google test systems; it is ignored in public Bazel builds.)
  #
  # (Of course, this requires that we have some explicit build-and-link tests
  # elsewhere to verify that at least some expected-to-work Generators
  # stay working.)
  native.cc_binary(
      name="%s.rungen" % name,
      srcs=[":%s_RunGenStubs" % name],
      deps=[
          "@halide//:rungen",
          ":%s" % name,
      ],
      tags=["manual", "notap"] + tags,
      visibility=["//visibility:private"])

  # Return the fully-qualified built target name.
  return "//%s:%s" % (PACKAGE_NAME, name)

def halide_library(name,
                   srcs,
                   copts=[],
                   debug_codegen_level=0,
                   extra_outputs=[],  # "stmt" and/or "assembly" are useful for debugging
                   filter_deps=[],
                   function_name=None,
                   generator_args=[],
                   generator_deps=[],
                   generator_name=None,
                   halide_target_features=[],
                   halide_target_map=halide_library_default_target_map(),
                   hexagon_code_signer=None,
                   includes=[],
                   namespace=None,
                   visibility=None):
  halide_generator(
      name="%s.generator" % name,
      srcs=srcs,
      generator_name=generator_name,
      deps=generator_deps,
      includes=includes,
      copts=copts,
      visibility=visibility)

  return halide_library_from_generator(
      name=name,
      generator=":%s.generator" % name,
      deps=filter_deps,
      visibility=visibility,
      namespace=namespace,
      includes=includes,
      function_name=function_name,
      generator_args=generator_args,
      debug_codegen_level=debug_codegen_level,
      halide_target_features=halide_target_features,
      halide_target_map=halide_target_map,
      hexagon_code_signer=hexagon_code_signer,
      extra_outputs=extra_outputs)
<|MERGE_RESOLUTION|>--- conflicted
+++ resolved
@@ -221,18 +221,18 @@
 
   # Config settings for Sanitizers
   native.config_setting(
+      name="halide_config_asan",
+      values={"compiler": "asan"},
+      visibility=["//visibility:public"])
+
+  native.config_setting(
       name="halide_config_msan",
       values={"compiler": "msan"},
       visibility=["//visibility:public"])
 
   native.config_setting(
-<<<<<<< HEAD
-      name="halide_config_asan",
-      values={"compiler": "asan"},
-=======
       name="halide_config_tsan",
       values={"compiler": "tsan"},
->>>>>>> f72a59d5
       visibility=["//visibility:public"])
 
 
@@ -583,9 +583,7 @@
       ["hvx_128"],
       ["matlab"],
       ["metal"],
-      ["msan"],
       ["opengl"],
-      ["tsan"],
   ]
   return [f for f in standard_features] + [f + ["debug"] for f in standard_features]
 
